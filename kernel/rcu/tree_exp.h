/* SPDX-License-Identifier: GPL-2.0+ */
/*
 * RCU expedited grace periods
 *
 * Copyright IBM Corporation, 2016
 *
 * Authors: Paul E. McKenney <paulmck@linux.ibm.com>
 */

#include <linux/lockdep.h>

static void rcu_exp_handler(void *unused);
static int rcu_print_task_exp_stall(struct rcu_node *rnp);

/*
 * Record the start of an expedited grace period.
 */
static void rcu_exp_gp_seq_start(void)
{
	rcu_seq_start(&rcu_state.expedited_sequence);
}

/*
 * Return the value that the expedited-grace-period counter will have
 * at the end of the current grace period.
 */
static __maybe_unused unsigned long rcu_exp_gp_seq_endval(void)
{
	return rcu_seq_endval(&rcu_state.expedited_sequence);
}

/*
 * Record the end of an expedited grace period.
 */
static void rcu_exp_gp_seq_end(void)
{
	rcu_seq_end(&rcu_state.expedited_sequence);
	smp_mb(); /* Ensure that consecutive grace periods serialize. */
}

/*
 * Take a snapshot of the expedited-grace-period counter, which is the
 * earliest value that will indicate that a full grace period has
 * elapsed since the current time.
 */
static unsigned long rcu_exp_gp_seq_snap(void)
{
	unsigned long s;

	smp_mb(); /* Caller's modifications seen first by other CPUs. */
	s = rcu_seq_snap(&rcu_state.expedited_sequence);
	trace_rcu_exp_grace_period(rcu_state.name, s, TPS("snap"));
	return s;
}

/*
 * Given a counter snapshot from rcu_exp_gp_seq_snap(), return true
 * if a full expedited grace period has elapsed since that snapshot
 * was taken.
 */
static bool rcu_exp_gp_seq_done(unsigned long s)
{
	return rcu_seq_done(&rcu_state.expedited_sequence, s);
}

/*
 * Reset the ->expmaskinit values in the rcu_node tree to reflect any
 * recent CPU-online activity.  Note that these masks are not cleared
 * when CPUs go offline, so they reflect the union of all CPUs that have
 * ever been online.  This means that this function normally takes its
 * no-work-to-do fastpath.
 */
static void sync_exp_reset_tree_hotplug(void)
{
	bool done;
	unsigned long flags;
	unsigned long mask;
	unsigned long oldmask;
	int ncpus = smp_load_acquire(&rcu_state.ncpus); /* Order vs. locking. */
	struct rcu_node *rnp;
	struct rcu_node *rnp_up;

	/* If no new CPUs onlined since last time, nothing to do. */
	if (likely(ncpus == rcu_state.ncpus_snap))
		return;
	rcu_state.ncpus_snap = ncpus;

	/*
	 * Each pass through the following loop propagates newly onlined
	 * CPUs for the current rcu_node structure up the rcu_node tree.
	 */
	rcu_for_each_leaf_node(rnp) {
		raw_spin_lock_irqsave_rcu_node(rnp, flags);
		if (rnp->expmaskinit == rnp->expmaskinitnext) {
			raw_spin_unlock_irqrestore_rcu_node(rnp, flags);
			continue;  /* No new CPUs, nothing to do. */
		}

		/* Update this node's mask, track old value for propagation. */
		oldmask = rnp->expmaskinit;
		rnp->expmaskinit = rnp->expmaskinitnext;
		raw_spin_unlock_irqrestore_rcu_node(rnp, flags);

		/* If was already nonzero, nothing to propagate. */
		if (oldmask)
			continue;

		/* Propagate the new CPU up the tree. */
		mask = rnp->grpmask;
		rnp_up = rnp->parent;
		done = false;
		while (rnp_up) {
			raw_spin_lock_irqsave_rcu_node(rnp_up, flags);
			if (rnp_up->expmaskinit)
				done = true;
			rnp_up->expmaskinit |= mask;
			raw_spin_unlock_irqrestore_rcu_node(rnp_up, flags);
			if (done)
				break;
			mask = rnp_up->grpmask;
			rnp_up = rnp_up->parent;
		}
	}
}

/*
 * Reset the ->expmask values in the rcu_node tree in preparation for
 * a new expedited grace period.
 */
static void __maybe_unused sync_exp_reset_tree(void)
{
	unsigned long flags;
	struct rcu_node *rnp;

	sync_exp_reset_tree_hotplug();
	rcu_for_each_node_breadth_first(rnp) {
		raw_spin_lock_irqsave_rcu_node(rnp, flags);
		WARN_ON_ONCE(rnp->expmask);
		WRITE_ONCE(rnp->expmask, rnp->expmaskinit);
		raw_spin_unlock_irqrestore_rcu_node(rnp, flags);
	}
}

/*
 * Return non-zero if there is no RCU expedited grace period in progress
 * for the specified rcu_node structure, in other words, if all CPUs and
 * tasks covered by the specified rcu_node structure have done their bit
 * for the current expedited grace period.
 */
static bool sync_rcu_exp_done(struct rcu_node *rnp)
{
	raw_lockdep_assert_held_rcu_node(rnp);
	return rnp->exp_tasks == NULL &&
	       READ_ONCE(rnp->expmask) == 0;
}

/*
 * Like sync_rcu_exp_done(), but where the caller does not hold the
 * rcu_node's ->lock.
 */
static bool sync_rcu_exp_done_unlocked(struct rcu_node *rnp)
{
	unsigned long flags;
	bool ret;

	raw_spin_lock_irqsave_rcu_node(rnp, flags);
	ret = sync_rcu_exp_done(rnp);
	raw_spin_unlock_irqrestore_rcu_node(rnp, flags);

	return ret;
}


/*
 * Report the exit from RCU read-side critical section for the last task
 * that queued itself during or before the current expedited preemptible-RCU
 * grace period.  This event is reported either to the rcu_node structure on
 * which the task was queued or to one of that rcu_node structure's ancestors,
 * recursively up the tree.  (Calm down, calm down, we do the recursion
 * iteratively!)
 */
static void __rcu_report_exp_rnp(struct rcu_node *rnp,
				 bool wake, unsigned long flags)
	__releases(rnp->lock)
{
	unsigned long mask;

	raw_lockdep_assert_held_rcu_node(rnp);
	for (;;) {
		if (!sync_rcu_exp_done(rnp)) {
			if (!rnp->expmask)
				rcu_initiate_boost(rnp, flags);
			else
				raw_spin_unlock_irqrestore_rcu_node(rnp, flags);
			break;
		}
		if (rnp->parent == NULL) {
			raw_spin_unlock_irqrestore_rcu_node(rnp, flags);
			if (wake) {
				smp_mb(); /* EGP done before wake_up(). */
				swake_up_one(&rcu_state.expedited_wq);
			}
			break;
		}
		mask = rnp->grpmask;
		raw_spin_unlock_rcu_node(rnp); /* irqs remain disabled */
		rnp = rnp->parent;
		raw_spin_lock_rcu_node(rnp); /* irqs already disabled */
		WARN_ON_ONCE(!(rnp->expmask & mask));
		WRITE_ONCE(rnp->expmask, rnp->expmask & ~mask);
	}
}

/*
 * Report expedited quiescent state for specified node.  This is a
 * lock-acquisition wrapper function for __rcu_report_exp_rnp().
 */
static void __maybe_unused rcu_report_exp_rnp(struct rcu_node *rnp, bool wake)
{
	unsigned long flags;

	raw_spin_lock_irqsave_rcu_node(rnp, flags);
	__rcu_report_exp_rnp(rnp, wake, flags);
}

/*
 * Report expedited quiescent state for multiple CPUs, all covered by the
 * specified leaf rcu_node structure.
 */
static void rcu_report_exp_cpu_mult(struct rcu_node *rnp,
				    unsigned long mask, bool wake)
{
	int cpu;
	unsigned long flags;
	struct rcu_data *rdp;

	raw_spin_lock_irqsave_rcu_node(rnp, flags);
	if (!(rnp->expmask & mask)) {
		raw_spin_unlock_irqrestore_rcu_node(rnp, flags);
		return;
	}
	WRITE_ONCE(rnp->expmask, rnp->expmask & ~mask);
	for_each_leaf_node_cpu_mask(rnp, cpu, mask) {
		rdp = per_cpu_ptr(&rcu_data, cpu);
		if (!IS_ENABLED(CONFIG_NO_HZ_FULL) || !rdp->rcu_forced_tick_exp)
			continue;
		rdp->rcu_forced_tick_exp = false;
		tick_dep_clear_cpu(cpu, TICK_DEP_BIT_RCU_EXP);
	}
	__rcu_report_exp_rnp(rnp, wake, flags); /* Releases rnp->lock. */
}

/*
 * Report expedited quiescent state for specified rcu_data (CPU).
 */
static void rcu_report_exp_rdp(struct rcu_data *rdp)
{
	WRITE_ONCE(rdp->exp_deferred_qs, false);
	rcu_report_exp_cpu_mult(rdp->mynode, rdp->grpmask, true);
}

/* Common code for work-done checking. */
static bool sync_exp_work_done(unsigned long s)
{
	if (rcu_exp_gp_seq_done(s)) {
		trace_rcu_exp_grace_period(rcu_state.name, s, TPS("done"));
		smp_mb(); /* Ensure test happens before caller kfree(). */
		return true;
	}
	return false;
}

/*
 * Funnel-lock acquisition for expedited grace periods.  Returns true
 * if some other task completed an expedited grace period that this task
 * can piggy-back on, and with no mutex held.  Otherwise, returns false
 * with the mutex held, indicating that the caller must actually do the
 * expedited grace period.
 */
static bool exp_funnel_lock(unsigned long s)
{
	struct rcu_data *rdp = per_cpu_ptr(&rcu_data, raw_smp_processor_id());
	struct rcu_node *rnp = rdp->mynode;
	struct rcu_node *rnp_root = rcu_get_root();

	/* Low-contention fastpath. */
	if (ULONG_CMP_LT(READ_ONCE(rnp->exp_seq_rq), s) &&
	    (rnp == rnp_root ||
	     ULONG_CMP_LT(READ_ONCE(rnp_root->exp_seq_rq), s)) &&
	    mutex_trylock(&rcu_state.exp_mutex))
		goto fastpath;

	/*
	 * Each pass through the following loop works its way up
	 * the rcu_node tree, returning if others have done the work or
	 * otherwise falls through to acquire ->exp_mutex.  The mapping
	 * from CPU to rcu_node structure can be inexact, as it is just
	 * promoting locality and is not strictly needed for correctness.
	 */
	for (; rnp != NULL; rnp = rnp->parent) {
		if (sync_exp_work_done(s))
			return true;

		/* Work not done, either wait here or go up. */
		spin_lock(&rnp->exp_lock);
		if (ULONG_CMP_GE(rnp->exp_seq_rq, s)) {

			/* Someone else doing GP, so wait for them. */
			spin_unlock(&rnp->exp_lock);
			trace_rcu_exp_funnel_lock(rcu_state.name, rnp->level,
						  rnp->grplo, rnp->grphi,
						  TPS("wait"));
			wait_event(rnp->exp_wq[rcu_seq_ctr(s) & 0x3],
				   sync_exp_work_done(s));
			return true;
		}
		WRITE_ONCE(rnp->exp_seq_rq, s); /* Followers can wait on us. */
		spin_unlock(&rnp->exp_lock);
		trace_rcu_exp_funnel_lock(rcu_state.name, rnp->level,
					  rnp->grplo, rnp->grphi, TPS("nxtlvl"));
	}
	mutex_lock(&rcu_state.exp_mutex);
fastpath:
	if (sync_exp_work_done(s)) {
		mutex_unlock(&rcu_state.exp_mutex);
		return true;
	}
	rcu_exp_gp_seq_start();
	trace_rcu_exp_grace_period(rcu_state.name, s, TPS("start"));
	return false;
}

/*
 * Select the CPUs within the specified rcu_node that the upcoming
 * expedited grace period needs to wait for.
 */
static void sync_rcu_exp_select_node_cpus(struct work_struct *wp)
{
	int cpu;
	unsigned long flags;
	unsigned long mask_ofl_test;
	unsigned long mask_ofl_ipi;
	int ret;
	struct rcu_exp_work *rewp =
		container_of(wp, struct rcu_exp_work, rew_work);
	struct rcu_node *rnp = container_of(rewp, struct rcu_node, rew);

	raw_spin_lock_irqsave_rcu_node(rnp, flags);

	/* Each pass checks a CPU for identity, offline, and idle. */
	mask_ofl_test = 0;
	for_each_leaf_node_cpu_mask(rnp, cpu, rnp->expmask) {
		struct rcu_data *rdp = per_cpu_ptr(&rcu_data, cpu);
		unsigned long mask = rdp->grpmask;
		int snap;

		if (raw_smp_processor_id() == cpu ||
		    !(rnp->qsmaskinitnext & mask)) {
			mask_ofl_test |= mask;
		} else {
			snap = rcu_dynticks_snap(rdp);
			if (rcu_dynticks_in_eqs(snap))
				mask_ofl_test |= mask;
			else
				rdp->exp_dynticks_snap = snap;
		}
	}
	mask_ofl_ipi = rnp->expmask & ~mask_ofl_test;

	/*
	 * Need to wait for any blocked tasks as well.	Note that
	 * additional blocking tasks will also block the expedited GP
	 * until such time as the ->expmask bits are cleared.
	 */
	if (rcu_preempt_has_tasks(rnp))
		rnp->exp_tasks = rnp->blkd_tasks.next;
	raw_spin_unlock_irqrestore_rcu_node(rnp, flags);

	/* IPI the remaining CPUs for expedited quiescent state. */
	for_each_leaf_node_cpu_mask(rnp, cpu, mask_ofl_ipi) {
		struct rcu_data *rdp = per_cpu_ptr(&rcu_data, cpu);
		unsigned long mask = rdp->grpmask;

retry_ipi:
		if (rcu_dynticks_in_eqs_since(rdp, rdp->exp_dynticks_snap)) {
			mask_ofl_test |= mask;
			continue;
		}
		if (get_cpu() == cpu) {
			put_cpu();
			continue;
		}
		ret = smp_call_function_single(cpu, rcu_exp_handler, NULL, 0);
		put_cpu();
		/* The CPU will report the QS in response to the IPI. */
		if (!ret)
			continue;

		/* Failed, raced with CPU hotplug operation. */
		raw_spin_lock_irqsave_rcu_node(rnp, flags);
		if ((rnp->qsmaskinitnext & mask) &&
		    (rnp->expmask & mask)) {
			/* Online, so delay for a bit and try again. */
			raw_spin_unlock_irqrestore_rcu_node(rnp, flags);
			trace_rcu_exp_grace_period(rcu_state.name, rcu_exp_gp_seq_endval(), TPS("selectofl"));
			schedule_timeout_uninterruptible(1);
			goto retry_ipi;
		}
		/* CPU really is offline, so we must report its QS. */
		if (rnp->expmask & mask)
			mask_ofl_test |= mask;
		raw_spin_unlock_irqrestore_rcu_node(rnp, flags);
	}
	/* Report quiescent states for those that went offline. */
	if (mask_ofl_test)
		rcu_report_exp_cpu_mult(rnp, mask_ofl_test, false);
}

/*
 * Select the nodes that the upcoming expedited grace period needs
 * to wait for.
 */
static void sync_rcu_exp_select_cpus(void)
{
	int cpu;
	struct rcu_node *rnp;

	trace_rcu_exp_grace_period(rcu_state.name, rcu_exp_gp_seq_endval(), TPS("reset"));
	sync_exp_reset_tree();
	trace_rcu_exp_grace_period(rcu_state.name, rcu_exp_gp_seq_endval(), TPS("select"));

	/* Schedule work for each leaf rcu_node structure. */
	rcu_for_each_leaf_node(rnp) {
		rnp->exp_need_flush = false;
		if (!READ_ONCE(rnp->expmask))
			continue; /* Avoid early boot non-existent wq. */
		if (!READ_ONCE(rcu_par_gp_wq) ||
		    rcu_scheduler_active != RCU_SCHEDULER_RUNNING ||
		    rcu_is_last_leaf_node(rnp)) {
			/* No workqueues yet or last leaf, do direct call. */
			sync_rcu_exp_select_node_cpus(&rnp->rew.rew_work);
			continue;
		}
		INIT_WORK(&rnp->rew.rew_work, sync_rcu_exp_select_node_cpus);
		cpu = find_next_bit(&rnp->ffmask, BITS_PER_LONG, -1);
		/* If all offline, queue the work on an unbound CPU. */
		if (unlikely(cpu > rnp->grphi - rnp->grplo))
			cpu = WORK_CPU_UNBOUND;
		else
			cpu += rnp->grplo;
		queue_work_on(cpu, rcu_par_gp_wq, &rnp->rew.rew_work);
		rnp->exp_need_flush = true;
	}

	/* Wait for workqueue jobs (if any) to complete. */
	rcu_for_each_leaf_node(rnp)
		if (rnp->exp_need_flush)
			flush_work(&rnp->rew.rew_work);
}

/*
 * Wait for the expedited grace period to elapse, within time limit.
 * If the time limit is exceeded without the grace period elapsing,
 * return false, otherwise return true.
 */
static bool synchronize_rcu_expedited_wait_once(long tlimit)
{
	int t;
	struct rcu_node *rnp_root = rcu_get_root();

	t = swait_event_timeout_exclusive(rcu_state.expedited_wq,
					  sync_rcu_exp_done_unlocked(rnp_root),
					  tlimit);
	// Workqueues should not be signaled.
	if (t > 0 || sync_rcu_exp_done_unlocked(rnp_root))
		return true;
	WARN_ON(t < 0);  /* workqueues should not be signaled. */
	return false;
}

/*
 * Wait for the expedited grace period to elapse, issuing any needed
 * RCU CPU stall warnings along the way.
 */
static void synchronize_rcu_expedited_wait(void)
{
	int cpu;
	unsigned long j;
	unsigned long jiffies_stall;
	unsigned long jiffies_start;
	unsigned long mask;
	int ndetected;
	struct rcu_data *rdp;
	struct rcu_node *rnp;
	struct rcu_node *rnp_root = rcu_get_root();

	trace_rcu_exp_grace_period(rcu_state.name, rcu_exp_gp_seq_endval(), TPS("startwait"));
	jiffies_stall = rcu_jiffies_till_stall_check();
	jiffies_start = jiffies;
<<<<<<< HEAD
	if (IS_ENABLED(CONFIG_NO_HZ_FULL)) {
=======
	if (tick_nohz_full_enabled() && rcu_inkernel_boot_has_ended()) {
>>>>>>> 04d5ce62
		if (synchronize_rcu_expedited_wait_once(1))
			return;
		rcu_for_each_leaf_node(rnp) {
			for_each_leaf_node_cpu_mask(rnp, cpu, rnp->expmask) {
				rdp = per_cpu_ptr(&rcu_data, cpu);
				if (rdp->rcu_forced_tick_exp)
					continue;
				rdp->rcu_forced_tick_exp = true;
				tick_dep_set_cpu(cpu, TICK_DEP_BIT_RCU_EXP);
			}
		}
<<<<<<< HEAD
=======
		j = READ_ONCE(jiffies_till_first_fqs);
		if (synchronize_rcu_expedited_wait_once(j + HZ))
			return;
		WARN_ON_ONCE(IS_ENABLED(CONFIG_PREEMPT_RT));
>>>>>>> 04d5ce62
	}

	for (;;) {
		if (synchronize_rcu_expedited_wait_once(jiffies_stall))
			return;
<<<<<<< HEAD
		if (rcu_cpu_stall_suppress)
=======
		if (rcu_stall_is_suppressed())
>>>>>>> 04d5ce62
			continue;
		panic_on_rcu_stall();
		pr_err("INFO: %s detected expedited stalls on CPUs/tasks: {",
		       rcu_state.name);
		ndetected = 0;
		rcu_for_each_leaf_node(rnp) {
			ndetected += rcu_print_task_exp_stall(rnp);
			for_each_leaf_node_possible_cpu(rnp, cpu) {
				struct rcu_data *rdp;

				mask = leaf_node_cpu_bit(rnp, cpu);
				if (!(READ_ONCE(rnp->expmask) & mask))
					continue;
				ndetected++;
				rdp = per_cpu_ptr(&rcu_data, cpu);
				pr_cont(" %d-%c%c%c", cpu,
					"O."[!!cpu_online(cpu)],
					"o."[!!(rdp->grpmask & rnp->expmaskinit)],
					"N."[!!(rdp->grpmask & rnp->expmaskinitnext)]);
			}
		}
		pr_cont(" } %lu jiffies s: %lu root: %#lx/%c\n",
			jiffies - jiffies_start, rcu_state.expedited_sequence,
			READ_ONCE(rnp_root->expmask),
			".T"[!!rnp_root->exp_tasks]);
		if (ndetected) {
			pr_err("blocking rcu_node structures:");
			rcu_for_each_node_breadth_first(rnp) {
				if (rnp == rnp_root)
					continue; /* printed unconditionally */
				if (sync_rcu_exp_done_unlocked(rnp))
					continue;
				pr_cont(" l=%u:%d-%d:%#lx/%c",
					rnp->level, rnp->grplo, rnp->grphi,
					READ_ONCE(rnp->expmask),
					".T"[!!rnp->exp_tasks]);
			}
			pr_cont("\n");
		}
		rcu_for_each_leaf_node(rnp) {
			for_each_leaf_node_possible_cpu(rnp, cpu) {
				mask = leaf_node_cpu_bit(rnp, cpu);
				if (!(READ_ONCE(rnp->expmask) & mask))
					continue;
				dump_cpu_task(cpu);
			}
		}
		jiffies_stall = 3 * rcu_jiffies_till_stall_check() + 3;
	}
}

/*
 * Wait for the current expedited grace period to complete, and then
 * wake up everyone who piggybacked on the just-completed expedited
 * grace period.  Also update all the ->exp_seq_rq counters as needed
 * in order to avoid counter-wrap problems.
 */
static void rcu_exp_wait_wake(unsigned long s)
{
	struct rcu_node *rnp;

	synchronize_rcu_expedited_wait();

	// Switch over to wakeup mode, allowing the next GP to proceed.
	// End the previous grace period only after acquiring the mutex
	// to ensure that only one GP runs concurrently with wakeups.
	mutex_lock(&rcu_state.exp_wake_mutex);
	rcu_exp_gp_seq_end();
	trace_rcu_exp_grace_period(rcu_state.name, s, TPS("end"));

	rcu_for_each_node_breadth_first(rnp) {
		if (ULONG_CMP_LT(READ_ONCE(rnp->exp_seq_rq), s)) {
			spin_lock(&rnp->exp_lock);
			/* Recheck, avoid hang in case someone just arrived. */
			if (ULONG_CMP_LT(rnp->exp_seq_rq, s))
				WRITE_ONCE(rnp->exp_seq_rq, s);
			spin_unlock(&rnp->exp_lock);
		}
		smp_mb(); /* All above changes before wakeup. */
		wake_up_all(&rnp->exp_wq[rcu_seq_ctr(s) & 0x3]);
	}
	trace_rcu_exp_grace_period(rcu_state.name, s, TPS("endwake"));
	mutex_unlock(&rcu_state.exp_wake_mutex);
}

/*
 * Common code to drive an expedited grace period forward, used by
 * workqueues and mid-boot-time tasks.
 */
static void rcu_exp_sel_wait_wake(unsigned long s)
{
	/* Initialize the rcu_node tree in preparation for the wait. */
	sync_rcu_exp_select_cpus();

	/* Wait and clean up, including waking everyone. */
	rcu_exp_wait_wake(s);
}

/*
 * Work-queue handler to drive an expedited grace period forward.
 */
static void wait_rcu_exp_gp(struct work_struct *wp)
{
	struct rcu_exp_work *rewp;

	rewp = container_of(wp, struct rcu_exp_work, rew_work);
	rcu_exp_sel_wait_wake(rewp->rew_s);
}

#ifdef CONFIG_PREEMPT_RCU

/*
 * Remote handler for smp_call_function_single().  If there is an
 * RCU read-side critical section in effect, request that the
 * next rcu_read_unlock() record the quiescent state up the
 * ->expmask fields in the rcu_node tree.  Otherwise, immediately
 * report the quiescent state.
 */
static void rcu_exp_handler(void *unused)
{
	unsigned long flags;
	struct rcu_data *rdp = this_cpu_ptr(&rcu_data);
	struct rcu_node *rnp = rdp->mynode;
	struct task_struct *t = current;

	/*
	 * First, the common case of not being in an RCU read-side
	 * critical section.  If also enabled or idle, immediately
	 * report the quiescent state, otherwise defer.
	 */
	if (!rcu_preempt_depth()) {
		if (!(preempt_count() & (PREEMPT_MASK | SOFTIRQ_MASK)) ||
		    rcu_dynticks_curr_cpu_in_eqs()) {
			rcu_report_exp_rdp(rdp);
		} else {
			rdp->exp_deferred_qs = true;
			set_tsk_need_resched(t);
			set_preempt_need_resched();
		}
		return;
	}

	/*
	 * Second, the less-common case of being in an RCU read-side
	 * critical section.  In this case we can count on a future
	 * rcu_read_unlock().  However, this rcu_read_unlock() might
	 * execute on some other CPU, but in that case there will be
	 * a future context switch.  Either way, if the expedited
	 * grace period is still waiting on this CPU, set ->deferred_qs
	 * so that the eventual quiescent state will be reported.
	 * Note that there is a large group of race conditions that
	 * can have caused this quiescent state to already have been
	 * reported, so we really do need to check ->expmask.
	 */
	if (rcu_preempt_depth() > 0) {
		raw_spin_lock_irqsave_rcu_node(rnp, flags);
		if (rnp->expmask & rdp->grpmask) {
			rdp->exp_deferred_qs = true;
			t->rcu_read_unlock_special.b.exp_hint = true;
		}
		raw_spin_unlock_irqrestore_rcu_node(rnp, flags);
		return;
	}

	/*
	 * The final and least likely case is where the interrupted
	 * code was just about to or just finished exiting the RCU-preempt
	 * read-side critical section, and no, we can't tell which.
	 * So either way, set ->deferred_qs to flag later code that
	 * a quiescent state is required.
	 *
	 * If the CPU is fully enabled (or if some buggy RCU-preempt
	 * read-side critical section is being used from idle), just
	 * invoke rcu_preempt_deferred_qs() to immediately report the
	 * quiescent state.  We cannot use rcu_read_unlock_special()
	 * because we are in an interrupt handler, which will cause that
	 * function to take an early exit without doing anything.
	 *
	 * Otherwise, force a context switch after the CPU enables everything.
	 */
	rdp->exp_deferred_qs = true;
	if (!(preempt_count() & (PREEMPT_MASK | SOFTIRQ_MASK)) ||
	    WARN_ON_ONCE(rcu_dynticks_curr_cpu_in_eqs())) {
		rcu_preempt_deferred_qs(t);
	} else {
		set_tsk_need_resched(t);
		set_preempt_need_resched();
	}
}

/* PREEMPTION=y, so no PREEMPTION=n expedited grace period to clean up after. */
static void sync_sched_exp_online_cleanup(int cpu)
{
}

/*
 * Scan the current list of tasks blocked within RCU read-side critical
 * sections, printing out the tid of each that is blocking the current
 * expedited grace period.
 */
static int rcu_print_task_exp_stall(struct rcu_node *rnp)
{
	struct task_struct *t;
	int ndetected = 0;

	if (!rnp->exp_tasks)
		return 0;
	t = list_entry(rnp->exp_tasks->prev,
		       struct task_struct, rcu_node_entry);
	list_for_each_entry_continue(t, &rnp->blkd_tasks, rcu_node_entry) {
		pr_cont(" P%d", t->pid);
		ndetected++;
	}
	return ndetected;
}

#else /* #ifdef CONFIG_PREEMPT_RCU */

/* Request an expedited quiescent state. */
static void rcu_exp_need_qs(void)
{
	__this_cpu_write(rcu_data.cpu_no_qs.b.exp, true);
	/* Store .exp before .rcu_urgent_qs. */
	smp_store_release(this_cpu_ptr(&rcu_data.rcu_urgent_qs), true);
	set_tsk_need_resched(current);
	set_preempt_need_resched();
}

/* Invoked on each online non-idle CPU for expedited quiescent state. */
static void rcu_exp_handler(void *unused)
{
	struct rcu_data *rdp;
	struct rcu_node *rnp;

	rdp = this_cpu_ptr(&rcu_data);
	rnp = rdp->mynode;
	if (!(READ_ONCE(rnp->expmask) & rdp->grpmask) ||
	    __this_cpu_read(rcu_data.cpu_no_qs.b.exp))
		return;
	if (rcu_is_cpu_rrupt_from_idle()) {
		rcu_report_exp_rdp(this_cpu_ptr(&rcu_data));
		return;
	}
	rcu_exp_need_qs();
}

/* Send IPI for expedited cleanup if needed at end of CPU-hotplug operation. */
static void sync_sched_exp_online_cleanup(int cpu)
{
	unsigned long flags;
	int my_cpu;
	struct rcu_data *rdp;
	int ret;
	struct rcu_node *rnp;

	rdp = per_cpu_ptr(&rcu_data, cpu);
	rnp = rdp->mynode;
	my_cpu = get_cpu();
	/* Quiescent state either not needed or already requested, leave. */
	if (!(READ_ONCE(rnp->expmask) & rdp->grpmask) ||
	    __this_cpu_read(rcu_data.cpu_no_qs.b.exp)) {
		put_cpu();
		return;
	}
	/* Quiescent state needed on current CPU, so set it up locally. */
	if (my_cpu == cpu) {
		local_irq_save(flags);
		rcu_exp_need_qs();
		local_irq_restore(flags);
		put_cpu();
		return;
	}
	/* Quiescent state needed on some other CPU, send IPI. */
	ret = smp_call_function_single(cpu, rcu_exp_handler, NULL, 0);
	put_cpu();
	WARN_ON_ONCE(ret);
}

/*
 * Because preemptible RCU does not exist, we never have to check for
 * tasks blocked within RCU read-side critical sections that are
 * blocking the current expedited grace period.
 */
static int rcu_print_task_exp_stall(struct rcu_node *rnp)
{
	return 0;
}

#endif /* #else #ifdef CONFIG_PREEMPT_RCU */

/**
 * synchronize_rcu_expedited - Brute-force RCU grace period
 *
 * Wait for an RCU grace period, but expedite it.  The basic idea is to
 * IPI all non-idle non-nohz online CPUs.  The IPI handler checks whether
 * the CPU is in an RCU critical section, and if so, it sets a flag that
 * causes the outermost rcu_read_unlock() to report the quiescent state
 * for RCU-preempt or asks the scheduler for help for RCU-sched.  On the
 * other hand, if the CPU is not in an RCU read-side critical section,
 * the IPI handler reports the quiescent state immediately.
 *
 * Although this is a great improvement over previous expedited
 * implementations, it is still unfriendly to real-time workloads, so is
 * thus not recommended for any sort of common-case code.  In fact, if
 * you are using synchronize_rcu_expedited() in a loop, please restructure
 * your code to batch your updates, and then use a single synchronize_rcu()
 * instead.
 *
 * This has the same semantics as (but is more brutal than) synchronize_rcu().
 */
void synchronize_rcu_expedited(void)
{
	bool boottime = (rcu_scheduler_active == RCU_SCHEDULER_INIT);
	struct rcu_exp_work rew;
	struct rcu_node *rnp;
	unsigned long s;

	RCU_LOCKDEP_WARN(lock_is_held(&rcu_bh_lock_map) ||
			 lock_is_held(&rcu_lock_map) ||
			 lock_is_held(&rcu_sched_lock_map),
			 "Illegal synchronize_rcu_expedited() in RCU read-side critical section");

	/* Is the state is such that the call is a grace period? */
	if (rcu_blocking_is_gp())
		return;

	/* If expedited grace periods are prohibited, fall back to normal. */
	if (rcu_gp_is_normal()) {
		wait_rcu_gp(call_rcu);
		return;
	}

	/* Take a snapshot of the sequence number.  */
	s = rcu_exp_gp_seq_snap();
	if (exp_funnel_lock(s))
		return;  /* Someone else did our work for us. */

	/* Ensure that load happens before action based on it. */
	if (unlikely(boottime)) {
		/* Direct call during scheduler init and early_initcalls(). */
		rcu_exp_sel_wait_wake(s);
	} else {
		/* Marshall arguments & schedule the expedited grace period. */
		rew.rew_s = s;
		INIT_WORK_ONSTACK(&rew.rew_work, wait_rcu_exp_gp);
		queue_work(rcu_gp_wq, &rew.rew_work);
	}

	/* Wait for expedited grace period to complete. */
	rnp = rcu_get_root();
	wait_event(rnp->exp_wq[rcu_seq_ctr(s) & 0x3],
		   sync_exp_work_done(s));
	smp_mb(); /* Workqueue actions happen before return. */

	/* Let the next expedited grace period start. */
	mutex_unlock(&rcu_state.exp_mutex);

	if (likely(!boottime))
		destroy_work_on_stack(&rew.rew_work);
}
EXPORT_SYMBOL_GPL(synchronize_rcu_expedited);<|MERGE_RESOLUTION|>--- conflicted
+++ resolved
@@ -497,11 +497,7 @@
 	trace_rcu_exp_grace_period(rcu_state.name, rcu_exp_gp_seq_endval(), TPS("startwait"));
 	jiffies_stall = rcu_jiffies_till_stall_check();
 	jiffies_start = jiffies;
-<<<<<<< HEAD
-	if (IS_ENABLED(CONFIG_NO_HZ_FULL)) {
-=======
 	if (tick_nohz_full_enabled() && rcu_inkernel_boot_has_ended()) {
->>>>>>> 04d5ce62
 		if (synchronize_rcu_expedited_wait_once(1))
 			return;
 		rcu_for_each_leaf_node(rnp) {
@@ -513,23 +509,16 @@
 				tick_dep_set_cpu(cpu, TICK_DEP_BIT_RCU_EXP);
 			}
 		}
-<<<<<<< HEAD
-=======
 		j = READ_ONCE(jiffies_till_first_fqs);
 		if (synchronize_rcu_expedited_wait_once(j + HZ))
 			return;
 		WARN_ON_ONCE(IS_ENABLED(CONFIG_PREEMPT_RT));
->>>>>>> 04d5ce62
 	}
 
 	for (;;) {
 		if (synchronize_rcu_expedited_wait_once(jiffies_stall))
 			return;
-<<<<<<< HEAD
-		if (rcu_cpu_stall_suppress)
-=======
 		if (rcu_stall_is_suppressed())
->>>>>>> 04d5ce62
 			continue;
 		panic_on_rcu_stall();
 		pr_err("INFO: %s detected expedited stalls on CPUs/tasks: {",
