/*
 * kernel/power/main.c - PM subsystem core functionality.
 *
 * Copyright (c) 2003 Patrick Mochel
 * Copyright (c) 2003 Open Source Development Lab
 * 
 * This file is released under the GPLv2
 *
 */

#include <linux/kobject.h>
#include <linux/string.h>
#include <linux/resume-trace.h>
#include <linux/workqueue.h>

#include "power.h"

DEFINE_MUTEX(pm_mutex);

#ifdef CONFIG_PM_SLEEP

/* Routines for PM-transition notifications */

static BLOCKING_NOTIFIER_HEAD(pm_chain_head);

int register_pm_notifier(struct notifier_block *nb)
{
	return blocking_notifier_chain_register(&pm_chain_head, nb);
}
EXPORT_SYMBOL_GPL(register_pm_notifier);

int unregister_pm_notifier(struct notifier_block *nb)
{
	return blocking_notifier_chain_unregister(&pm_chain_head, nb);
}
EXPORT_SYMBOL_GPL(unregister_pm_notifier);

int pm_notifier_call_chain(unsigned long val)
{
	return (blocking_notifier_call_chain(&pm_chain_head, val, NULL)
			== NOTIFY_BAD) ? -EINVAL : 0;
}

/* If set, devices may be suspended and resumed asynchronously. */
int pm_async_enabled = 1;

static ssize_t pm_async_show(struct kobject *kobj, struct kobj_attribute *attr,
			     char *buf)
{
	return sprintf(buf, "%d\n", pm_async_enabled);
}

static ssize_t pm_async_store(struct kobject *kobj, struct kobj_attribute *attr,
			      const char *buf, size_t n)
{
	unsigned long val;

	if (strict_strtoul(buf, 10, &val))
		return -EINVAL;

	if (val > 1)
		return -EINVAL;

	pm_async_enabled = val;
	return n;
}

power_attr(pm_async);

#ifdef CONFIG_PM_DEBUG
int pm_test_level = TEST_NONE;

static const char * const pm_tests[__TEST_AFTER_LAST] = {
	[TEST_NONE] = "none",
	[TEST_CORE] = "core",
	[TEST_CPUS] = "processors",
	[TEST_PLATFORM] = "platform",
	[TEST_DEVICES] = "devices",
	[TEST_FREEZER] = "freezer",
};

static ssize_t pm_test_show(struct kobject *kobj, struct kobj_attribute *attr,
				char *buf)
{
	char *s = buf;
	int level;

	for (level = TEST_FIRST; level <= TEST_MAX; level++)
		if (pm_tests[level]) {
			if (level == pm_test_level)
				s += sprintf(s, "[%s] ", pm_tests[level]);
			else
				s += sprintf(s, "%s ", pm_tests[level]);
		}

	if (s != buf)
		/* convert the last space to a newline */
		*(s-1) = '\n';

	return (s - buf);
}

static ssize_t pm_test_store(struct kobject *kobj, struct kobj_attribute *attr,
				const char *buf, size_t n)
{
	const char * const *s;
	int level;
	char *p;
	int len;
	int error = -EINVAL;

	p = memchr(buf, '\n', n);
	len = p ? p - buf : n;

	mutex_lock(&pm_mutex);

	level = TEST_FIRST;
	for (s = &pm_tests[level]; level <= TEST_MAX; s++, level++)
		if (*s && len == strlen(*s) && !strncmp(buf, *s, len)) {
			pm_test_level = level;
			error = 0;
			break;
		}

	mutex_unlock(&pm_mutex);

	return error ? error : n;
}

power_attr(pm_test);
#endif /* CONFIG_PM_DEBUG */

#endif /* CONFIG_PM_SLEEP */

struct kobject *power_kobj;

/**
 *	state - control system power state.
 *
 *	show() returns what states are supported, which is hard-coded to
 *	'standby' (Power-On Suspend), 'mem' (Suspend-to-RAM), and
 *	'disk' (Suspend-to-Disk).
 *
 *	store() accepts one of those strings, translates it into the 
 *	proper enumerated value, and initiates a suspend transition.
 */
static ssize_t state_show(struct kobject *kobj, struct kobj_attribute *attr,
			  char *buf)
{
	char *s = buf;
#ifdef CONFIG_SUSPEND
	int i;

	for (i = 0; i < PM_SUSPEND_MAX; i++) {
		if (pm_states[i] && valid_state(i))
			s += sprintf(s,"%s ", pm_states[i]);
	}
#endif
#ifdef CONFIG_HIBERNATION
	s += sprintf(s, "%s\n", "disk");
#else
	if (s != buf)
		/* convert the last space to a newline */
		*(s-1) = '\n';
#endif
	return (s - buf);
}

static ssize_t state_store(struct kobject *kobj, struct kobj_attribute *attr,
			   const char *buf, size_t n)
{
#ifdef CONFIG_SUSPEND
#ifdef CONFIG_EARLYSUSPEND
	suspend_state_t state = PM_SUSPEND_ON;
#else
	suspend_state_t state = PM_SUSPEND_STANDBY;
#endif
	const char * const *s;
#endif
	char *p;
	int len;
	int error = -EINVAL;

	p = memchr(buf, '\n', n);
	len = p ? p - buf : n;

	/* First, check if we are requested to hibernate */
	if (len == 4 && !strncmp(buf, "disk", len)) {
		error = hibernate();
  goto Exit;
	}

#ifdef CONFIG_SUSPEND
	for (s = &pm_states[state]; state < PM_SUSPEND_MAX; s++, state++) {
		if (*s && len == strlen(*s) && !strncmp(buf, *s, len))
			break;
	}
	if (state < PM_SUSPEND_MAX && *s)
#ifdef CONFIG_EARLYSUSPEND
		if (state == PM_SUSPEND_ON || valid_state(state)) {
			error = 0;
			request_suspend_state(state);
		}
#else
		error = enter_state(state);
#endif
#endif

 Exit:
	return error ? error : n;
}

power_attr(state);

#ifdef CONFIG_PM_SLEEP
/*
 * The 'wakeup_count' attribute, along with the functions defined in
 * drivers/base/power/wakeup.c, provides a means by which wakeup events can be
 * handled in a non-racy way.
 *
 * If a wakeup event occurs when the system is in a sleep state, it simply is
 * woken up.  In turn, if an event that would wake the system up from a sleep
 * state occurs when it is undergoing a transition to that sleep state, the
 * transition should be aborted.  Moreover, if such an event occurs when the
 * system is in the working state, an attempt to start a transition to the
 * given sleep state should fail during certain period after the detection of
 * the event.  Using the 'state' attribute alone is not sufficient to satisfy
 * these requirements, because a wakeup event may occur exactly when 'state'
 * is being written to and may be delivered to user space right before it is
 * frozen, so the event will remain only partially processed until the system is
 * woken up by another event.  In particular, it won't cause the transition to
 * a sleep state to be aborted.
 *
 * This difficulty may be overcome if user space uses 'wakeup_count' before
 * writing to 'state'.  It first should read from 'wakeup_count' and store
 * the read value.  Then, after carrying out its own preparations for the system
 * transition to a sleep state, it should write the stored value to
 * 'wakeup_count'.  If that fails, at least one wakeup event has occurred since
 * 'wakeup_count' was read and 'state' should not be written to.  Otherwise, it
 * is allowed to write to 'state', but the transition will be aborted if there
 * are any wakeup events detected after 'wakeup_count' was written to.
 */

static ssize_t wakeup_count_show(struct kobject *kobj,
				struct kobj_attribute *attr,
				char *buf)
{
	unsigned int val;

	return pm_get_wakeup_count(&val) ? sprintf(buf, "%u\n", val) : -EINTR;
}

static ssize_t wakeup_count_store(struct kobject *kobj,
				struct kobj_attribute *attr,
				const char *buf, size_t n)
{
	unsigned int val;

	if (sscanf(buf, "%u", &val) == 1) {
		if (pm_save_wakeup_count(val))
			return n;
	}
	return -EINVAL;
}

power_attr(wakeup_count);
#endif /* CONFIG_PM_SLEEP */

#ifdef CONFIG_PM_TRACE
int pm_trace_enabled;

static ssize_t pm_trace_show(struct kobject *kobj, struct kobj_attribute *attr,
			     char *buf)
{
	return sprintf(buf, "%d\n", pm_trace_enabled);
}

static ssize_t
pm_trace_store(struct kobject *kobj, struct kobj_attribute *attr,
	       const char *buf, size_t n)
{
	int val;

	if (sscanf(buf, "%d", &val) == 1) {
		pm_trace_enabled = !!val;
		return n;
	}
	return -EINVAL;
}

power_attr(pm_trace);

static ssize_t pm_trace_dev_match_show(struct kobject *kobj,
				       struct kobj_attribute *attr,
				       char *buf)
{
	return show_trace_dev_match(buf, PAGE_SIZE);
}

static ssize_t
pm_trace_dev_match_store(struct kobject *kobj, struct kobj_attribute *attr,
			 const char *buf, size_t n)
{
	return -EINVAL;
}

power_attr(pm_trace_dev_match);

#endif /* CONFIG_PM_TRACE */

<<<<<<< HEAD
#ifdef CONFIG_SUSPEND_DEVICE_TIME_DEBUG
/*
 * threshold of device suspend time consumption in microsecond(0.5ms), the
 * driver suspend/resume time longer than this threshold will be
 * print to console, 0 to disable */
int device_suspend_time_threshold;

static ssize_t
device_suspend_time_threshold_show(struct kobject *kobj,
				   struct kobj_attribute *attr, char *buf)
{
	if (device_suspend_time_threshold == 0)
		return sprintf(buf, "off\n");
	else
		return sprintf(buf, "%d usecs\n",
			       device_suspend_time_threshold);
}

static ssize_t
device_suspend_time_threshold_store(struct kobject *kobj,
				    struct kobj_attribute *attr,
				    const char *buf, size_t n)
{
	int val;
	if (sscanf(buf, "%d", &val) > 0) {
		device_suspend_time_threshold = val;
		return n;
	}
	return -EINVAL;
}
power_attr(device_suspend_time_threshold);
=======
#ifdef CONFIG_USER_WAKELOCK
power_attr(wake_lock);
power_attr(wake_unlock);
>>>>>>> a65e28a0
#endif

static struct attribute * g[] = {
	&state_attr.attr,
#ifdef CONFIG_PM_TRACE
	&pm_trace_attr.attr,
	&pm_trace_dev_match_attr.attr,
#endif
#ifdef CONFIG_SUSPEND_DEVICE_TIME_DEBUG
	&device_suspend_time_threshold_attr.attr,
#endif
#ifdef CONFIG_PM_SLEEP
	&pm_async_attr.attr,
	&wakeup_count_attr.attr,
#ifdef CONFIG_PM_DEBUG
	&pm_test_attr.attr,
#endif
#ifdef CONFIG_USER_WAKELOCK
	&wake_lock_attr.attr,
	&wake_unlock_attr.attr,
#endif
#endif
	NULL,
};

static struct attribute_group attr_group = {
	.attrs = g,
};

#ifdef CONFIG_PM_RUNTIME
struct workqueue_struct *pm_wq;
EXPORT_SYMBOL_GPL(pm_wq);

static int __init pm_start_workqueue(void)
{
	pm_wq = alloc_workqueue("pm", WQ_FREEZABLE, 0);

	return pm_wq ? 0 : -ENOMEM;
}
#else
static inline int pm_start_workqueue(void) { return 0; }
#endif

static int __init pm_init(void)
{
	int error = pm_start_workqueue();
	if (error)
		return error;
	hibernate_image_size_init();
	hibernate_reserved_size_init();
	power_kobj = kobject_create_and_add("power", NULL);
	if (!power_kobj)
		return -ENOMEM;
	return sysfs_create_group(power_kobj, &attr_group);
}

core_initcall(pm_init);<|MERGE_RESOLUTION|>--- conflicted
+++ resolved
@@ -308,7 +308,6 @@
 
 #endif /* CONFIG_PM_TRACE */
 
-<<<<<<< HEAD
 #ifdef CONFIG_SUSPEND_DEVICE_TIME_DEBUG
 /*
  * threshold of device suspend time consumption in microsecond(0.5ms), the
@@ -340,11 +339,11 @@
 	return -EINVAL;
 }
 power_attr(device_suspend_time_threshold);
-=======
+#endif
+
 #ifdef CONFIG_USER_WAKELOCK
 power_attr(wake_lock);
 power_attr(wake_unlock);
->>>>>>> a65e28a0
 #endif
 
 static struct attribute * g[] = {
