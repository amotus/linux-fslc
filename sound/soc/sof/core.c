// SPDX-License-Identifier: (GPL-2.0 OR BSD-3-Clause)
//
// This file is provided under a dual BSD/GPLv2 license.  When using or
// redistributing this file, you may do so under either license.
//
// Copyright(c) 2018 Intel Corporation. All rights reserved.
//
// Author: Liam Girdwood <liam.r.girdwood@linux.intel.com>
//

#include <linux/firmware.h>
#include <linux/module.h>
#include <sound/soc.h>
#include <sound/sof.h>
#include "sof-priv.h"
#include "ops.h"

/* SOF defaults if not provided by the platform in ms */
#define TIMEOUT_DEFAULT_IPC_MS  500
#define TIMEOUT_DEFAULT_BOOT_MS 2000

/*
 * Generic object lookup APIs.
 */

struct snd_sof_pcm *snd_sof_find_spcm_name(struct snd_sof_dev *sdev,
					   const char *name)
{
	struct snd_sof_pcm *spcm;

	list_for_each_entry(spcm, &sdev->pcm_list, list) {
		/* match with PCM dai name */
		if (strcmp(spcm->pcm.dai_name, name) == 0)
			return spcm;

		/* match with playback caps name if set */
		if (*spcm->pcm.caps[0].name &&
		    !strcmp(spcm->pcm.caps[0].name, name))
			return spcm;

		/* match with capture caps name if set */
		if (*spcm->pcm.caps[1].name &&
		    !strcmp(spcm->pcm.caps[1].name, name))
			return spcm;
	}

	return NULL;
}

struct snd_sof_pcm *snd_sof_find_spcm_comp(struct snd_sof_dev *sdev,
					   unsigned int comp_id,
					   int *direction)
{
	struct snd_sof_pcm *spcm;

	list_for_each_entry(spcm, &sdev->pcm_list, list) {
		if (spcm->stream[SNDRV_PCM_STREAM_PLAYBACK].comp_id == comp_id) {
			*direction = SNDRV_PCM_STREAM_PLAYBACK;
			return spcm;
		}
		if (spcm->stream[SNDRV_PCM_STREAM_CAPTURE].comp_id == comp_id) {
			*direction = SNDRV_PCM_STREAM_CAPTURE;
			return spcm;
		}
	}

	return NULL;
}

struct snd_sof_pcm *snd_sof_find_spcm_pcm_id(struct snd_sof_dev *sdev,
					     unsigned int pcm_id)
{
	struct snd_sof_pcm *spcm;

	list_for_each_entry(spcm, &sdev->pcm_list, list) {
		if (le32_to_cpu(spcm->pcm.pcm_id) == pcm_id)
			return spcm;
	}

	return NULL;
}

struct snd_sof_widget *snd_sof_find_swidget(struct snd_sof_dev *sdev,
					    const char *name)
{
	struct snd_sof_widget *swidget;

	list_for_each_entry(swidget, &sdev->widget_list, list) {
		if (strcmp(name, swidget->widget->name) == 0)
			return swidget;
	}

	return NULL;
}

/* find widget by stream name and direction */
struct snd_sof_widget *snd_sof_find_swidget_sname(struct snd_sof_dev *sdev,
						  const char *pcm_name, int dir)
{
	struct snd_sof_widget *swidget;
	enum snd_soc_dapm_type type;

	if (dir == SNDRV_PCM_STREAM_PLAYBACK)
		type = snd_soc_dapm_aif_in;
	else
		type = snd_soc_dapm_aif_out;

	list_for_each_entry(swidget, &sdev->widget_list, list) {
		if (!strcmp(pcm_name, swidget->widget->sname) && swidget->id == type)
			return swidget;
	}

	return NULL;
}

struct snd_sof_dai *snd_sof_find_dai(struct snd_sof_dev *sdev,
				     const char *name)
{
	struct snd_sof_dai *dai;

	list_for_each_entry(dai, &sdev->dai_list, list) {
		if (dai->name && (strcmp(name, dai->name) == 0))
			return dai;
	}

	return NULL;
}

/*
 * FW Panic/fault handling.
 */

struct sof_panic_msg {
	u32 id;
	const char *msg;
};

/* standard FW panic types */
static const struct sof_panic_msg panic_msg[] = {
	{SOF_IPC_PANIC_MEM, "out of memory"},
	{SOF_IPC_PANIC_WORK, "work subsystem init failed"},
	{SOF_IPC_PANIC_IPC, "IPC subsystem init failed"},
	{SOF_IPC_PANIC_ARCH, "arch init failed"},
	{SOF_IPC_PANIC_PLATFORM, "platform init failed"},
	{SOF_IPC_PANIC_TASK, "scheduler init failed"},
	{SOF_IPC_PANIC_EXCEPTION, "runtime exception"},
	{SOF_IPC_PANIC_DEADLOCK, "deadlock"},
	{SOF_IPC_PANIC_STACK, "stack overflow"},
	{SOF_IPC_PANIC_IDLE, "can't enter idle"},
	{SOF_IPC_PANIC_WFI, "invalid wait state"},
	{SOF_IPC_PANIC_ASSERT, "assertion failed"},
};

/*
 * helper to be called from .dbg_dump callbacks. No error code is
 * provided, it's left as an exercise for the caller of .dbg_dump
 * (typically IPC or loader)
 */
void snd_sof_get_status(struct snd_sof_dev *sdev, u32 panic_code,
			u32 tracep_code, void *oops,
			struct sof_ipc_panic_info *panic_info,
			void *stack, size_t stack_words)
{
	u32 code;
	int i;

	/* is firmware dead ? */
	if ((panic_code & SOF_IPC_PANIC_MAGIC_MASK) != SOF_IPC_PANIC_MAGIC) {
		dev_err(sdev->dev, "error: unexpected fault 0x%8.8x trace 0x%8.8x\n",
			panic_code, tracep_code);
		return; /* no fault ? */
	}

	code = panic_code & (SOF_IPC_PANIC_MAGIC_MASK | SOF_IPC_PANIC_CODE_MASK);

	for (i = 0; i < ARRAY_SIZE(panic_msg); i++) {
		if (panic_msg[i].id == code) {
			dev_err(sdev->dev, "error: %s\n", panic_msg[i].msg);
			dev_err(sdev->dev, "error: trace point %8.8x\n",
				tracep_code);
			goto out;
		}
	}

	/* unknown error */
	dev_err(sdev->dev, "error: unknown reason %8.8x\n", panic_code);
	dev_err(sdev->dev, "error: trace point %8.8x\n", tracep_code);

out:
	dev_err(sdev->dev, "error: panic at %s:%d\n",
		panic_info->filename, panic_info->linenum);
	sof_oops(sdev, oops);
	sof_stack(sdev, oops, stack, stack_words);
}
EXPORT_SYMBOL(snd_sof_get_status);

/*
 * SOF Driver enumeration.
 */
int sof_machine_check(struct snd_sof_dev *sdev)
{
	struct snd_sof_pdata *plat_data = sdev->pdata;
#if IS_ENABLED(CONFIG_SND_SOC_SOF_NOCODEC)
	struct snd_soc_acpi_mach *machine;
	int ret;
#endif

	if (plat_data->machine)
		return 0;

#if !IS_ENABLED(CONFIG_SND_SOC_SOF_NOCODEC)
	dev_err(sdev->dev, "error: no matching ASoC machine driver found - aborting probe\n");
	return -ENODEV;
#else
	/* fallback to nocodec mode */
	dev_warn(sdev->dev, "No ASoC machine driver found - using nocodec\n");
	machine = devm_kzalloc(sdev->dev, sizeof(*machine), GFP_KERNEL);
	if (!machine)
		return -ENOMEM;

	machine->drv_name = "sof-nocodec";
	plat_data->fw_filename = plat_data->desc->nocodec_fw_filename;
	plat_data->tplg_filename = plat_data->desc->nocodec_tplg_filename;
	ret = sof_nocodec_setup(sdev->dev, plat_data->desc->ops);
	if (ret < 0)
		return ret;

	plat_data->machine = machine;

	return 0;
#endif
}
EXPORT_SYMBOL(sof_machine_check);

<<<<<<< HEAD
int sof_machine_register(struct snd_sof_dev *sdev, void *pdata)
=======
/*
 *			FW Boot State Transition Diagram
 *
 *    +-----------------------------------------------------------------------+
 *    |									      |
 * ------------------	     ------------------				      |
 * |		    |	     |		      |				      |
 * |   BOOT_FAILED  |	     |  READY_FAILED  |-------------------------+     |
 * |		    |	     |	              |				|     |
 * ------------------	     ------------------				|     |
 *	^			    ^					|     |
 *	|			    |					|     |
 * (FW Boot Timeout)		(FW_READY FAIL)				|     |
 *	|			    |					|     |
 *	|			    |					|     |
 * ------------------		    |		   ------------------	|     |
 * |		    |		    |		   |		    |	|     |
 * |   IN_PROGRESS  |---------------+------------->|    COMPLETE    |	|     |
 * |		    | (FW Boot OK)   (FW_READY OK) |		    |	|     |
 * ------------------				   ------------------	|     |
 *	^						|		|     |
 *	|						|		|     |
 * (FW Loading OK)			       (System Suspend/Runtime Suspend)
 *	|						|		|     |
 *	|						|		|     |
 * ------------------		------------------	|		|     |
 * |		    |		|		 |<-----+		|     |
 * |   PREPARE	    |		|   NOT_STARTED  |<---------------------+     |
 * |		    |		|		 |<---------------------------+
 * ------------------		------------------
 *    |	    ^			    |	   ^
 *    |	    |			    |	   |
 *    |	    +-----------------------+	   |
 *    |		(DSP Probe OK)		   |
 *    |					   |
 *    |					   |
 *    +------------------------------------+
 *	(System Suspend/Runtime Suspend)
 */

static int sof_probe_continue(struct snd_sof_dev *sdev)
>>>>>>> cff670b3
{
	struct snd_sof_pdata *plat_data = (struct snd_sof_pdata *)pdata;
	const char *drv_name;
	const void *mach;
	int size;

	drv_name = plat_data->machine->drv_name;
	mach = (const void *)plat_data->machine;
	size = sizeof(*plat_data->machine);

	/* register machine driver, pass machine info as pdata */
	plat_data->pdev_mach =
		platform_device_register_data(sdev->dev, drv_name,
					      PLATFORM_DEVID_NONE, mach, size);
	if (IS_ERR(plat_data->pdev_mach))
		return PTR_ERR(plat_data->pdev_mach);

	dev_dbg(sdev->dev, "created machine %s\n",
		dev_name(&plat_data->pdev_mach->dev));

	return 0;
}
EXPORT_SYMBOL(sof_machine_register);

void sof_machine_unregister(struct snd_sof_dev *sdev, void *pdata)
{
	struct snd_sof_pdata *plat_data = (struct snd_sof_pdata *)pdata;

	if (!IS_ERR_OR_NULL(plat_data->pdev_mach))
		platform_device_unregister(plat_data->pdev_mach);
}
EXPORT_SYMBOL(sof_machine_unregister);

static int sof_probe_continue(struct snd_sof_dev *sdev)
{
	struct snd_sof_pdata *plat_data = sdev->pdata;
	int ret;

	/* probe the DSP hardware */
	ret = snd_sof_probe(sdev);
	if (ret < 0) {
		dev_err(sdev->dev, "error: failed to probe DSP %d\n", ret);
		return ret;
	}

	sdev->fw_state = SOF_FW_BOOT_PREPARE;

	/* check machine info */
	ret = snd_sof_machine_check(sdev);
	if (ret < 0) {
		dev_err(sdev->dev, "error: failed to get machine info %d\n",
			ret);
		goto dbg_err;
	}

	/* set up platform component driver */
	snd_sof_new_platform_drv(sdev);

	/* register any debug/trace capabilities */
	ret = snd_sof_dbg_init(sdev);
	if (ret < 0) {
		/*
		 * debugfs issues are suppressed in snd_sof_dbg_init() since
		 * we cannot rely on debugfs
		 * here we trap errors due to memory allocation only.
		 */
		dev_err(sdev->dev, "error: failed to init DSP trace/debug %d\n",
			ret);
		goto dbg_err;
	}

	/* init the IPC */
	sdev->ipc = snd_sof_ipc_init(sdev);
	if (!sdev->ipc) {
		dev_err(sdev->dev, "error: failed to init DSP IPC %d\n", ret);
		goto ipc_err;
	}

	/* load the firmware */
	ret = snd_sof_load_firmware(sdev);
	if (ret < 0) {
		dev_err(sdev->dev, "error: failed to load DSP firmware %d\n",
			ret);
		goto fw_load_err;
	}

	sdev->fw_state = SOF_FW_BOOT_IN_PROGRESS;

	/*
	 * Boot the firmware. The FW boot status will be modified
	 * in snd_sof_run_firmware() depending on the outcome.
	 */
	ret = snd_sof_run_firmware(sdev);
	if (ret < 0) {
		dev_err(sdev->dev, "error: failed to boot DSP firmware %d\n",
			ret);
		goto fw_run_err;
	}

	/* init DMA trace */
	ret = snd_sof_init_trace(sdev);
	if (ret < 0) {
		/* non fatal */
		dev_warn(sdev->dev,
			 "warning: failed to initialize trace %d\n", ret);
	}

	/* hereafter all FW boot flows are for PM reasons */
	sdev->first_boot = false;

	/* now register audio DSP platform driver and dai */
	ret = devm_snd_soc_register_component(sdev->dev, &sdev->plat_drv,
					      sof_ops(sdev)->drv,
					      sof_ops(sdev)->num_drv);
	if (ret < 0) {
		dev_err(sdev->dev,
			"error: failed to register DSP DAI driver %d\n", ret);
		goto fw_trace_err;
	}

<<<<<<< HEAD
	ret = snd_sof_machine_register(sdev, plat_data);
	if (ret < 0)
		goto fw_run_err;
=======
	drv_name = plat_data->machine->drv_name;
	mach = (const void *)plat_data->machine;
	size = sizeof(*plat_data->machine);

	/* register machine driver, pass machine info as pdata */
	plat_data->pdev_mach =
		platform_device_register_data(sdev->dev, drv_name,
					      PLATFORM_DEVID_NONE, mach, size);

	if (IS_ERR(plat_data->pdev_mach)) {
		ret = PTR_ERR(plat_data->pdev_mach);
		goto fw_trace_err;
	}
>>>>>>> cff670b3

	/*
	 * Some platforms in SOF, ex: BYT, may not have their platform PM
	 * callbacks set. Increment the usage count so as to
	 * prevent the device from entering runtime suspend.
	 */
	if (!sof_ops(sdev)->runtime_suspend || !sof_ops(sdev)->runtime_resume)
		pm_runtime_get_noresume(sdev->dev);

	if (plat_data->sof_probe_complete)
		plat_data->sof_probe_complete(sdev->dev);

	return 0;

fw_trace_err:
	snd_sof_free_trace(sdev);
fw_run_err:
	snd_sof_fw_unload(sdev);
fw_load_err:
	snd_sof_ipc_free(sdev);
ipc_err:
	snd_sof_free_debug(sdev);
dbg_err:
	snd_sof_remove(sdev);

	/* all resources freed, update state to match */
	sdev->fw_state = SOF_FW_BOOT_NOT_STARTED;
	sdev->first_boot = true;

	return ret;
}

static void sof_probe_work(struct work_struct *work)
{
	struct snd_sof_dev *sdev =
		container_of(work, struct snd_sof_dev, probe_work);
	int ret;

	ret = sof_probe_continue(sdev);
	if (ret < 0) {
		/* errors cannot be propagated, log */
		dev_err(sdev->dev, "error: %s failed err: %d\n", __func__, ret);
	}
}

int snd_sof_device_probe(struct device *dev, struct snd_sof_pdata *plat_data)
{
	struct snd_sof_dev *sdev;

	sdev = devm_kzalloc(dev, sizeof(*sdev), GFP_KERNEL);
	if (!sdev)
		return -ENOMEM;

	/* initialize sof device */
	sdev->dev = dev;

	sdev->pdata = plat_data;
	sdev->first_boot = true;
	sdev->fw_state = SOF_FW_BOOT_NOT_STARTED;
	dev_set_drvdata(dev, sdev);

	/* check all mandatory ops */
	if (!sof_ops(sdev) || !sof_ops(sdev)->probe || !sof_ops(sdev)->run ||
	    !sof_ops(sdev)->block_read || !sof_ops(sdev)->block_write ||
	    !sof_ops(sdev)->send_msg || !sof_ops(sdev)->load_firmware ||
	    !sof_ops(sdev)->ipc_msg_data || !sof_ops(sdev)->ipc_pcm_params)
		return -EINVAL;

	INIT_LIST_HEAD(&sdev->pcm_list);
	INIT_LIST_HEAD(&sdev->kcontrol_list);
	INIT_LIST_HEAD(&sdev->widget_list);
	INIT_LIST_HEAD(&sdev->dai_list);
	INIT_LIST_HEAD(&sdev->route_list);
	spin_lock_init(&sdev->ipc_lock);
	spin_lock_init(&sdev->hw_lock);

	if (IS_ENABLED(CONFIG_SND_SOC_SOF_PROBE_WORK_QUEUE))
		INIT_WORK(&sdev->probe_work, sof_probe_work);

	/* set default timeouts if none provided */
	if (plat_data->desc->ipc_timeout == 0)
		sdev->ipc_timeout = TIMEOUT_DEFAULT_IPC_MS;
	else
		sdev->ipc_timeout = plat_data->desc->ipc_timeout;
	if (plat_data->desc->boot_timeout == 0)
		sdev->boot_timeout = TIMEOUT_DEFAULT_BOOT_MS;
	else
		sdev->boot_timeout = plat_data->desc->boot_timeout;

	if (IS_ENABLED(CONFIG_SND_SOC_SOF_PROBE_WORK_QUEUE)) {
		schedule_work(&sdev->probe_work);
		return 0;
	}

	return sof_probe_continue(sdev);
}
EXPORT_SYMBOL(snd_sof_device_probe);

int snd_sof_device_remove(struct device *dev)
{
	struct snd_sof_dev *sdev = dev_get_drvdata(dev);
	struct snd_sof_pdata *pdata = sdev->pdata;

	if (IS_ENABLED(CONFIG_SND_SOC_SOF_PROBE_WORK_QUEUE))
		cancel_work_sync(&sdev->probe_work);

	if (sdev->fw_state > SOF_FW_BOOT_NOT_STARTED) {
		snd_sof_fw_unload(sdev);
		snd_sof_ipc_free(sdev);
		snd_sof_free_debug(sdev);
		snd_sof_free_trace(sdev);
	}

	/*
	 * Unregister machine driver. This will unbind the snd_card which
	 * will remove the component driver and unload the topology
	 * before freeing the snd_card.
	 */
	snd_sof_machine_unregister(sdev, pdata);
	/*
	 * Unregistering the machine driver results in unloading the topology.
	 * Some widgets, ex: scheduler, attempt to power down the core they are
	 * scheduled on, when they are unloaded. Therefore, the DSP must be
	 * removed only after the topology has been unloaded.
	 */
	if (sdev->fw_state > SOF_FW_BOOT_NOT_STARTED)
		snd_sof_remove(sdev);

	/* release firmware */
	release_firmware(pdata->fw);
	pdata->fw = NULL;

	return 0;
}
EXPORT_SYMBOL(snd_sof_device_remove);

MODULE_AUTHOR("Liam Girdwood");
MODULE_DESCRIPTION("Sound Open Firmware (SOF) Core");
MODULE_LICENSE("Dual BSD/GPL");
MODULE_ALIAS("platform:sof-audio");<|MERGE_RESOLUTION|>--- conflicted
+++ resolved
@@ -232,51 +232,7 @@
 }
 EXPORT_SYMBOL(sof_machine_check);
 
-<<<<<<< HEAD
 int sof_machine_register(struct snd_sof_dev *sdev, void *pdata)
-=======
-/*
- *			FW Boot State Transition Diagram
- *
- *    +-----------------------------------------------------------------------+
- *    |									      |
- * ------------------	     ------------------				      |
- * |		    |	     |		      |				      |
- * |   BOOT_FAILED  |	     |  READY_FAILED  |-------------------------+     |
- * |		    |	     |	              |				|     |
- * ------------------	     ------------------				|     |
- *	^			    ^					|     |
- *	|			    |					|     |
- * (FW Boot Timeout)		(FW_READY FAIL)				|     |
- *	|			    |					|     |
- *	|			    |					|     |
- * ------------------		    |		   ------------------	|     |
- * |		    |		    |		   |		    |	|     |
- * |   IN_PROGRESS  |---------------+------------->|    COMPLETE    |	|     |
- * |		    | (FW Boot OK)   (FW_READY OK) |		    |	|     |
- * ------------------				   ------------------	|     |
- *	^						|		|     |
- *	|						|		|     |
- * (FW Loading OK)			       (System Suspend/Runtime Suspend)
- *	|						|		|     |
- *	|						|		|     |
- * ------------------		------------------	|		|     |
- * |		    |		|		 |<-----+		|     |
- * |   PREPARE	    |		|   NOT_STARTED  |<---------------------+     |
- * |		    |		|		 |<---------------------------+
- * ------------------		------------------
- *    |	    ^			    |	   ^
- *    |	    |			    |	   |
- *    |	    +-----------------------+	   |
- *    |		(DSP Probe OK)		   |
- *    |					   |
- *    |					   |
- *    +------------------------------------+
- *	(System Suspend/Runtime Suspend)
- */
-
-static int sof_probe_continue(struct snd_sof_dev *sdev)
->>>>>>> cff670b3
 {
 	struct snd_sof_pdata *plat_data = (struct snd_sof_pdata *)pdata;
 	const char *drv_name;
@@ -397,25 +353,9 @@
 		goto fw_trace_err;
 	}
 
-<<<<<<< HEAD
 	ret = snd_sof_machine_register(sdev, plat_data);
 	if (ret < 0)
 		goto fw_run_err;
-=======
-	drv_name = plat_data->machine->drv_name;
-	mach = (const void *)plat_data->machine;
-	size = sizeof(*plat_data->machine);
-
-	/* register machine driver, pass machine info as pdata */
-	plat_data->pdev_mach =
-		platform_device_register_data(sdev->dev, drv_name,
-					      PLATFORM_DEVID_NONE, mach, size);
-
-	if (IS_ERR(plat_data->pdev_mach)) {
-		ret = PTR_ERR(plat_data->pdev_mach);
-		goto fw_trace_err;
-	}
->>>>>>> cff670b3
 
 	/*
 	 * Some platforms in SOF, ex: BYT, may not have their platform PM
