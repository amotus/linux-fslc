--- conflicted
+++ resolved
@@ -470,7 +470,6 @@
 	  Say Y if you want to add support for SoC audio on an i.MX board with
 	  an Audio Mixer.
 
-<<<<<<< HEAD
 config SND_SOC_IMX_PDM_MIC
 	tristate "SoC Audio support for i.MX boards with PDM mic on SAI"
 	depends on OF
@@ -489,7 +488,7 @@
 	  SoC Audio support for i.MX boards with DSP audio
 	  Say Y if you want to add support for SoC audio on an i.MX board with
 	  IMX DSP.
-=======
+
 config SND_SOC_IMX_SI476X
 	tristate "SoC Audio support for i.MX boards with si476x"
 	select SND_SOC_IMX_PCM_DMA
@@ -501,7 +500,6 @@
 	  SoC Audio support for i.MX boards with SI476x
 	  Say Y if you want to add support for Soc audio for the AMFM Tuner chip
 	  SI476x module.
->>>>>>> fcfc4be1
 
 endif # SND_IMX_SOC
 
