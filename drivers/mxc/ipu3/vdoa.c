/*
 * Copyright (C) 2012 Freescale Semiconductor, Inc. All Rights Reserved.
 *
 * This program is free software; you can redistribute it and/or modify
 * it under the terms of the GNU General Public License as published by
 * the Free Software Foundation; either version 2 of the License, or
 * (at your option) any later version.

 * This program is distributed in the hope that it will be useful,
 * but WITHOUT ANY WARRANTY; without even the implied warranty of
 * MERCHANTABILITY or FITNESS FOR A PARTICULAR PURPOSE.  See the
 * GNU General Public License for more details.

 * You should have received a copy of the GNU General Public License along
 * with this program; if not, write to the Free Software Foundation, Inc.,
 * 51 Franklin Street, Fifth Floor, Boston, MA 02110-1301 USA.
 */
#include <linux/types.h>
#include <linux/err.h>
#include <linux/platform_device.h>
#include <linux/clk.h>
#include <linux/slab.h>
#include <linux/io.h>
#include <linux/ipu.h>
#include <linux/iram_alloc.h>

#include "vdoa.h"
/* 6band(3field* double buffer) * (width*2) * bandline(8)
	= 6x1024x2x8 = 96k or 72k(1.5byte) */
#define MAX_VDOA_IRAM_SIZE	(1024*96)
#define VDOA_IRAM_SIZE		(1024*72)

#define VDOAC_BAND_HEIGHT_32LINES	(32)
#define VDOAC_BAND_HEIGHT_16LINES	(16)
#define VDOAC_BAND_HEIGHT_8LINES	(8)
#define VDOAC_THREE_FRAMES		(0x1 << 2)
#define VDOAC_SYNC_BAND_MODE		(0x1 << 3)
#define VDOAC_SCAN_ORDER_INTERLACED	(0x1 << 4)
#define VDOAC_PFS_YUYV			(0x1 << 5)
#define VDOAC_IPU_SEL_1			(0x1 << 6)
#define VDOAFP_FH_MASK			(0x1FFF)
#define VDOAFP_FH_SHIFT			(16)
#define VDOAFP_FW_MASK			(0x3FFF)
#define VDOAFP_FW_SHIFT			(0)
#define VDOASL_VSLY_MASK		(0x3FFF)
#define VDOASL_VSLY_SHIFT		(16)
#define VDOASL_ISLY_MASK		(0x7FFF)
#define VDOASL_ISLY_SHIFT		(0)
#define VDOASRR_START_XFER		(0x2)
#define VDOASRR_SWRST			(0x1)
#define VDOAIEIST_TRANSFER_ERR		(0x2)
#define VDOAIEIST_TRANSFER_END		(0x1)

#define	VDOAC		(0x0)	/* Control Register */
#define	VDOASRR		(0x4)	/* Start and Reset Register */
#define	VDOAIE		(0x8)	/* Interrupt Enable Register */
#define	VDOAIST		(0xc)	/* Interrupt Status Register */
#define	VDOAFP		(0x10)	/* Frame Parameters Register */
#define	VDOAIEBA00	(0x14)	/* External Buffer n Frame m Address Register */
#define	VDOAIEBA01	(0x18)	/* External Buffer n Frame m Address Register */
#define	VDOAIEBA02	(0x1c)	/* External Buffer n Frame m Address Register */
#define	VDOAIEBA10	(0x20)	/* External Buffer n Frame m Address Register */
#define	VDOAIEBA11	(0x24)	/* External Buffer n Frame m Address Register */
#define	VDOAIEBA12	(0x28)	/* External Buffer n Frame m Address Register */
#define	VDOASL		(0x2c)	/* IPU Stride Line Register */
#define	VDOAIUBO	(0x30)	/* IPU Chroma Buffer Offset Register */
#define	VDOAVEBA0	(0x34)	/* External Buffer m Address Register */
#define	VDOAVEBA1	(0x38)	/* External Buffer m Address Register */
#define	VDOAVEBA2	(0x3c)	/* External Buffer m Address Register */
#define	VDOAVUBO	(0x40)	/* VPU Chroma Buffer Offset */
#define	VDOASR		(0x44)	/* Status Register */
#define	VDOATD		(0x48)	/* Test Debug Register */


enum {
	VDOA_INIT	= 0x1,
	VDOA_GET	= 0x2,
	VDOA_SETUP	= 0x4,
	VDOA_GET_OBUF	= 0x8,
	VDOA_START	= 0x10,
	VDOA_INIRQ	= 0x20,
	VDOA_STOP	= 0x40,
	VDOA_PUT	= VDOA_INIT,
};

enum {
	VDOA_NULL	= 0,
	VDOA_FRAME	= 1,
	VDOA_PREV_FIELD	= 2,
	VDOA_CURR_FIELD	= 3,
	VDOA_NEXT_FIELD	= 4,
};

#define CHECK_STATE(expect, retcode)					\
do {									\
	if (!((expect) & vdoa->state)) {				\
		dev_err(vdoa->dev, "ERR: %s state:0x%x, expect:0x%x.\n",\
				__func__, vdoa->state, (expect));	\
		retcode;						\
	}								\
} while (0)

#define CHECK_NULL_PTR(ptr)						\
do {									\
	pr_debug("vdoa_ptr:0x%p in %s state:0x%x.\n",			\
			vdoa, __func__, vdoa->state);			\
	if (NULL == (ptr)) {						\
		pr_err("ERR vdoa: %s state:0x%x null ptr.\n",		\
				__func__, vdoa->state);			\
	}								\
} while (0)

struct vdoa_info {
	int		state;
	struct device	*dev;
	struct clk	*clk;
	void __iomem	*reg_base;
	void __iomem	*iram_base;
	unsigned long	iram_paddr;
	int		irq;
	int		field;
	struct completion comp;
};

static struct vdoa_info *g_vdoa;
static unsigned long iram_size;
static DEFINE_MUTEX(vdoa_lock);

static inline void vdoa_read_register(struct vdoa_info *vdoa,
				u32 reg, u32 *val)
{
	*val = ioread32(vdoa->reg_base + reg);
	dev_dbg(vdoa->dev, "read_reg:0x%02x, val:0x%08x.\n", reg, *val);
}

static inline void vdoa_write_register(struct vdoa_info *vdoa,
				u32 reg, u32 val)
{
	iowrite32(val, vdoa->reg_base + reg);
	dev_dbg(vdoa->dev, "\t\twrite_reg:0x%02x, val:0x%08x.\n", reg, val);
}

static void dump_registers(struct vdoa_info *vdoa)
{
	int i;
	u32 data;

	for (i = VDOAC; i < VDOATD; i += 4)
		vdoa_read_register(vdoa, i, &data);
}

int vdoa_setup(vdoa_handle_t handle, struct vdoa_params *params)
{
	int	band_size;
	int	total_band_size = 0;
	int	ipu_stride;
	u32	data;
	struct vdoa_info *vdoa = (struct vdoa_info *)handle;

	CHECK_NULL_PTR(vdoa);
	CHECK_STATE(VDOA_GET | VDOA_GET_OBUF | VDOA_STOP, return -EINVAL);
	if (VDOA_GET == vdoa->state) {
		dev_dbg(vdoa->dev, "w:%d, h:%d.\n",
			 params->width, params->height);
		data = (params->band_lines == VDOAC_BAND_HEIGHT_32LINES) ? 2 :
			((params->band_lines == VDOAC_BAND_HEIGHT_16LINES) ?
				 1 : 0);
		data |= params->scan_order ? VDOAC_SCAN_ORDER_INTERLACED : 0;
		data |= params->band_mode ? VDOAC_SYNC_BAND_MODE : 0;
		data |= params->pfs ? VDOAC_PFS_YUYV : 0;
		data |= params->ipu_num ? VDOAC_IPU_SEL_1 : 0;
		vdoa_write_register(vdoa, VDOAC, data);

		data = ((params->width & VDOAFP_FW_MASK) << VDOAFP_FW_SHIFT) |
			((params->height & VDOAFP_FH_MASK) << VDOAFP_FH_SHIFT);
		vdoa_write_register(vdoa, VDOAFP, data);

		ipu_stride = params->pfs ? params->width << 1 : params->width;
		data = ((params->vpu_stride & VDOASL_VSLY_MASK) <<
							VDOASL_VSLY_SHIFT) |
			((ipu_stride & VDOASL_ISLY_MASK) << VDOASL_ISLY_SHIFT);
		vdoa_write_register(vdoa, VDOASL, data);

		dev_dbg(vdoa->dev, "band_mode:%d, band_line:%d, base:0x%lx.\n",
		params->band_mode, params->band_lines, vdoa->iram_paddr);
	}
	/*
	 * band size	= (luma_per_line + chroma_per_line) * bandLines
	 *		= width * (3/2 or 2) * bandLines
	 * double buffer mode used.
	 */
	if (params->pfs)
		band_size = (params->width << 1) * params->band_lines;
	else
		band_size = ((params->width * 3) >> 1) *
						params->band_lines;
	if (params->interlaced) {
		total_band_size = 6 * band_size; /* 3 frames*double buffer */
		if (iram_size < total_band_size) {
			dev_err(vdoa->dev, "iram_size:0x%lx is smaller than "
				"request:0x%x!\n", iram_size, total_band_size);
			return -EINVAL;
		}
		if (params->vfield_buf.prev_veba) {
			if (params->band_mode) {
				vdoa_write_register(vdoa, VDOAIEBA00,
							vdoa->iram_paddr);
				vdoa_write_register(vdoa, VDOAIEBA10,
						 vdoa->iram_paddr + band_size);
			} else
				vdoa_write_register(vdoa, VDOAIEBA00,
							params->ieba0);
			vdoa_write_register(vdoa, VDOAVEBA0,
					params->vfield_buf.prev_veba);
			vdoa->field = VDOA_PREV_FIELD;
		}
		if (params->vfield_buf.cur_veba) {
			if (params->band_mode) {
				vdoa_write_register(vdoa, VDOAIEBA01,
					 vdoa->iram_paddr + band_size * 2);
				vdoa_write_register(vdoa, VDOAIEBA11,
					 vdoa->iram_paddr + band_size * 3);
			} else
				vdoa_write_register(vdoa, VDOAIEBA01,
							params->ieba1);
			vdoa_write_register(vdoa, VDOAVEBA1,
					params->vfield_buf.cur_veba);
			vdoa->field = VDOA_CURR_FIELD;
		}
		if (params->vfield_buf.next_veba) {
			if (params->band_mode) {
				vdoa_write_register(vdoa, VDOAIEBA02,
					 vdoa->iram_paddr + band_size * 4);
				vdoa_write_register(vdoa, VDOAIEBA12,
					 vdoa->iram_paddr + band_size * 5);
			} else
				vdoa_write_register(vdoa, VDOAIEBA02,
							params->ieba2);
			vdoa_write_register(vdoa, VDOAVEBA2,
					params->vfield_buf.next_veba);
			vdoa->field = VDOA_NEXT_FIELD;
			vdoa_read_register(vdoa, VDOAC, &data);
			data |= VDOAC_THREE_FRAMES;
			vdoa_write_register(vdoa, VDOAC, data);
		}

		if (!params->pfs)
			vdoa_write_register(vdoa, VDOAIUBO,
				 params->width * params->band_lines);
		vdoa_write_register(vdoa, VDOAVUBO,
				 params->vfield_buf.vubo);
		dev_dbg(vdoa->dev, "total band_size:0x%x.\n", band_size*6);
	} else if (params->band_mode) {
		/* used for progressive frame resize on PrP channel */
		BUG(); /* currently not support */
		/* progressvie frame: band mode */
		vdoa_write_register(vdoa, VDOAIEBA00, vdoa->iram_paddr);
		vdoa_write_register(vdoa, VDOAIEBA10,
					 vdoa->iram_paddr + band_size);
		if (!params->pfs)
			vdoa_write_register(vdoa, VDOAIUBO,
					params->width * params->band_lines);
		dev_dbg(vdoa->dev, "total band_size:0x%x\n", band_size*2);
	} else {
		/* progressive frame: mem->mem, non-band mode */
		vdoa->field = VDOA_FRAME;
		vdoa_write_register(vdoa, VDOAVEBA0, params->vframe_buf.veba);
		vdoa_write_register(vdoa, VDOAVUBO, params->vframe_buf.vubo);
		vdoa_write_register(vdoa, VDOAIEBA00, params->ieba0);
		if (!params->pfs)
			/* note: iubo is relative value, based on ieba0 */
			vdoa_write_register(vdoa, VDOAIUBO,
					params->width * params->height);
	}
	vdoa->state = VDOA_SETUP;
	return 0;
}

void vdoa_get_output_buf(vdoa_handle_t handle, struct vdoa_ipu_buf *buf)
{
	u32	data;
	struct vdoa_info *vdoa = (struct vdoa_info *)handle;

	CHECK_NULL_PTR(vdoa);
	CHECK_STATE(VDOA_SETUP, return);
	vdoa->state = VDOA_GET_OBUF;
	memset(buf, 0, sizeof(*buf));

	vdoa_read_register(vdoa, VDOAC, &data);
	switch (vdoa->field) {
	case VDOA_FRAME:
	case VDOA_PREV_FIELD:
		vdoa_read_register(vdoa, VDOAIEBA00, &buf->ieba0);
		if (data & VDOAC_SYNC_BAND_MODE)
			vdoa_read_register(vdoa, VDOAIEBA10, &buf->ieba1);
		break;
	case VDOA_CURR_FIELD:
		vdoa_read_register(vdoa, VDOAIEBA01, &buf->ieba0);
		vdoa_read_register(vdoa, VDOAIEBA11, &buf->ieba1);
		break;
	case VDOA_NEXT_FIELD:
		vdoa_read_register(vdoa, VDOAIEBA02, &buf->ieba0);
		vdoa_read_register(vdoa, VDOAIEBA12, &buf->ieba1);
		break;
	default:
		BUG();
		break;
	}
	if (!(data & VDOAC_PFS_YUYV))
		vdoa_read_register(vdoa, VDOAIUBO, &buf->iubo);
}

int vdoa_start(vdoa_handle_t handle, int timeout_ms)
{
	int ret;
	struct vdoa_info *vdoa = (struct vdoa_info *)handle;

	CHECK_NULL_PTR(vdoa);
	CHECK_STATE(VDOA_GET_OBUF, return -EINVAL);
	vdoa->state = VDOA_START;
	init_completion(&vdoa->comp);
	vdoa_write_register(vdoa, VDOAIST,
			VDOAIEIST_TRANSFER_ERR | VDOAIEIST_TRANSFER_END);
	vdoa_write_register(vdoa, VDOAIE,
			VDOAIEIST_TRANSFER_ERR | VDOAIEIST_TRANSFER_END);

	enable_irq(vdoa->irq);
	vdoa_write_register(vdoa, VDOASRR, VDOASRR_START_XFER);
	dump_registers(vdoa);

	ret = wait_for_completion_timeout(&vdoa->comp,
			msecs_to_jiffies(timeout_ms));

	return ret > 0 ? 0 : -ETIMEDOUT;
}

void vdoa_stop(vdoa_handle_t handle)
{
	struct vdoa_info *vdoa = (struct vdoa_info *)handle;

	CHECK_NULL_PTR(vdoa);
	CHECK_STATE(VDOA_GET | VDOA_START | VDOA_INIRQ, return);
	vdoa->state = VDOA_STOP;

	disable_irq(vdoa->irq);

	vdoa_write_register(vdoa, VDOASRR, VDOASRR_SWRST);
}

void vdoa_get_handle(vdoa_handle_t *handle)
{
	struct vdoa_info *vdoa = g_vdoa;

	CHECK_NULL_PTR(handle);
	*handle = (vdoa_handle_t *)NULL;
	CHECK_STATE(VDOA_INIT, return);
	mutex_lock(&vdoa_lock);
	clk_enable(vdoa->clk);
	vdoa->state = VDOA_GET;
	vdoa->field = VDOA_NULL;
	vdoa_write_register(vdoa, VDOASRR, VDOASRR_SWRST);

	*handle = (vdoa_handle_t *)vdoa;
}

void vdoa_put_handle(vdoa_handle_t *handle)
{
	struct vdoa_info *vdoa = (struct vdoa_info *)(*handle);

	CHECK_NULL_PTR(vdoa);
	CHECK_STATE(VDOA_STOP, return);
	if (vdoa != g_vdoa)
		BUG();

	clk_disable(vdoa->clk);
	vdoa->state = VDOA_PUT;
	*handle = (vdoa_handle_t *)NULL;
	mutex_unlock(&vdoa_lock);
}

static irqreturn_t vdoa_irq_handler(int irq, void *data)
{
	u32 status, mask, val;
	struct vdoa_info *vdoa = data;

	CHECK_NULL_PTR(vdoa);
	CHECK_STATE(VDOA_START, return IRQ_HANDLED);
	vdoa->state = VDOA_INIRQ;
	vdoa_read_register(vdoa, VDOAIST, &status);
	vdoa_read_register(vdoa, VDOAIE, &mask);
	val = status & mask;
	vdoa_write_register(vdoa, VDOAIST, val);
	if (VDOAIEIST_TRANSFER_ERR & val)
		dev_err(vdoa->dev, "vdoa Transfer err irq!\n");
	if (VDOAIEIST_TRANSFER_END & val)
		dev_dbg(vdoa->dev, "vdoa Transfer end irq!\n");
	if (0 == val) {
		dev_err(vdoa->dev, "vdoa unknown irq!\n");
		BUG();
	}

	complete(&vdoa->comp);
	return IRQ_HANDLED;
}

/* IRAM Size in Kbytes, example:vdoa_iram_size=64, 64KBytes */
static int __init vdoa_iram_size_setup(char *options)
{
	int ret;

	ret = strict_strtoul(options, 0, &iram_size);
	if (ret)
		iram_size = 0;
	else
		iram_size *= SZ_1K;

	return 1;
}
__setup("vdoa_iram_size=", vdoa_iram_size_setup);

static int vdoa_probe(struct platform_device *pdev)
{
	int ret;
	struct vdoa_info *vdoa;
	struct resource *res;
	struct resource *res_irq;
	struct device	*dev;
	char   clk[] = "vdoa";

	vdoa = kzalloc(sizeof(struct vdoa_info), GFP_KERNEL);
	if (!vdoa) {
		ret = -ENOMEM;
		goto alloc_failed;
	}
	vdoa->dev = dev	= &pdev->dev;

	res = platform_get_resource(pdev, IORESOURCE_MEM, 0);
	if (!res) {
		dev_err(dev, "get IORESOURCE_MEM error\n");
		ret = -ENODEV;
		goto res_mem_failed;
	}

	res = request_mem_region(res->start, resource_size(res), pdev->name);
	if (!res) {
		dev_err(dev, "request mem region error\n");
		ret = -EBUSY;
		goto req_mem_region;
	}
	vdoa->reg_base = ioremap(res->start, resource_size(res));
	if (!vdoa->reg_base) {
		dev_err(dev, "map vdoa registers error\n");
		ret = -EIO;
		goto err_ioremap;
	}

	res_irq = platform_get_resource(pdev, IORESOURCE_IRQ, 0);
	if (!res_irq) {
		dev_err(dev, "failed to get irq resource\n");
		ret = -ENODEV;
		goto err_get_irq;
	}
	vdoa->irq = res_irq->start;
	ret = request_irq(vdoa->irq, vdoa_irq_handler, 0, "vdoa", vdoa);
	if (ret) {
		dev_err(dev, "request vdoa interrupt failed\n");
		ret = -EBUSY;
		goto err_req_irq;
	}
	disable_irq(vdoa->irq);

	vdoa->clk = clk_get(dev, clk);
	if (IS_ERR(vdoa->clk)) {
		dev_err(dev, "failed to get vdoa_clk\n");
		ret = PTR_ERR(vdoa->clk);
		goto err_clk;
	}
<<<<<<< HEAD

	vdoa->iram_base = iram_alloc(VDOA_IRAM_SIZE, &vdoa->iram_paddr);
=======
	if ((iram_size == 0) || (iram_size > MAX_VDOA_IRAM_SIZE))
		iram_size = VDOA_IRAM_SIZE;
	vdoa->iram_base = iram_alloc(iram_size, &vdoa->iram_paddr);
>>>>>>> 79f31695
	if (!vdoa->iram_base) {
		dev_err(dev, "failed to get iram memory:0x%lx\n", iram_size);
		ret = -ENOMEM;
		goto err_iram_alloc;
	}
	dev_dbg(dev, "iram_base:0x%p,iram_paddr:0x%lx,size:0x%lx\n",
		 vdoa->iram_base, vdoa->iram_paddr, iram_size);

	vdoa->state = VDOA_INIT;
	dev_set_drvdata(dev, vdoa);
	g_vdoa = vdoa;
	dev_info(dev, "i.MX Video Data Order Adapter(VDOA) driver probed\n");
	return 0;

err_iram_alloc:
	clk_put(vdoa->clk);
err_clk:
err_req_irq:
err_get_irq:
	iounmap(vdoa->reg_base);
err_ioremap:
	release_mem_region(res->start, resource_size(res));
req_mem_region:
res_mem_failed:
	kfree(vdoa);
alloc_failed:
	return ret;
}

static int __devexit vdoa_remove(struct platform_device *pdev)
{
	int ret = 0;
	struct resource *res;
	struct vdoa_info *vdoa = dev_get_drvdata(&pdev->dev);

	clk_put(vdoa->clk);
	clk_disable(vdoa->clk);
	iram_free(vdoa->iram_paddr, iram_size);
	iounmap(vdoa->reg_base);
	res = platform_get_resource(pdev, IORESOURCE_MEM, 0);
	if (!res) {
		dev_err(&pdev->dev, "get IORESOURCE_MEM error\n");
		ret = -ENODEV;
		goto res_mem_failed;
	}
	release_mem_region(res->start, resource_size(res));
	kfree(vdoa);
	dev_set_drvdata(&pdev->dev, NULL);

res_mem_failed:
	return ret;
}

static struct platform_driver vdoa_driver = {
	.driver = {
		   .name = "mxc_vdoa",
	},
	.probe = vdoa_probe,
	.remove = __devexit_p(vdoa_remove),
};

static int __init vdoa_init(void)
{
	int err;

	err = platform_driver_register(&vdoa_driver);
	if (err) {
		pr_err("vdoa_driver register failed\n");
		return -ENODEV;
	}
	return 0;
}

static void __exit vdoa_cleanup(void)
{
	platform_driver_unregister(&vdoa_driver);
}

module_init(vdoa_init);
module_exit(vdoa_cleanup);

MODULE_AUTHOR("Freescale Semiconductor, Inc.");
MODULE_DESCRIPTION("i.MX Video Data Order Adapter(VDOA) driver");
MODULE_LICENSE("GPL");<|MERGE_RESOLUTION|>--- conflicted
+++ resolved
@@ -475,14 +475,9 @@
 		ret = PTR_ERR(vdoa->clk);
 		goto err_clk;
 	}
-<<<<<<< HEAD
-
-	vdoa->iram_base = iram_alloc(VDOA_IRAM_SIZE, &vdoa->iram_paddr);
-=======
 	if ((iram_size == 0) || (iram_size > MAX_VDOA_IRAM_SIZE))
 		iram_size = VDOA_IRAM_SIZE;
 	vdoa->iram_base = iram_alloc(iram_size, &vdoa->iram_paddr);
->>>>>>> 79f31695
 	if (!vdoa->iram_base) {
 		dev_err(dev, "failed to get iram memory:0x%lx\n", iram_size);
 		ret = -ENOMEM;
