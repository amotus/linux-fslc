// SPDX-License-Identifier: GPL-2.0+
/*
 * caam - Freescale FSL CAAM support for crypto API
 *
 * Copyright 2008-2011 Freescale Semiconductor, Inc.
 * Copyright 2016-2019 NXP
 *
 * Based on talitos crypto API driver.
 *
 * relationship of job descriptors to shared descriptors (SteveC Dec 10 2008):
 *
 * ---------------                     ---------------
 * | JobDesc #1  |-------------------->|  ShareDesc  |
 * | *(packet 1) |                     |   (PDB)     |
 * ---------------      |------------->|  (hashKey)  |
 *       .              |              | (cipherKey) |
 *       .              |    |-------->| (operation) |
 * ---------------      |    |         ---------------
 * | JobDesc #2  |------|    |
 * | *(packet 2) |           |
 * ---------------           |
 *       .                   |
 *       .                   |
 * ---------------           |
 * | JobDesc #3  |------------
 * | *(packet 3) |
 * ---------------
 *
 * The SharedDesc never changes for a connection unless rekeyed, but
 * each packet will likely be in a different place. So all we need
 * to know to process the packet is where the input is, where the
 * output goes, and what context we want to process with. Context is
 * in the SharedDesc, packet references in the JobDesc.
 *
 * So, a job desc looks like:
 *
 * ---------------------
 * | Header            |
 * | ShareDesc Pointer |
 * | SEQ_OUT_PTR       |
 * | (output buffer)   |
 * | (output length)   |
 * | SEQ_IN_PTR        |
 * | (input buffer)    |
 * | (input length)    |
 * ---------------------
 */

#include "compat.h"

#include "regs.h"
#include "intern.h"
#include "desc_constr.h"
#include "jr.h"
#include "error.h"
#include "sg_sw_sec4.h"
#include "key_gen.h"
#include "caamalg_desc.h"
#include <crypto/engine.h>

#ifdef CONFIG_CRYPTO_DEV_FSL_CAAM_TK_API
#include "tag_object.h"
#endif /* CONFIG_CRYPTO_DEV_FSL_CAAM_TK_API */

/*
 * crypto alg
 */
#define CAAM_CRA_PRIORITY		3000
/* max key is sum of AES_MAX_KEY_SIZE, max split key size */
#define CAAM_MAX_KEY_SIZE		(AES_MAX_KEY_SIZE + \
					 CTR_RFC3686_NONCE_SIZE + \
					 SHA512_DIGEST_SIZE * 2)

#define AEAD_DESC_JOB_IO_LEN		(DESC_JOB_IO_LEN + CAAM_CMD_SZ * 2)
#define GCM_DESC_JOB_IO_LEN		(AEAD_DESC_JOB_IO_LEN + \
					 CAAM_CMD_SZ * 4)
#define AUTHENC_DESC_JOB_IO_LEN		(AEAD_DESC_JOB_IO_LEN + \
					 CAAM_CMD_SZ * 5)

#define CHACHAPOLY_DESC_JOB_IO_LEN	(AEAD_DESC_JOB_IO_LEN + CAAM_CMD_SZ * 6)

#define DESC_MAX_USED_BYTES		(CAAM_DESC_BYTES_MAX - DESC_JOB_IO_LEN_MIN)
#define DESC_MAX_USED_LEN		(DESC_MAX_USED_BYTES / CAAM_CMD_SZ)

struct caam_alg_entry {
	int class1_alg_type;
	int class2_alg_type;
	bool rfc3686;
	bool geniv;
	bool nodkp;
	bool support_tagged_key;
};

struct caam_aead_alg {
	struct aead_alg aead;
	struct caam_alg_entry caam;
	bool registered;
};

struct caam_skcipher_alg {
	struct skcipher_alg skcipher;
	struct caam_alg_entry caam;
	bool registered;
};

/*
 * per-session context
 */
struct caam_ctx {
	struct crypto_engine_ctx enginectx;
	u32 sh_desc_enc[DESC_MAX_USED_LEN];
	u32 sh_desc_dec[DESC_MAX_USED_LEN];
	u8 key[CAAM_MAX_KEY_SIZE];
	dma_addr_t sh_desc_enc_dma;
	dma_addr_t sh_desc_dec_dma;
	dma_addr_t key_dma;
	enum dma_data_direction dir;
	struct device *jrdev;
	struct alginfo adata;
	struct alginfo cdata;
	unsigned int authsize;
};

struct caam_skcipher_req_ctx {
	struct skcipher_edesc *edesc;
};

struct caam_aead_req_ctx {
	struct aead_edesc *edesc;
};

static int aead_null_set_sh_desc(struct crypto_aead *aead)
{
	struct caam_ctx *ctx = crypto_aead_ctx(aead);
	struct device *jrdev = ctx->jrdev;
	struct caam_drv_private *ctrlpriv = dev_get_drvdata(jrdev->parent);
	u32 *desc;
	int rem_bytes = CAAM_DESC_BYTES_MAX - AEAD_DESC_JOB_IO_LEN -
			ctx->adata.keylen_pad;

	/*
	 * Job Descriptor and Shared Descriptors
	 * must all fit into the 64-word Descriptor h/w Buffer
	 */
	if (rem_bytes >= DESC_AEAD_NULL_ENC_LEN) {
		ctx->adata.key_inline = true;
		ctx->adata.key_virt = ctx->key;
	} else {
		ctx->adata.key_inline = false;
		ctx->adata.key_dma = ctx->key_dma;
	}

	/* aead_encrypt shared descriptor */
	desc = ctx->sh_desc_enc;
	cnstr_shdsc_aead_null_encap(desc, &ctx->adata, ctx->authsize,
				    ctrlpriv->era);
	dma_sync_single_for_device(jrdev, ctx->sh_desc_enc_dma,
				   desc_bytes(desc), ctx->dir);

	/*
	 * Job Descriptor and Shared Descriptors
	 * must all fit into the 64-word Descriptor h/w Buffer
	 */
	if (rem_bytes >= DESC_AEAD_NULL_DEC_LEN) {
		ctx->adata.key_inline = true;
		ctx->adata.key_virt = ctx->key;
	} else {
		ctx->adata.key_inline = false;
		ctx->adata.key_dma = ctx->key_dma;
	}

	/* aead_decrypt shared descriptor */
	desc = ctx->sh_desc_dec;
	cnstr_shdsc_aead_null_decap(desc, &ctx->adata, ctx->authsize,
				    ctrlpriv->era);
	dma_sync_single_for_device(jrdev, ctx->sh_desc_dec_dma,
				   desc_bytes(desc), ctx->dir);

	return 0;
}

static int aead_set_sh_desc(struct crypto_aead *aead)
{
	struct caam_aead_alg *alg = container_of(crypto_aead_alg(aead),
						 struct caam_aead_alg, aead);
	unsigned int ivsize = crypto_aead_ivsize(aead);
	struct caam_ctx *ctx = crypto_aead_ctx(aead);
	struct device *jrdev = ctx->jrdev;
	struct caam_drv_private *ctrlpriv = dev_get_drvdata(jrdev->parent);
	u32 ctx1_iv_off = 0;
	u32 *desc, *nonce = NULL;
	u32 inl_mask;
	unsigned int data_len[2];
	const bool ctr_mode = ((ctx->cdata.algtype & OP_ALG_AAI_MASK) ==
			       OP_ALG_AAI_CTR_MOD128);
	const bool is_rfc3686 = alg->caam.rfc3686;

	if (!ctx->authsize)
		return 0;

	/* NULL encryption / decryption */
	if (!ctx->cdata.keylen)
		return aead_null_set_sh_desc(aead);

	/*
	 * AES-CTR needs to load IV in CONTEXT1 reg
	 * at an offset of 128bits (16bytes)
	 * CONTEXT1[255:128] = IV
	 */
	if (ctr_mode)
		ctx1_iv_off = 16;

	/*
	 * RFC3686 specific:
	 *	CONTEXT1[255:128] = {NONCE, IV, COUNTER}
	 */
	if (is_rfc3686) {
		ctx1_iv_off = 16 + CTR_RFC3686_NONCE_SIZE;
		nonce = (u32 *)((void *)ctx->key + ctx->adata.keylen_pad +
				ctx->cdata.keylen - CTR_RFC3686_NONCE_SIZE);
	}

	/*
	 * In case |user key| > |derived key|, using DKP<imm,imm>
	 * would result in invalid opcodes (last bytes of user key) in
	 * the resulting descriptor. Use DKP<ptr,imm> instead => both
	 * virtual and dma key addresses are needed.
	 */
	ctx->adata.key_virt = ctx->key;
	ctx->adata.key_dma = ctx->key_dma;

	ctx->cdata.key_virt = ctx->key + ctx->adata.keylen_pad;
	ctx->cdata.key_dma = ctx->key_dma + ctx->adata.keylen_pad;

	data_len[0] = ctx->adata.keylen_pad;
	data_len[1] = ctx->cdata.keylen;

	if (alg->caam.geniv)
		goto skip_enc;

	/*
	 * Job Descriptor and Shared Descriptors
	 * must all fit into the 64-word Descriptor h/w Buffer
	 */
	if (desc_inline_query(DESC_AEAD_ENC_LEN +
			      (is_rfc3686 ? DESC_AEAD_CTR_RFC3686_LEN : 0),
			      AUTHENC_DESC_JOB_IO_LEN, data_len, &inl_mask,
			      ARRAY_SIZE(data_len)) < 0)
		return -EINVAL;

	ctx->adata.key_inline = !!(inl_mask & 1);
	ctx->cdata.key_inline = !!(inl_mask & 2);

	/* aead_encrypt shared descriptor */
	desc = ctx->sh_desc_enc;
	cnstr_shdsc_aead_encap(desc, &ctx->cdata, &ctx->adata, ivsize,
			       ctx->authsize, is_rfc3686, nonce, ctx1_iv_off,
			       false, ctrlpriv->era);
	dma_sync_single_for_device(jrdev, ctx->sh_desc_enc_dma,
				   desc_bytes(desc), ctx->dir);

skip_enc:
	/*
	 * Job Descriptor and Shared Descriptors
	 * must all fit into the 64-word Descriptor h/w Buffer
	 */
	if (desc_inline_query(DESC_AEAD_DEC_LEN +
			      (is_rfc3686 ? DESC_AEAD_CTR_RFC3686_LEN : 0),
			      AUTHENC_DESC_JOB_IO_LEN, data_len, &inl_mask,
			      ARRAY_SIZE(data_len)) < 0)
		return -EINVAL;

	ctx->adata.key_inline = !!(inl_mask & 1);
	ctx->cdata.key_inline = !!(inl_mask & 2);

	/* aead_decrypt shared descriptor */
	desc = ctx->sh_desc_dec;
	cnstr_shdsc_aead_decap(desc, &ctx->cdata, &ctx->adata, ivsize,
			       ctx->authsize, alg->caam.geniv, is_rfc3686,
			       nonce, ctx1_iv_off, false, ctrlpriv->era);
	dma_sync_single_for_device(jrdev, ctx->sh_desc_dec_dma,
				   desc_bytes(desc), ctx->dir);

	if (!alg->caam.geniv)
		goto skip_givenc;

	/*
	 * Job Descriptor and Shared Descriptors
	 * must all fit into the 64-word Descriptor h/w Buffer
	 */
	if (desc_inline_query(DESC_AEAD_GIVENC_LEN +
			      (is_rfc3686 ? DESC_AEAD_CTR_RFC3686_LEN : 0),
			      AUTHENC_DESC_JOB_IO_LEN, data_len, &inl_mask,
			      ARRAY_SIZE(data_len)) < 0)
		return -EINVAL;

	ctx->adata.key_inline = !!(inl_mask & 1);
	ctx->cdata.key_inline = !!(inl_mask & 2);

	/* aead_givencrypt shared descriptor */
	desc = ctx->sh_desc_enc;
	cnstr_shdsc_aead_givencap(desc, &ctx->cdata, &ctx->adata, ivsize,
				  ctx->authsize, is_rfc3686, nonce,
				  ctx1_iv_off, false, ctrlpriv->era);
	dma_sync_single_for_device(jrdev, ctx->sh_desc_enc_dma,
				   desc_bytes(desc), ctx->dir);

skip_givenc:
	return 0;
}

static int aead_setauthsize(struct crypto_aead *authenc,
				    unsigned int authsize)
{
	struct caam_ctx *ctx = crypto_aead_ctx(authenc);

	ctx->authsize = authsize;
	aead_set_sh_desc(authenc);

	return 0;
}

static int gcm_set_sh_desc(struct crypto_aead *aead)
{
	struct caam_ctx *ctx = crypto_aead_ctx(aead);
	struct device *jrdev = ctx->jrdev;
	unsigned int ivsize = crypto_aead_ivsize(aead);
	u32 *desc;
	int rem_bytes = CAAM_DESC_BYTES_MAX - GCM_DESC_JOB_IO_LEN -
			ctx->cdata.keylen;

	if (!ctx->cdata.keylen || !ctx->authsize)
		return 0;

	/*
	 * AES GCM encrypt shared descriptor
	 * Job Descriptor and Shared Descriptor
	 * must fit into the 64-word Descriptor h/w Buffer
	 */
	if (rem_bytes >= DESC_GCM_ENC_LEN) {
		ctx->cdata.key_inline = true;
		ctx->cdata.key_virt = ctx->key;
	} else {
		ctx->cdata.key_inline = false;
		ctx->cdata.key_dma = ctx->key_dma;
	}

	desc = ctx->sh_desc_enc;
	cnstr_shdsc_gcm_encap(desc, &ctx->cdata, ivsize, ctx->authsize, false);
	dma_sync_single_for_device(jrdev, ctx->sh_desc_enc_dma,
				   desc_bytes(desc), ctx->dir);

	/*
	 * Job Descriptor and Shared Descriptors
	 * must all fit into the 64-word Descriptor h/w Buffer
	 */
	if (rem_bytes >= DESC_GCM_DEC_LEN) {
		ctx->cdata.key_inline = true;
		ctx->cdata.key_virt = ctx->key;
	} else {
		ctx->cdata.key_inline = false;
		ctx->cdata.key_dma = ctx->key_dma;
	}

	desc = ctx->sh_desc_dec;
	cnstr_shdsc_gcm_decap(desc, &ctx->cdata, ivsize, ctx->authsize, false);
	dma_sync_single_for_device(jrdev, ctx->sh_desc_dec_dma,
				   desc_bytes(desc), ctx->dir);

	return 0;
}

static int gcm_setauthsize(struct crypto_aead *authenc, unsigned int authsize)
{
	struct caam_ctx *ctx = crypto_aead_ctx(authenc);
	int err;

	err = crypto_gcm_check_authsize(authsize);
	if (err)
		return err;

	ctx->authsize = authsize;
	gcm_set_sh_desc(authenc);

	return 0;
}

static int rfc4106_set_sh_desc(struct crypto_aead *aead)
{
	struct caam_ctx *ctx = crypto_aead_ctx(aead);
	struct device *jrdev = ctx->jrdev;
	unsigned int ivsize = crypto_aead_ivsize(aead);
	u32 *desc;
	int rem_bytes = CAAM_DESC_BYTES_MAX - GCM_DESC_JOB_IO_LEN -
			ctx->cdata.keylen;

	if (!ctx->cdata.keylen || !ctx->authsize)
		return 0;

	/*
	 * RFC4106 encrypt shared descriptor
	 * Job Descriptor and Shared Descriptor
	 * must fit into the 64-word Descriptor h/w Buffer
	 */
	if (rem_bytes >= DESC_RFC4106_ENC_LEN) {
		ctx->cdata.key_inline = true;
		ctx->cdata.key_virt = ctx->key;
	} else {
		ctx->cdata.key_inline = false;
		ctx->cdata.key_dma = ctx->key_dma;
	}

	desc = ctx->sh_desc_enc;
	cnstr_shdsc_rfc4106_encap(desc, &ctx->cdata, ivsize, ctx->authsize,
				  false);
	dma_sync_single_for_device(jrdev, ctx->sh_desc_enc_dma,
				   desc_bytes(desc), ctx->dir);

	/*
	 * Job Descriptor and Shared Descriptors
	 * must all fit into the 64-word Descriptor h/w Buffer
	 */
	if (rem_bytes >= DESC_RFC4106_DEC_LEN) {
		ctx->cdata.key_inline = true;
		ctx->cdata.key_virt = ctx->key;
	} else {
		ctx->cdata.key_inline = false;
		ctx->cdata.key_dma = ctx->key_dma;
	}

	desc = ctx->sh_desc_dec;
	cnstr_shdsc_rfc4106_decap(desc, &ctx->cdata, ivsize, ctx->authsize,
				  false);
	dma_sync_single_for_device(jrdev, ctx->sh_desc_dec_dma,
				   desc_bytes(desc), ctx->dir);

	return 0;
}

static int rfc4106_setauthsize(struct crypto_aead *authenc,
			       unsigned int authsize)
{
	struct caam_ctx *ctx = crypto_aead_ctx(authenc);
	int err;

	err = crypto_rfc4106_check_authsize(authsize);
	if (err)
		return err;

	ctx->authsize = authsize;
	rfc4106_set_sh_desc(authenc);

	return 0;
}

static int rfc4543_set_sh_desc(struct crypto_aead *aead)
{
	struct caam_ctx *ctx = crypto_aead_ctx(aead);
	struct device *jrdev = ctx->jrdev;
	unsigned int ivsize = crypto_aead_ivsize(aead);
	u32 *desc;
	int rem_bytes = CAAM_DESC_BYTES_MAX - GCM_DESC_JOB_IO_LEN -
			ctx->cdata.keylen;

	if (!ctx->cdata.keylen || !ctx->authsize)
		return 0;

	/*
	 * RFC4543 encrypt shared descriptor
	 * Job Descriptor and Shared Descriptor
	 * must fit into the 64-word Descriptor h/w Buffer
	 */
	if (rem_bytes >= DESC_RFC4543_ENC_LEN) {
		ctx->cdata.key_inline = true;
		ctx->cdata.key_virt = ctx->key;
	} else {
		ctx->cdata.key_inline = false;
		ctx->cdata.key_dma = ctx->key_dma;
	}

	desc = ctx->sh_desc_enc;
	cnstr_shdsc_rfc4543_encap(desc, &ctx->cdata, ivsize, ctx->authsize,
				  false);
	dma_sync_single_for_device(jrdev, ctx->sh_desc_enc_dma,
				   desc_bytes(desc), ctx->dir);

	/*
	 * Job Descriptor and Shared Descriptors
	 * must all fit into the 64-word Descriptor h/w Buffer
	 */
	if (rem_bytes >= DESC_RFC4543_DEC_LEN) {
		ctx->cdata.key_inline = true;
		ctx->cdata.key_virt = ctx->key;
	} else {
		ctx->cdata.key_inline = false;
		ctx->cdata.key_dma = ctx->key_dma;
	}

	desc = ctx->sh_desc_dec;
	cnstr_shdsc_rfc4543_decap(desc, &ctx->cdata, ivsize, ctx->authsize,
				  false);
	dma_sync_single_for_device(jrdev, ctx->sh_desc_dec_dma,
				   desc_bytes(desc), ctx->dir);

	return 0;
}

static int rfc4543_setauthsize(struct crypto_aead *authenc,
			       unsigned int authsize)
{
	struct caam_ctx *ctx = crypto_aead_ctx(authenc);

	if (authsize != 16)
		return -EINVAL;

	ctx->authsize = authsize;
	rfc4543_set_sh_desc(authenc);

	return 0;
}

static int chachapoly_set_sh_desc(struct crypto_aead *aead)
{
	struct caam_ctx *ctx = crypto_aead_ctx(aead);
	struct device *jrdev = ctx->jrdev;
	unsigned int ivsize = crypto_aead_ivsize(aead);
	u32 *desc;

	if (!ctx->cdata.keylen || !ctx->authsize)
		return 0;

	desc = ctx->sh_desc_enc;
	cnstr_shdsc_chachapoly(desc, &ctx->cdata, &ctx->adata, ivsize,
			       ctx->authsize, true, false);
	dma_sync_single_for_device(jrdev, ctx->sh_desc_enc_dma,
				   desc_bytes(desc), ctx->dir);

	desc = ctx->sh_desc_dec;
	cnstr_shdsc_chachapoly(desc, &ctx->cdata, &ctx->adata, ivsize,
			       ctx->authsize, false, false);
	dma_sync_single_for_device(jrdev, ctx->sh_desc_dec_dma,
				   desc_bytes(desc), ctx->dir);

	return 0;
}

static int chachapoly_setauthsize(struct crypto_aead *aead,
				  unsigned int authsize)
{
	struct caam_ctx *ctx = crypto_aead_ctx(aead);

	if (authsize != POLY1305_DIGEST_SIZE)
		return -EINVAL;

	ctx->authsize = authsize;
	return chachapoly_set_sh_desc(aead);
}

static int chachapoly_setkey(struct crypto_aead *aead, const u8 *key,
			     unsigned int keylen)
{
	struct caam_ctx *ctx = crypto_aead_ctx(aead);
	unsigned int ivsize = crypto_aead_ivsize(aead);
	unsigned int saltlen = CHACHAPOLY_IV_SIZE - ivsize;

	if (keylen != CHACHA_KEY_SIZE + saltlen) {
		crypto_aead_set_flags(aead, CRYPTO_TFM_RES_BAD_KEY_LEN);
		return -EINVAL;
	}

	ctx->cdata.key_virt = key;
	ctx->cdata.keylen = keylen - saltlen;

	return chachapoly_set_sh_desc(aead);
}

static int aead_setkey(struct crypto_aead *aead,
			       const u8 *key, unsigned int keylen)
{
	struct caam_ctx *ctx = crypto_aead_ctx(aead);
	struct device *jrdev = ctx->jrdev;
	struct caam_drv_private *ctrlpriv = dev_get_drvdata(jrdev->parent);
	struct crypto_authenc_keys keys;
	int ret = 0;

	if (crypto_authenc_extractkeys(&keys, key, keylen) != 0)
		goto badkey;

	dev_dbg(jrdev, "keylen %d enckeylen %d authkeylen %d\n",
	       keys.authkeylen + keys.enckeylen, keys.enckeylen,
	       keys.authkeylen);
	print_hex_dump_debug("key in @"__stringify(__LINE__)": ",
			     DUMP_PREFIX_ADDRESS, 16, 4, key, keylen, 1);

	/*
	 * If DKP is supported, use it in the shared descriptor to generate
	 * the split key.
	 */
	if (ctrlpriv->era >= 6) {
		ctx->adata.keylen = keys.authkeylen;
		ctx->adata.keylen_pad = split_key_len(ctx->adata.algtype &
						      OP_ALG_ALGSEL_MASK);

		if (ctx->adata.keylen_pad + keys.enckeylen > CAAM_MAX_KEY_SIZE)
			goto badkey;

		memcpy(ctx->key, keys.authkey, keys.authkeylen);
		memcpy(ctx->key + ctx->adata.keylen_pad, keys.enckey,
		       keys.enckeylen);
		dma_sync_single_for_device(jrdev, ctx->key_dma,
					   ctx->adata.keylen_pad +
					   keys.enckeylen, ctx->dir);
		goto skip_split_key;
	}

	ret = gen_split_key(ctx->jrdev, ctx->key, &ctx->adata, keys.authkey,
			    keys.authkeylen, CAAM_MAX_KEY_SIZE -
			    keys.enckeylen);
	if (ret) {
		goto badkey;
	}

	/* postpend encryption key to auth split key */
	memcpy(ctx->key + ctx->adata.keylen_pad, keys.enckey, keys.enckeylen);
	dma_sync_single_for_device(jrdev, ctx->key_dma, ctx->adata.keylen_pad +
				   keys.enckeylen, ctx->dir);

	print_hex_dump_debug("ctx.key@"__stringify(__LINE__)": ",
			     DUMP_PREFIX_ADDRESS, 16, 4, ctx->key,
			     ctx->adata.keylen_pad + keys.enckeylen, 1);

skip_split_key:
	ctx->cdata.keylen = keys.enckeylen;
	memzero_explicit(&keys, sizeof(keys));
	return aead_set_sh_desc(aead);
badkey:
	crypto_aead_set_flags(aead, CRYPTO_TFM_RES_BAD_KEY_LEN);
	memzero_explicit(&keys, sizeof(keys));
	return -EINVAL;
}

static int des3_aead_setkey(struct crypto_aead *aead, const u8 *key,
			    unsigned int keylen)
{
	struct crypto_authenc_keys keys;
	int err;

	err = crypto_authenc_extractkeys(&keys, key, keylen);
	if (unlikely(err))
		return err;

	err = verify_aead_des3_key(aead, keys.enckey, keys.enckeylen) ?:
	      aead_setkey(aead, key, keylen);

	memzero_explicit(&keys, sizeof(keys));
	return err;
}

static int gcm_setkey(struct crypto_aead *aead,
		      const u8 *key, unsigned int keylen)
{
	struct caam_ctx *ctx = crypto_aead_ctx(aead);
	struct device *jrdev = ctx->jrdev;
	int err;

	err = aes_check_keylen(keylen);
	if (err) {
		crypto_aead_set_flags(aead, CRYPTO_TFM_RES_BAD_KEY_LEN);
		return err;
	}

	print_hex_dump_debug("key in @"__stringify(__LINE__)": ",
			     DUMP_PREFIX_ADDRESS, 16, 4, key, keylen, 1);

	memcpy(ctx->key, key, keylen);
	dma_sync_single_for_device(jrdev, ctx->key_dma, keylen, ctx->dir);
	ctx->cdata.keylen = keylen;

	return gcm_set_sh_desc(aead);
}

static int rfc4106_setkey(struct crypto_aead *aead,
			  const u8 *key, unsigned int keylen)
{
	struct caam_ctx *ctx = crypto_aead_ctx(aead);
	struct device *jrdev = ctx->jrdev;
	int err;

	err = aes_check_keylen(keylen - 4);
	if (err) {
		crypto_aead_set_flags(aead, CRYPTO_TFM_RES_BAD_KEY_LEN);
		return err;
	}

	print_hex_dump_debug("key in @"__stringify(__LINE__)": ",
			     DUMP_PREFIX_ADDRESS, 16, 4, key, keylen, 1);

	memcpy(ctx->key, key, keylen);

	/*
	 * The last four bytes of the key material are used as the salt value
	 * in the nonce. Update the AES key length.
	 */
	ctx->cdata.keylen = keylen - 4;
	dma_sync_single_for_device(jrdev, ctx->key_dma, ctx->cdata.keylen,
				   ctx->dir);
	return rfc4106_set_sh_desc(aead);
}

static int rfc4543_setkey(struct crypto_aead *aead,
			  const u8 *key, unsigned int keylen)
{
	struct caam_ctx *ctx = crypto_aead_ctx(aead);
	struct device *jrdev = ctx->jrdev;
	int err;

	err = aes_check_keylen(keylen - 4);
	if (err) {
		crypto_aead_set_flags(aead, CRYPTO_TFM_RES_BAD_KEY_LEN);
		return err;
	}

	print_hex_dump_debug("key in @"__stringify(__LINE__)": ",
			     DUMP_PREFIX_ADDRESS, 16, 4, key, keylen, 1);

	memcpy(ctx->key, key, keylen);

	/*
	 * The last four bytes of the key material are used as the salt value
	 * in the nonce. Update the AES key length.
	 */
	ctx->cdata.keylen = keylen - 4;
	dma_sync_single_for_device(jrdev, ctx->key_dma, ctx->cdata.keylen,
				   ctx->dir);
	return rfc4543_set_sh_desc(aead);
}

static int skcipher_setkey(struct crypto_skcipher *skcipher, const u8 *key,
			   unsigned int keylen, const u32 ctx1_iv_off)
{
	struct caam_ctx *ctx = crypto_skcipher_ctx(skcipher);
	struct caam_skcipher_alg *alg =
		container_of(crypto_skcipher_alg(skcipher), typeof(*alg),
			     skcipher);
	struct device *jrdev = ctx->jrdev;
	unsigned int ivsize = crypto_skcipher_ivsize(skcipher);
	u32 *desc;
	const bool is_rfc3686 = alg->caam.rfc3686;

	print_hex_dump_debug("key in @"__stringify(__LINE__)": ",
			     DUMP_PREFIX_ADDRESS, 16, 4, key, keylen, 1);

	ctx->cdata.keylen = keylen;
	ctx->cdata.key_virt = key;
	ctx->cdata.key_inline = true;

#ifdef CONFIG_CRYPTO_DEV_FSL_CAAM_TK_API
	/*
	 * Check if the key is not in plaintext format
	 */
	if (alg->caam.support_tagged_key) {
		struct tag_object_conf *tagged_key_conf;
		int ret;

		/* Get the configuration */
		ret = get_tag_object_conf(ctx->cdata.key_virt,
					  ctx->cdata.keylen, &tagged_key_conf);
		if (ret) {
			dev_err(jrdev,
				"caam algorithms can't process tagged key\n");
			return ret;
		}

		/* Only support black key */
		if (!is_bk_conf(tagged_key_conf)) {
			dev_err(jrdev,
				"The tagged key provided is not a black key\n");
			return -EINVAL;
		}

		get_blackey_conf(&tagged_key_conf->conf.bk_conf,
				 &ctx->cdata.key_real_len,
				 &ctx->cdata.key_cmd_opt);

		ret = get_tagged_data(ctx->cdata.key_virt, ctx->cdata.keylen,
				      &ctx->cdata.key_virt, &ctx->cdata.keylen);
		if (ret) {
			dev_err(jrdev,
				"caam algorithms wrong data from tagged key\n");
			return ret;
		}
	}
#endif /* CONFIG_CRYPTO_DEV_FSL_CAAM_TK_API */

	/* skcipher_encrypt shared descriptor */
	desc = ctx->sh_desc_enc;
	cnstr_shdsc_skcipher_encap(desc, &ctx->cdata, ivsize, is_rfc3686,
				   ctx1_iv_off);
	dma_sync_single_for_device(jrdev, ctx->sh_desc_enc_dma,
				   desc_bytes(desc), ctx->dir);

	/* skcipher_decrypt shared descriptor */
	desc = ctx->sh_desc_dec;
	cnstr_shdsc_skcipher_decap(desc, &ctx->cdata, ivsize, is_rfc3686,
				   ctx1_iv_off);
	dma_sync_single_for_device(jrdev, ctx->sh_desc_dec_dma,
				   desc_bytes(desc), ctx->dir);

	return 0;
}

static int aes_skcipher_setkey(struct crypto_skcipher *skcipher,
			       const u8 *key, unsigned int keylen)
{
	int err;

	err = aes_check_keylen(keylen);
	if (err) {
		crypto_skcipher_set_flags(skcipher,
					  CRYPTO_TFM_RES_BAD_KEY_LEN);
		return err;
	}

	return skcipher_setkey(skcipher, key, keylen, 0);
}

static int rfc3686_skcipher_setkey(struct crypto_skcipher *skcipher,
				   const u8 *key, unsigned int keylen)
{
	u32 ctx1_iv_off;
	int err;

	/*
	 * RFC3686 specific:
	 *	| CONTEXT1[255:128] = {NONCE, IV, COUNTER}
	 *	| *key = {KEY, NONCE}
	 */
	ctx1_iv_off = 16 + CTR_RFC3686_NONCE_SIZE;
	keylen -= CTR_RFC3686_NONCE_SIZE;

	err = aes_check_keylen(keylen);
	if (err) {
		crypto_skcipher_set_flags(skcipher,
					  CRYPTO_TFM_RES_BAD_KEY_LEN);
		return err;
	}

	return skcipher_setkey(skcipher, key, keylen, ctx1_iv_off);
}

static int ctr_skcipher_setkey(struct crypto_skcipher *skcipher,
			       const u8 *key, unsigned int keylen)
{
	u32 ctx1_iv_off;
	int err;

	/*
	 * AES-CTR needs to load IV in CONTEXT1 reg
	 * at an offset of 128bits (16bytes)
	 * CONTEXT1[255:128] = IV
	 */
	ctx1_iv_off = 16;

	err = aes_check_keylen(keylen);
	if (err) {
		crypto_skcipher_set_flags(skcipher,
					  CRYPTO_TFM_RES_BAD_KEY_LEN);
		return err;
	}

	return skcipher_setkey(skcipher, key, keylen, ctx1_iv_off);
}

<<<<<<< HEAD
static int arc4_skcipher_setkey(struct crypto_skcipher *skcipher,
				const u8 *key, unsigned int keylen)
{
	return skcipher_setkey(skcipher, key, keylen, 0);
}

#ifdef CONFIG_CRYPTO_DEV_FSL_CAAM_TK_API
static int tk_skcipher_setkey(struct crypto_skcipher *skcipher,
				const u8 *key, unsigned int keylen)
{
	return skcipher_setkey(skcipher, key, keylen, 0);
}
#endif /* CONFIG_CRYPTO_DEV_FSL_CAAM_TK_API */

=======
>>>>>>> 77fcb489
static int des_skcipher_setkey(struct crypto_skcipher *skcipher,
			       const u8 *key, unsigned int keylen)
{
	return verify_skcipher_des_key(skcipher, key) ?:
	       skcipher_setkey(skcipher, key, keylen, 0);
}

static int des3_skcipher_setkey(struct crypto_skcipher *skcipher,
				const u8 *key, unsigned int keylen)
{
	return verify_skcipher_des3_key(skcipher, key) ?:
	       skcipher_setkey(skcipher, key, keylen, 0);
}

static int xts_skcipher_setkey(struct crypto_skcipher *skcipher, const u8 *key,
			       unsigned int keylen)
{
	struct caam_ctx *ctx = crypto_skcipher_ctx(skcipher);
	struct device *jrdev = ctx->jrdev;
	u32 *desc;

	if (keylen != 2 * AES_MIN_KEY_SIZE  && keylen != 2 * AES_MAX_KEY_SIZE) {
		crypto_skcipher_set_flags(skcipher, CRYPTO_TFM_RES_BAD_KEY_LEN);
		dev_err(jrdev, "key size mismatch\n");
		return -EINVAL;
	}

	ctx->cdata.keylen = keylen;
	ctx->cdata.key_virt = key;
	ctx->cdata.key_inline = true;

	/* xts_skcipher_encrypt shared descriptor */
	desc = ctx->sh_desc_enc;
	cnstr_shdsc_xts_skcipher_encap(desc, &ctx->cdata);
	dma_sync_single_for_device(jrdev, ctx->sh_desc_enc_dma,
				   desc_bytes(desc), ctx->dir);

	/* xts_skcipher_decrypt shared descriptor */
	desc = ctx->sh_desc_dec;
	cnstr_shdsc_xts_skcipher_decap(desc, &ctx->cdata);
	dma_sync_single_for_device(jrdev, ctx->sh_desc_dec_dma,
				   desc_bytes(desc), ctx->dir);

	return 0;
}

/*
 * aead_edesc - s/w-extended aead descriptor
 * @src_nents: number of segments in input s/w scatterlist
 * @dst_nents: number of segments in output s/w scatterlist
 * @mapped_src_nents: number of segments in input h/w link table
 * @mapped_dst_nents: number of segments in output h/w link table
 * @sec4_sg_bytes: length of dma mapped sec4_sg space
 * @bklog: stored to determine if the request needs backlog
 * @sec4_sg_dma: bus physical mapped address of h/w link table
 * @sec4_sg: pointer to h/w link table
 * @hw_desc: the h/w job descriptor followed by any referenced link tables
 */
struct aead_edesc {
	int src_nents;
	int dst_nents;
	int mapped_src_nents;
	int mapped_dst_nents;
	int sec4_sg_bytes;
	bool bklog;
	dma_addr_t sec4_sg_dma;
	struct sec4_sg_entry *sec4_sg;
	u32 hw_desc[];
};

/*
 * skcipher_edesc - s/w-extended skcipher descriptor
 * @src_nents: number of segments in input s/w scatterlist
 * @dst_nents: number of segments in output s/w scatterlist
 * @mapped_src_nents: number of segments in input h/w link table
 * @mapped_dst_nents: number of segments in output h/w link table
 * @iv_dma: dma address of iv for checking continuity and link table
 * @sec4_sg_bytes: length of dma mapped sec4_sg space
 * @bklog: stored to determine if the request needs backlog
 * @sec4_sg_dma: bus physical mapped address of h/w link table
 * @sec4_sg: pointer to h/w link table
 * @hw_desc: the h/w job descriptor followed by any referenced link tables
 *	     and IV
 */
struct skcipher_edesc {
	int src_nents;
	int dst_nents;
	int mapped_src_nents;
	int mapped_dst_nents;
	dma_addr_t iv_dma;
	int sec4_sg_bytes;
	bool bklog;
	dma_addr_t sec4_sg_dma;
	struct sec4_sg_entry *sec4_sg;
	u32 hw_desc[0];
};

static void caam_unmap(struct device *dev, struct scatterlist *src,
		       struct scatterlist *dst, int src_nents,
		       int dst_nents,
		       dma_addr_t iv_dma, int ivsize, dma_addr_t sec4_sg_dma,
		       int sec4_sg_bytes)
{
	if (dst != src) {
		if (src_nents)
			dma_unmap_sg(dev, src, src_nents, DMA_TO_DEVICE);
		if (dst_nents)
			dma_unmap_sg(dev, dst, dst_nents, DMA_FROM_DEVICE);
	} else {
		dma_unmap_sg(dev, src, src_nents, DMA_BIDIRECTIONAL);
	}

	if (iv_dma)
		dma_unmap_single(dev, iv_dma, ivsize, DMA_BIDIRECTIONAL);
	if (sec4_sg_bytes)
		dma_unmap_single(dev, sec4_sg_dma, sec4_sg_bytes,
				 DMA_TO_DEVICE);
}

static void aead_unmap(struct device *dev,
		       struct aead_edesc *edesc,
		       struct aead_request *req)
{
	caam_unmap(dev, req->src, req->dst,
		   edesc->src_nents, edesc->dst_nents, 0, 0,
		   edesc->sec4_sg_dma, edesc->sec4_sg_bytes);
}

static void skcipher_unmap(struct device *dev, struct skcipher_edesc *edesc,
			   struct skcipher_request *req)
{
	struct crypto_skcipher *skcipher = crypto_skcipher_reqtfm(req);
	int ivsize = crypto_skcipher_ivsize(skcipher);

	caam_unmap(dev, req->src, req->dst,
		   edesc->src_nents, edesc->dst_nents,
		   edesc->iv_dma, ivsize,
		   edesc->sec4_sg_dma, edesc->sec4_sg_bytes);
}

static void aead_crypt_done(struct device *jrdev, u32 *desc, u32 err,
			    void *context)
{
	struct aead_request *req = context;
	struct caam_aead_req_ctx *rctx = aead_request_ctx(req);
	struct caam_drv_private_jr *jrp = dev_get_drvdata(jrdev);
	struct aead_edesc *edesc;
	int ecode = 0;
	bool has_bklog;

	dev_dbg(jrdev, "%s %d: err 0x%x\n", __func__, __LINE__, err);

	edesc = rctx->edesc;
	has_bklog = edesc->bklog;

	if (err)
		ecode = caam_jr_strstatus(jrdev, err);

	aead_unmap(jrdev, edesc, req);

	kfree(edesc);

	/*
	 * If no backlog flag, the completion of the request is done
	 * by CAAM, not crypto engine.
	 */
	if (!has_bklog)
		aead_request_complete(req, ecode);
	else
		crypto_finalize_aead_request(jrp->engine, req, ecode);
}

static void skcipher_crypt_done(struct device *jrdev, u32 *desc, u32 err,
				void *context)
{
	struct skcipher_request *req = context;
	struct skcipher_edesc *edesc;
	struct caam_skcipher_req_ctx *rctx = skcipher_request_ctx(req);
	struct crypto_skcipher *skcipher = crypto_skcipher_reqtfm(req);
	struct caam_drv_private_jr *jrp = dev_get_drvdata(jrdev);
	int ivsize = crypto_skcipher_ivsize(skcipher);
	int ecode = 0;
	bool has_bklog;

	dev_dbg(jrdev, "%s %d: err 0x%x\n", __func__, __LINE__, err);

	edesc = rctx->edesc;
	has_bklog = edesc->bklog;
	if (err)
		ecode = caam_jr_strstatus(jrdev, err);

	skcipher_unmap(jrdev, edesc, req);

	/*
	 * The crypto API expects us to set the IV (req->iv) to the last
	 * ciphertext block (CBC mode) or last counter (CTR mode).
	 * This is used e.g. by the CTS mode.
	 */
	if (ivsize && !ecode) {
		memcpy(req->iv, (u8 *)edesc->sec4_sg + edesc->sec4_sg_bytes,
		       ivsize);

		print_hex_dump_debug("dstiv  @" __stringify(__LINE__)": ",
				     DUMP_PREFIX_ADDRESS, 16, 4, req->iv,
				     ivsize, 1);
	}

	caam_dump_sg("dst    @" __stringify(__LINE__)": ",
		     DUMP_PREFIX_ADDRESS, 16, 4, req->dst,
		     edesc->dst_nents > 1 ? 100 : req->cryptlen, 1);

	kfree(edesc);

	/*
	 * If no backlog flag, the completion of the request is done
	 * by CAAM, not crypto engine.
	 */
	if (!has_bklog)
		skcipher_request_complete(req, ecode);
	else
		crypto_finalize_skcipher_request(jrp->engine, req, ecode);
}

/*
 * Fill in aead job descriptor
 */
static void init_aead_job(struct aead_request *req,
			  struct aead_edesc *edesc,
			  bool all_contig, bool encrypt)
{
	struct crypto_aead *aead = crypto_aead_reqtfm(req);
	struct caam_ctx *ctx = crypto_aead_ctx(aead);
	int authsize = ctx->authsize;
	u32 *desc = edesc->hw_desc;
	u32 out_options, in_options;
	dma_addr_t dst_dma, src_dma;
	int len, sec4_sg_index = 0;
	dma_addr_t ptr;
	u32 *sh_desc;

	sh_desc = encrypt ? ctx->sh_desc_enc : ctx->sh_desc_dec;
	ptr = encrypt ? ctx->sh_desc_enc_dma : ctx->sh_desc_dec_dma;

	len = desc_len(sh_desc);
	init_job_desc_shared(desc, ptr, len, HDR_SHARE_DEFER | HDR_REVERSE);

	if (all_contig) {
		src_dma = edesc->mapped_src_nents ? sg_dma_address(req->src) :
						    0;
		in_options = 0;
	} else {
		src_dma = edesc->sec4_sg_dma;
		sec4_sg_index += edesc->mapped_src_nents;
		in_options = LDST_SGF;
	}

	append_seq_in_ptr(desc, src_dma, req->assoclen + req->cryptlen,
			  in_options);

	dst_dma = src_dma;
	out_options = in_options;

	if (unlikely(req->src != req->dst)) {
		if (!edesc->mapped_dst_nents) {
			dst_dma = 0;
			out_options = 0;
		} else if (edesc->mapped_dst_nents == 1) {
			dst_dma = sg_dma_address(req->dst);
			out_options = 0;
		} else {
			dst_dma = edesc->sec4_sg_dma +
				  sec4_sg_index *
				  sizeof(struct sec4_sg_entry);
			out_options = LDST_SGF;
		}
	}

	if (encrypt)
		append_seq_out_ptr(desc, dst_dma,
				   req->assoclen + req->cryptlen + authsize,
				   out_options);
	else
		append_seq_out_ptr(desc, dst_dma,
				   req->assoclen + req->cryptlen - authsize,
				   out_options);
}

static void init_gcm_job(struct aead_request *req,
			 struct aead_edesc *edesc,
			 bool all_contig, bool encrypt)
{
	struct crypto_aead *aead = crypto_aead_reqtfm(req);
	struct caam_ctx *ctx = crypto_aead_ctx(aead);
	unsigned int ivsize = crypto_aead_ivsize(aead);
	u32 *desc = edesc->hw_desc;
	bool generic_gcm = (ivsize == GCM_AES_IV_SIZE);
	unsigned int last;

	init_aead_job(req, edesc, all_contig, encrypt);
	append_math_add_imm_u32(desc, REG3, ZERO, IMM, req->assoclen);

	/* BUG This should not be specific to generic GCM. */
	last = 0;
	if (encrypt && generic_gcm && !(req->assoclen + req->cryptlen))
		last = FIFOLD_TYPE_LAST1;

	/* Read GCM IV */
	append_cmd(desc, CMD_FIFO_LOAD | FIFOLD_CLASS_CLASS1 | IMMEDIATE |
			 FIFOLD_TYPE_IV | FIFOLD_TYPE_FLUSH1 | GCM_AES_IV_SIZE | last);
	/* Append Salt */
	if (!generic_gcm)
		append_data(desc, ctx->key + ctx->cdata.keylen, 4);
	/* Append IV */
	append_data(desc, req->iv, ivsize);
	/* End of blank commands */
}

static void init_chachapoly_job(struct aead_request *req,
				struct aead_edesc *edesc, bool all_contig,
				bool encrypt)
{
	struct crypto_aead *aead = crypto_aead_reqtfm(req);
	unsigned int ivsize = crypto_aead_ivsize(aead);
	unsigned int assoclen = req->assoclen;
	u32 *desc = edesc->hw_desc;
	u32 ctx_iv_off = 4;

	init_aead_job(req, edesc, all_contig, encrypt);

	if (ivsize != CHACHAPOLY_IV_SIZE) {
		/* IPsec specific: CONTEXT1[223:128] = {NONCE, IV} */
		ctx_iv_off += 4;

		/*
		 * The associated data comes already with the IV but we need
		 * to skip it when we authenticate or encrypt...
		 */
		assoclen -= ivsize;
	}

	append_math_add_imm_u32(desc, REG3, ZERO, IMM, assoclen);

	/*
	 * For IPsec load the IV further in the same register.
	 * For RFC7539 simply load the 12 bytes nonce in a single operation
	 */
	append_load_as_imm(desc, req->iv, ivsize, LDST_CLASS_1_CCB |
			   LDST_SRCDST_BYTE_CONTEXT |
			   ctx_iv_off << LDST_OFFSET_SHIFT);
}

static void init_authenc_job(struct aead_request *req,
			     struct aead_edesc *edesc,
			     bool all_contig, bool encrypt)
{
	struct crypto_aead *aead = crypto_aead_reqtfm(req);
	struct caam_aead_alg *alg = container_of(crypto_aead_alg(aead),
						 struct caam_aead_alg, aead);
	unsigned int ivsize = crypto_aead_ivsize(aead);
	struct caam_ctx *ctx = crypto_aead_ctx(aead);
	struct caam_drv_private *ctrlpriv = dev_get_drvdata(ctx->jrdev->parent);
	const bool ctr_mode = ((ctx->cdata.algtype & OP_ALG_AAI_MASK) ==
			       OP_ALG_AAI_CTR_MOD128);
	const bool is_rfc3686 = alg->caam.rfc3686;
	u32 *desc = edesc->hw_desc;
	u32 ivoffset = 0;

	/*
	 * AES-CTR needs to load IV in CONTEXT1 reg
	 * at an offset of 128bits (16bytes)
	 * CONTEXT1[255:128] = IV
	 */
	if (ctr_mode)
		ivoffset = 16;

	/*
	 * RFC3686 specific:
	 *	CONTEXT1[255:128] = {NONCE, IV, COUNTER}
	 */
	if (is_rfc3686)
		ivoffset = 16 + CTR_RFC3686_NONCE_SIZE;

	init_aead_job(req, edesc, all_contig, encrypt);

	/*
	 * {REG3, DPOVRD} = assoclen, depending on whether MATH command supports
	 * having DPOVRD as destination.
	 */
	if (ctrlpriv->era < 3)
		append_math_add_imm_u32(desc, REG3, ZERO, IMM, req->assoclen);
	else
		append_math_add_imm_u32(desc, DPOVRD, ZERO, IMM, req->assoclen);

	if (ivsize && ((is_rfc3686 && encrypt) || !alg->caam.geniv))
		append_load_as_imm(desc, req->iv, ivsize,
				   LDST_CLASS_1_CCB |
				   LDST_SRCDST_BYTE_CONTEXT |
				   (ivoffset << LDST_OFFSET_SHIFT));
}

/*
 * Fill in skcipher job descriptor
 */
static void init_skcipher_job(struct skcipher_request *req,
			      struct skcipher_edesc *edesc,
			      const bool encrypt)
{
	struct crypto_skcipher *skcipher = crypto_skcipher_reqtfm(req);
	struct caam_ctx *ctx = crypto_skcipher_ctx(skcipher);
	struct device *jrdev = ctx->jrdev;
	int ivsize = crypto_skcipher_ivsize(skcipher);
	u32 *desc = edesc->hw_desc;
	u32 *sh_desc;
	u32 in_options = 0, out_options = 0;
	dma_addr_t src_dma, dst_dma, ptr;
	int len, sec4_sg_index = 0;

	print_hex_dump_debug("presciv@"__stringify(__LINE__)": ",
			     DUMP_PREFIX_ADDRESS, 16, 4, req->iv, ivsize, 1);
	dev_dbg(jrdev, "asked=%d, cryptlen%d\n",
	       (int)edesc->src_nents > 1 ? 100 : req->cryptlen, req->cryptlen);

	caam_dump_sg("src    @" __stringify(__LINE__)": ",
		     DUMP_PREFIX_ADDRESS, 16, 4, req->src,
		     edesc->src_nents > 1 ? 100 : req->cryptlen, 1);

	sh_desc = encrypt ? ctx->sh_desc_enc : ctx->sh_desc_dec;
	ptr = encrypt ? ctx->sh_desc_enc_dma : ctx->sh_desc_dec_dma;

	len = desc_len(sh_desc);
	init_job_desc_shared(desc, ptr, len, HDR_SHARE_DEFER | HDR_REVERSE);

	if (ivsize || edesc->mapped_src_nents > 1) {
		src_dma = edesc->sec4_sg_dma;
		sec4_sg_index = edesc->mapped_src_nents + !!ivsize;
		in_options = LDST_SGF;
	} else {
		src_dma = sg_dma_address(req->src);
	}

	append_seq_in_ptr(desc, src_dma, req->cryptlen + ivsize, in_options);

	if (likely(req->src == req->dst)) {
		dst_dma = src_dma + !!ivsize * sizeof(struct sec4_sg_entry);
		out_options = in_options;
	} else if (!ivsize && edesc->mapped_dst_nents == 1) {
		dst_dma = sg_dma_address(req->dst);
	} else {
		dst_dma = edesc->sec4_sg_dma + sec4_sg_index *
			  sizeof(struct sec4_sg_entry);
		out_options = LDST_SGF;
	}

	append_seq_out_ptr(desc, dst_dma, req->cryptlen + ivsize, out_options);
}

/*
 * allocate and map the aead extended descriptor
 */
static struct aead_edesc *aead_edesc_alloc(struct aead_request *req,
					   int desc_bytes, bool *all_contig_ptr,
					   bool encrypt)
{
	struct crypto_aead *aead = crypto_aead_reqtfm(req);
	struct caam_ctx *ctx = crypto_aead_ctx(aead);
	struct device *jrdev = ctx->jrdev;
	struct caam_aead_req_ctx *rctx = aead_request_ctx(req);
	gfp_t flags = (req->base.flags & CRYPTO_TFM_REQ_MAY_SLEEP) ?
		       GFP_KERNEL : GFP_ATOMIC;
	int src_nents, mapped_src_nents, dst_nents = 0, mapped_dst_nents = 0;
	int src_len, dst_len = 0;
	struct aead_edesc *edesc;
	int sec4_sg_index, sec4_sg_len, sec4_sg_bytes;
	unsigned int authsize = ctx->authsize;

	if (unlikely(req->dst != req->src)) {
		src_len = req->assoclen + req->cryptlen;
		dst_len = src_len + (encrypt ? authsize : (-authsize));

		src_nents = sg_nents_for_len(req->src, src_len);
		if (unlikely(src_nents < 0)) {
			dev_err(jrdev, "Insufficient bytes (%d) in src S/G\n",
				src_len);
			return ERR_PTR(src_nents);
		}

		dst_nents = sg_nents_for_len(req->dst, dst_len);
		if (unlikely(dst_nents < 0)) {
			dev_err(jrdev, "Insufficient bytes (%d) in dst S/G\n",
				dst_len);
			return ERR_PTR(dst_nents);
		}
	} else {
		src_len = req->assoclen + req->cryptlen +
			  (encrypt ? authsize : 0);

		src_nents = sg_nents_for_len(req->src, src_len);
		if (unlikely(src_nents < 0)) {
			dev_err(jrdev, "Insufficient bytes (%d) in src S/G\n",
				src_len);
			return ERR_PTR(src_nents);
		}
	}

	if (likely(req->src == req->dst)) {
		mapped_src_nents = dma_map_sg(jrdev, req->src, src_nents,
					      DMA_BIDIRECTIONAL);
		if (unlikely(!mapped_src_nents)) {
			dev_err(jrdev, "unable to map source\n");
			return ERR_PTR(-ENOMEM);
		}
	} else {
		/* Cover also the case of null (zero length) input data */
		if (src_nents) {
			mapped_src_nents = dma_map_sg(jrdev, req->src,
						      src_nents, DMA_TO_DEVICE);
			if (unlikely(!mapped_src_nents)) {
				dev_err(jrdev, "unable to map source\n");
				return ERR_PTR(-ENOMEM);
			}
		} else {
			mapped_src_nents = 0;
		}

		/* Cover also the case of null (zero length) output data */
		if (dst_nents) {
			mapped_dst_nents = dma_map_sg(jrdev, req->dst,
						      dst_nents,
						      DMA_FROM_DEVICE);
			if (unlikely(!mapped_dst_nents)) {
				dev_err(jrdev, "unable to map destination\n");
				dma_unmap_sg(jrdev, req->src, src_nents,
					     DMA_TO_DEVICE);
				return ERR_PTR(-ENOMEM);
			}
		} else {
			mapped_dst_nents = 0;
		}
	}

	/*
	 * HW reads 4 S/G entries at a time; make sure the reads don't go beyond
	 * the end of the table by allocating more S/G entries.
	 */
	sec4_sg_len = mapped_src_nents > 1 ? mapped_src_nents : 0;
	if (mapped_dst_nents > 1)
		sec4_sg_len += pad_sg_nents(mapped_dst_nents);
	else
		sec4_sg_len = pad_sg_nents(sec4_sg_len);

	sec4_sg_bytes = sec4_sg_len * sizeof(struct sec4_sg_entry);

	/* allocate space for base edesc and hw desc commands, link tables */
	edesc = kzalloc(sizeof(*edesc) + desc_bytes + sec4_sg_bytes,
			GFP_DMA | flags);
	if (!edesc) {
		caam_unmap(jrdev, req->src, req->dst, src_nents, dst_nents, 0,
			   0, 0, 0);
		return ERR_PTR(-ENOMEM);
	}

	edesc->src_nents = src_nents;
	edesc->dst_nents = dst_nents;
	edesc->mapped_src_nents = mapped_src_nents;
	edesc->mapped_dst_nents = mapped_dst_nents;
	edesc->sec4_sg = (void *)edesc + sizeof(struct aead_edesc) +
			 desc_bytes;

	rctx->edesc = edesc;

	*all_contig_ptr = !(mapped_src_nents > 1);

	sec4_sg_index = 0;
	if (mapped_src_nents > 1) {
		sg_to_sec4_sg_last(req->src, src_len,
				   edesc->sec4_sg + sec4_sg_index, 0);
		sec4_sg_index += mapped_src_nents;
	}
	if (mapped_dst_nents > 1) {
		sg_to_sec4_sg_last(req->dst, dst_len,
				   edesc->sec4_sg + sec4_sg_index, 0);
	}

	if (!sec4_sg_bytes)
		return edesc;

	edesc->sec4_sg_dma = dma_map_single(jrdev, edesc->sec4_sg,
					    sec4_sg_bytes, DMA_TO_DEVICE);
	if (dma_mapping_error(jrdev, edesc->sec4_sg_dma)) {
		dev_err(jrdev, "unable to map S/G table\n");
		aead_unmap(jrdev, edesc, req);
		kfree(edesc);
		return ERR_PTR(-ENOMEM);
	}

	edesc->sec4_sg_bytes = sec4_sg_bytes;

	return edesc;
}

static int aead_enqueue_req(struct device *jrdev, struct aead_request *req)
{
	struct caam_drv_private_jr *jrpriv = dev_get_drvdata(jrdev);
	struct caam_aead_req_ctx *rctx = aead_request_ctx(req);
	struct aead_edesc *edesc = rctx->edesc;
	u32 *desc = edesc->hw_desc;
	int ret;

	/*
	 * Only the backlog request are sent to crypto-engine since the others
	 * can be handled by CAAM, if free, especially since JR has up to 1024
	 * entries (more than the 10 entries from crypto-engine).
	 */
	if (req->base.flags & CRYPTO_TFM_REQ_MAY_BACKLOG)
		ret = crypto_transfer_aead_request_to_engine(jrpriv->engine,
							     req);
	else
		ret = caam_jr_enqueue(jrdev, desc, aead_crypt_done, req);

	if ((ret != -EINPROGRESS) && (ret != -EBUSY)) {
		aead_unmap(jrdev, edesc, req);
		kfree(rctx->edesc);
	}

	return ret;
}

static inline int chachapoly_crypt(struct aead_request *req, bool encrypt)
{
	struct aead_edesc *edesc;
	struct crypto_aead *aead = crypto_aead_reqtfm(req);
	struct caam_ctx *ctx = crypto_aead_ctx(aead);
	struct device *jrdev = ctx->jrdev;
	bool all_contig;
	u32 *desc;

	edesc = aead_edesc_alloc(req, CHACHAPOLY_DESC_JOB_IO_LEN, &all_contig,
				 encrypt);
	if (IS_ERR(edesc))
		return PTR_ERR(edesc);

	desc = edesc->hw_desc;

	init_chachapoly_job(req, edesc, all_contig, encrypt);
	print_hex_dump_debug("chachapoly jobdesc@" __stringify(__LINE__)": ",
			     DUMP_PREFIX_ADDRESS, 16, 4, desc, desc_bytes(desc),
			     1);

	return aead_enqueue_req(jrdev, req);
}

static int chachapoly_encrypt(struct aead_request *req)
{
	return chachapoly_crypt(req, true);
}

static int chachapoly_decrypt(struct aead_request *req)
{
	return chachapoly_crypt(req, false);
}

static inline int aead_crypt(struct aead_request *req, bool encrypt)
{
	struct aead_edesc *edesc;
	struct crypto_aead *aead = crypto_aead_reqtfm(req);
	struct caam_ctx *ctx = crypto_aead_ctx(aead);
	struct device *jrdev = ctx->jrdev;
	bool all_contig;

	/* allocate extended descriptor */
	edesc = aead_edesc_alloc(req, AUTHENC_DESC_JOB_IO_LEN,
				 &all_contig, encrypt);
	if (IS_ERR(edesc))
		return PTR_ERR(edesc);

	/* Create and submit job descriptor */
	init_authenc_job(req, edesc, all_contig, encrypt);

	print_hex_dump_debug("aead jobdesc@"__stringify(__LINE__)": ",
			     DUMP_PREFIX_ADDRESS, 16, 4, edesc->hw_desc,
			     desc_bytes(edesc->hw_desc), 1);

	return aead_enqueue_req(jrdev, req);
}

static int aead_encrypt(struct aead_request *req)
{
	return aead_crypt(req, true);
}

static int aead_decrypt(struct aead_request *req)
{
	return aead_crypt(req, false);
}

static int aead_do_one_req(struct crypto_engine *engine, void *areq)
{
	struct aead_request *req = aead_request_cast(areq);
	struct caam_ctx *ctx = crypto_aead_ctx(crypto_aead_reqtfm(req));
	struct caam_aead_req_ctx *rctx = aead_request_ctx(req);
	u32 *desc = rctx->edesc->hw_desc;
	int ret;

	rctx->edesc->bklog = true;

	ret = caam_jr_enqueue(ctx->jrdev, desc, aead_crypt_done, req);

	if (ret != -EINPROGRESS) {
		aead_unmap(ctx->jrdev, rctx->edesc, req);
		kfree(rctx->edesc);
	} else {
		ret = 0;
	}

	return ret;
}

static inline int gcm_crypt(struct aead_request *req, bool encrypt)
{
	struct aead_edesc *edesc;
	struct crypto_aead *aead = crypto_aead_reqtfm(req);
	struct caam_ctx *ctx = crypto_aead_ctx(aead);
	struct device *jrdev = ctx->jrdev;
	bool all_contig;

	/* allocate extended descriptor */
	edesc = aead_edesc_alloc(req, GCM_DESC_JOB_IO_LEN, &all_contig,
				 encrypt);
	if (IS_ERR(edesc))
		return PTR_ERR(edesc);

	/* Create and submit job descriptor */
	init_gcm_job(req, edesc, all_contig, encrypt);

	print_hex_dump_debug("aead jobdesc@"__stringify(__LINE__)": ",
			     DUMP_PREFIX_ADDRESS, 16, 4, edesc->hw_desc,
			     desc_bytes(edesc->hw_desc), 1);

	return aead_enqueue_req(jrdev, req);
}

static int gcm_encrypt(struct aead_request *req)
{
	return gcm_crypt(req, true);
}

static int gcm_decrypt(struct aead_request *req)
{
	return gcm_crypt(req, false);
}

static int ipsec_gcm_encrypt(struct aead_request *req)
{
	return crypto_ipsec_check_assoclen(req->assoclen) ? : gcm_encrypt(req);
}

static int ipsec_gcm_decrypt(struct aead_request *req)
{
	return crypto_ipsec_check_assoclen(req->assoclen) ? : gcm_decrypt(req);
}

/*
 * allocate and map the skcipher extended descriptor for skcipher
 */
static struct skcipher_edesc *skcipher_edesc_alloc(struct skcipher_request *req,
						   int desc_bytes)
{
	struct crypto_skcipher *skcipher = crypto_skcipher_reqtfm(req);
	struct caam_ctx *ctx = crypto_skcipher_ctx(skcipher);
	struct caam_skcipher_req_ctx *rctx = skcipher_request_ctx(req);
	struct device *jrdev = ctx->jrdev;
	gfp_t flags = (req->base.flags & CRYPTO_TFM_REQ_MAY_SLEEP) ?
		       GFP_KERNEL : GFP_ATOMIC;
	int src_nents, mapped_src_nents, dst_nents = 0, mapped_dst_nents = 0;
	struct skcipher_edesc *edesc;
	dma_addr_t iv_dma = 0;
	u8 *iv;
	int ivsize = crypto_skcipher_ivsize(skcipher);
	int dst_sg_idx, sec4_sg_ents, sec4_sg_bytes;

	src_nents = sg_nents_for_len(req->src, req->cryptlen);
	if (unlikely(src_nents < 0)) {
		dev_err(jrdev, "Insufficient bytes (%d) in src S/G\n",
			req->cryptlen);
		return ERR_PTR(src_nents);
	}

	if (req->dst != req->src) {
		dst_nents = sg_nents_for_len(req->dst, req->cryptlen);
		if (unlikely(dst_nents < 0)) {
			dev_err(jrdev, "Insufficient bytes (%d) in dst S/G\n",
				req->cryptlen);
			return ERR_PTR(dst_nents);
		}
	}

	if (likely(req->src == req->dst)) {
		mapped_src_nents = dma_map_sg(jrdev, req->src, src_nents,
					      DMA_BIDIRECTIONAL);
		if (unlikely(!mapped_src_nents)) {
			dev_err(jrdev, "unable to map source\n");
			return ERR_PTR(-ENOMEM);
		}
	} else {
		mapped_src_nents = dma_map_sg(jrdev, req->src, src_nents,
					      DMA_TO_DEVICE);
		if (unlikely(!mapped_src_nents)) {
			dev_err(jrdev, "unable to map source\n");
			return ERR_PTR(-ENOMEM);
		}
		mapped_dst_nents = dma_map_sg(jrdev, req->dst, dst_nents,
					      DMA_FROM_DEVICE);
		if (unlikely(!mapped_dst_nents)) {
			dev_err(jrdev, "unable to map destination\n");
			dma_unmap_sg(jrdev, req->src, src_nents, DMA_TO_DEVICE);
			return ERR_PTR(-ENOMEM);
		}
	}

	if (!ivsize && mapped_src_nents == 1)
		sec4_sg_ents = 0; // no need for an input hw s/g table
	else
		sec4_sg_ents = mapped_src_nents + !!ivsize;
	dst_sg_idx = sec4_sg_ents;

	/*
	 * Input, output HW S/G tables: [IV, src][dst, IV]
	 * IV entries point to the same buffer
	 * If src == dst, S/G entries are reused (S/G tables overlap)
	 *
	 * HW reads 4 S/G entries at a time; make sure the reads don't go beyond
	 * the end of the table by allocating more S/G entries. Logic:
	 * if (output S/G)
	 *      pad output S/G, if needed
	 * else if (input S/G) ...
	 *      pad input S/G, if needed
	 */
	if (ivsize || mapped_dst_nents > 1) {
		if (req->src == req->dst)
			sec4_sg_ents = !!ivsize + pad_sg_nents(sec4_sg_ents);
		else
			sec4_sg_ents += pad_sg_nents(mapped_dst_nents +
						     !!ivsize);
	} else {
		sec4_sg_ents = pad_sg_nents(sec4_sg_ents);
	}

	sec4_sg_bytes = sec4_sg_ents * sizeof(struct sec4_sg_entry);

	/*
	 * allocate space for base edesc and hw desc commands, link tables, IV
	 */
	edesc = kzalloc(sizeof(*edesc) + desc_bytes + sec4_sg_bytes + ivsize,
			GFP_DMA | flags);
	if (!edesc) {
		dev_err(jrdev, "could not allocate extended descriptor\n");
		caam_unmap(jrdev, req->src, req->dst, src_nents, dst_nents, 0,
			   0, 0, 0);
		return ERR_PTR(-ENOMEM);
	}

	edesc->src_nents = src_nents;
	edesc->dst_nents = dst_nents;
	edesc->mapped_src_nents = mapped_src_nents;
	edesc->mapped_dst_nents = mapped_dst_nents;
	edesc->sec4_sg_bytes = sec4_sg_bytes;
	edesc->sec4_sg = (struct sec4_sg_entry *)((u8 *)edesc->hw_desc +
						  desc_bytes);
	rctx->edesc = edesc;

	/* Make sure IV is located in a DMAable area */
	if (ivsize) {
		iv = (u8 *)edesc->sec4_sg + sec4_sg_bytes;
		memcpy(iv, req->iv, ivsize);

		iv_dma = dma_map_single(jrdev, iv, ivsize, DMA_BIDIRECTIONAL);
		if (dma_mapping_error(jrdev, iv_dma)) {
			dev_err(jrdev, "unable to map IV\n");
			caam_unmap(jrdev, req->src, req->dst, src_nents,
				   dst_nents, 0, 0, 0, 0);
			kfree(edesc);
			return ERR_PTR(-ENOMEM);
		}

		dma_to_sec4_sg_one(edesc->sec4_sg, iv_dma, ivsize, 0);
	}
	if (dst_sg_idx)
		sg_to_sec4_sg(req->src, req->cryptlen, edesc->sec4_sg +
			      !!ivsize, 0);

	if (req->src != req->dst && (ivsize || mapped_dst_nents > 1))
		sg_to_sec4_sg(req->dst, req->cryptlen, edesc->sec4_sg +
			      dst_sg_idx, 0);

	if (ivsize)
		dma_to_sec4_sg_one(edesc->sec4_sg + dst_sg_idx +
				   mapped_dst_nents, iv_dma, ivsize, 0);

	if (ivsize || mapped_dst_nents > 1)
		sg_to_sec4_set_last(edesc->sec4_sg + dst_sg_idx +
				    mapped_dst_nents - 1 + !!ivsize);

	if (sec4_sg_bytes) {
		edesc->sec4_sg_dma = dma_map_single(jrdev, edesc->sec4_sg,
						    sec4_sg_bytes,
						    DMA_TO_DEVICE);
		if (dma_mapping_error(jrdev, edesc->sec4_sg_dma)) {
			dev_err(jrdev, "unable to map S/G table\n");
			caam_unmap(jrdev, req->src, req->dst, src_nents,
				   dst_nents, iv_dma, ivsize, 0, 0);
			kfree(edesc);
			return ERR_PTR(-ENOMEM);
		}
	}

	edesc->iv_dma = iv_dma;

	print_hex_dump_debug("skcipher sec4_sg@" __stringify(__LINE__)": ",
			     DUMP_PREFIX_ADDRESS, 16, 4, edesc->sec4_sg,
			     sec4_sg_bytes, 1);

	return edesc;
}

static int skcipher_do_one_req(struct crypto_engine *engine, void *areq)
{
	struct skcipher_request *req = skcipher_request_cast(areq);
	struct caam_ctx *ctx = crypto_skcipher_ctx(crypto_skcipher_reqtfm(req));
	struct caam_skcipher_req_ctx *rctx = skcipher_request_ctx(req);
	u32 *desc = rctx->edesc->hw_desc;
	int ret;

	rctx->edesc->bklog = true;

	ret = caam_jr_enqueue(ctx->jrdev, desc, skcipher_crypt_done, req);

	if (ret != -EINPROGRESS) {
		skcipher_unmap(ctx->jrdev, rctx->edesc, req);
		kfree(rctx->edesc);
	} else {
		ret = 0;
	}

	return ret;
}

static inline int skcipher_crypt(struct skcipher_request *req, bool encrypt)
{
	struct skcipher_edesc *edesc;
	struct crypto_skcipher *skcipher = crypto_skcipher_reqtfm(req);
	struct caam_ctx *ctx = crypto_skcipher_ctx(skcipher);
	struct device *jrdev = ctx->jrdev;
	struct caam_drv_private_jr *jrpriv = dev_get_drvdata(jrdev);
	u32 *desc;
	int ret = 0;

	if (!req->cryptlen)
		return 0;

	/* allocate extended descriptor */
	edesc = skcipher_edesc_alloc(req, DESC_JOB_IO_LEN * CAAM_CMD_SZ);
	if (IS_ERR(edesc))
		return PTR_ERR(edesc);

	/* Create and submit job descriptor*/
	init_skcipher_job(req, edesc, encrypt);

	print_hex_dump_debug("skcipher jobdesc@" __stringify(__LINE__)": ",
			     DUMP_PREFIX_ADDRESS, 16, 4, edesc->hw_desc,
			     desc_bytes(edesc->hw_desc), 1);

	desc = edesc->hw_desc;
	/*
	 * Only the backlog request are sent to crypto-engine since the others
	 * can be handled by CAAM, if free, especially since JR has up to 1024
	 * entries (more than the 10 entries from crypto-engine).
	 */
	if (req->base.flags & CRYPTO_TFM_REQ_MAY_BACKLOG)
		ret = crypto_transfer_skcipher_request_to_engine(jrpriv->engine,
								 req);
	else
		ret = caam_jr_enqueue(jrdev, desc, skcipher_crypt_done, req);

	if ((ret != -EINPROGRESS) && (ret != -EBUSY)) {
		skcipher_unmap(jrdev, edesc, req);
		kfree(edesc);
	}

	return ret;
}

static int skcipher_encrypt(struct skcipher_request *req)
{
	return skcipher_crypt(req, true);
}

static int skcipher_decrypt(struct skcipher_request *req)
{
	return skcipher_crypt(req, false);
}

static struct caam_skcipher_alg driver_algs[] = {
	{
		.skcipher = {
			.base = {
				.cra_name = "cbc(aes)",
				.cra_driver_name = "cbc-aes-caam",
				.cra_blocksize = AES_BLOCK_SIZE,
			},
			.setkey = aes_skcipher_setkey,
			.encrypt = skcipher_encrypt,
			.decrypt = skcipher_decrypt,
			.min_keysize = AES_MIN_KEY_SIZE,
			.max_keysize = AES_MAX_KEY_SIZE,
			.ivsize = AES_BLOCK_SIZE,
		},
		.caam.class1_alg_type = OP_ALG_ALGSEL_AES | OP_ALG_AAI_CBC,
	},
#ifdef CONFIG_CRYPTO_DEV_FSL_CAAM_TK_API
	{
		.skcipher = {
			.base = {
				.cra_name = "tk(cbc(aes))",
				.cra_driver_name = "tk-cbc-aes-caam",
				.cra_blocksize = AES_BLOCK_SIZE,
			},
			.setkey = tk_skcipher_setkey,
			.encrypt = skcipher_encrypt,
			.decrypt = skcipher_decrypt,
			.min_keysize = TAG_MIN_SIZE,
			.max_keysize = CAAM_MAX_KEY_SIZE,
			.ivsize = AES_BLOCK_SIZE,
		},
		.caam.class1_alg_type = OP_ALG_ALGSEL_AES | OP_ALG_AAI_CBC,
		.caam.support_tagged_key = true,
	},
#endif /* CONFIG_CRYPTO_DEV_FSL_CAAM_TK_API */
	{
		.skcipher = {
			.base = {
				.cra_name = "cbc(des3_ede)",
				.cra_driver_name = "cbc-3des-caam",
				.cra_blocksize = DES3_EDE_BLOCK_SIZE,
			},
			.setkey = des3_skcipher_setkey,
			.encrypt = skcipher_encrypt,
			.decrypt = skcipher_decrypt,
			.min_keysize = DES3_EDE_KEY_SIZE,
			.max_keysize = DES3_EDE_KEY_SIZE,
			.ivsize = DES3_EDE_BLOCK_SIZE,
		},
		.caam.class1_alg_type = OP_ALG_ALGSEL_3DES | OP_ALG_AAI_CBC,
	},
	{
		.skcipher = {
			.base = {
				.cra_name = "cbc(des)",
				.cra_driver_name = "cbc-des-caam",
				.cra_blocksize = DES_BLOCK_SIZE,
			},
			.setkey = des_skcipher_setkey,
			.encrypt = skcipher_encrypt,
			.decrypt = skcipher_decrypt,
			.min_keysize = DES_KEY_SIZE,
			.max_keysize = DES_KEY_SIZE,
			.ivsize = DES_BLOCK_SIZE,
		},
		.caam.class1_alg_type = OP_ALG_ALGSEL_DES | OP_ALG_AAI_CBC,
	},
	{
		.skcipher = {
			.base = {
				.cra_name = "ctr(aes)",
				.cra_driver_name = "ctr-aes-caam",
				.cra_blocksize = 1,
			},
			.setkey = ctr_skcipher_setkey,
			.encrypt = skcipher_encrypt,
			.decrypt = skcipher_decrypt,
			.min_keysize = AES_MIN_KEY_SIZE,
			.max_keysize = AES_MAX_KEY_SIZE,
			.ivsize = AES_BLOCK_SIZE,
			.chunksize = AES_BLOCK_SIZE,
		},
		.caam.class1_alg_type = OP_ALG_ALGSEL_AES |
					OP_ALG_AAI_CTR_MOD128,
	},
	{
		.skcipher = {
			.base = {
				.cra_name = "rfc3686(ctr(aes))",
				.cra_driver_name = "rfc3686-ctr-aes-caam",
				.cra_blocksize = 1,
			},
			.setkey = rfc3686_skcipher_setkey,
			.encrypt = skcipher_encrypt,
			.decrypt = skcipher_decrypt,
			.min_keysize = AES_MIN_KEY_SIZE +
				       CTR_RFC3686_NONCE_SIZE,
			.max_keysize = AES_MAX_KEY_SIZE +
				       CTR_RFC3686_NONCE_SIZE,
			.ivsize = CTR_RFC3686_IV_SIZE,
			.chunksize = AES_BLOCK_SIZE,
		},
		.caam = {
			.class1_alg_type = OP_ALG_ALGSEL_AES |
					   OP_ALG_AAI_CTR_MOD128,
			.rfc3686 = true,
		},
	},
	{
		.skcipher = {
			.base = {
				.cra_name = "xts(aes)",
				.cra_driver_name = "xts-aes-caam",
				.cra_blocksize = AES_BLOCK_SIZE,
			},
			.setkey = xts_skcipher_setkey,
			.encrypt = skcipher_encrypt,
			.decrypt = skcipher_decrypt,
			.min_keysize = 2 * AES_MIN_KEY_SIZE,
			.max_keysize = 2 * AES_MAX_KEY_SIZE,
			.ivsize = AES_BLOCK_SIZE,
		},
		.caam.class1_alg_type = OP_ALG_ALGSEL_AES | OP_ALG_AAI_XTS,
	},
	{
		.skcipher = {
			.base = {
				.cra_name = "ecb(des)",
				.cra_driver_name = "ecb-des-caam",
				.cra_blocksize = DES_BLOCK_SIZE,
			},
			.setkey = des_skcipher_setkey,
			.encrypt = skcipher_encrypt,
			.decrypt = skcipher_decrypt,
			.min_keysize = DES_KEY_SIZE,
			.max_keysize = DES_KEY_SIZE,
		},
		.caam.class1_alg_type = OP_ALG_ALGSEL_DES | OP_ALG_AAI_ECB,
	},
	{
		.skcipher = {
			.base = {
				.cra_name = "ecb(aes)",
				.cra_driver_name = "ecb-aes-caam",
				.cra_blocksize = AES_BLOCK_SIZE,
			},
			.setkey = aes_skcipher_setkey,
			.encrypt = skcipher_encrypt,
			.decrypt = skcipher_decrypt,
			.min_keysize = AES_MIN_KEY_SIZE,
			.max_keysize = AES_MAX_KEY_SIZE,
		},
		.caam.class1_alg_type = OP_ALG_ALGSEL_AES | OP_ALG_AAI_ECB,
	},
#ifdef CONFIG_CRYPTO_DEV_FSL_CAAM_TK_API
	{
		.skcipher = {
			.base = {
				.cra_name = "tk(ecb(aes))",
				.cra_driver_name = "tk-ecb-aes-caam",
				.cra_blocksize = AES_BLOCK_SIZE,
			},
			.setkey = tk_skcipher_setkey,
			.encrypt = skcipher_encrypt,
			.decrypt = skcipher_decrypt,
			.min_keysize = TAG_MIN_SIZE,
			.max_keysize = CAAM_MAX_KEY_SIZE,
		},
		.caam.class1_alg_type = OP_ALG_ALGSEL_AES | OP_ALG_AAI_ECB,
		.caam.support_tagged_key = true,
	},
#endif /* CONFIG_CRYPTO_DEV_FSL_CAAM_TK_API */
	{
		.skcipher = {
			.base = {
				.cra_name = "ecb(des3_ede)",
				.cra_driver_name = "ecb-des3-caam",
				.cra_blocksize = DES3_EDE_BLOCK_SIZE,
			},
			.setkey = des3_skcipher_setkey,
			.encrypt = skcipher_encrypt,
			.decrypt = skcipher_decrypt,
			.min_keysize = DES3_EDE_KEY_SIZE,
			.max_keysize = DES3_EDE_KEY_SIZE,
		},
		.caam.class1_alg_type = OP_ALG_ALGSEL_3DES | OP_ALG_AAI_ECB,
	},
};

static struct caam_aead_alg driver_aeads[] = {
	{
		.aead = {
			.base = {
				.cra_name = "rfc4106(gcm(aes))",
				.cra_driver_name = "rfc4106-gcm-aes-caam",
				.cra_blocksize = 1,
			},
			.setkey = rfc4106_setkey,
			.setauthsize = rfc4106_setauthsize,
			.encrypt = ipsec_gcm_encrypt,
			.decrypt = ipsec_gcm_decrypt,
			.ivsize = GCM_RFC4106_IV_SIZE,
			.maxauthsize = AES_BLOCK_SIZE,
		},
		.caam = {
			.class1_alg_type = OP_ALG_ALGSEL_AES | OP_ALG_AAI_GCM,
			.nodkp = true,
		},
	},
	{
		.aead = {
			.base = {
				.cra_name = "rfc4543(gcm(aes))",
				.cra_driver_name = "rfc4543-gcm-aes-caam",
				.cra_blocksize = 1,
			},
			.setkey = rfc4543_setkey,
			.setauthsize = rfc4543_setauthsize,
			.encrypt = ipsec_gcm_encrypt,
			.decrypt = ipsec_gcm_decrypt,
			.ivsize = GCM_RFC4543_IV_SIZE,
			.maxauthsize = AES_BLOCK_SIZE,
		},
		.caam = {
			.class1_alg_type = OP_ALG_ALGSEL_AES | OP_ALG_AAI_GCM,
			.nodkp = true,
		},
	},
	/* Galois Counter Mode */
	{
		.aead = {
			.base = {
				.cra_name = "gcm(aes)",
				.cra_driver_name = "gcm-aes-caam",
				.cra_blocksize = 1,
			},
			.setkey = gcm_setkey,
			.setauthsize = gcm_setauthsize,
			.encrypt = gcm_encrypt,
			.decrypt = gcm_decrypt,
			.ivsize = GCM_AES_IV_SIZE,
			.maxauthsize = AES_BLOCK_SIZE,
		},
		.caam = {
			.class1_alg_type = OP_ALG_ALGSEL_AES | OP_ALG_AAI_GCM,
			.nodkp = true,
		},
	},
	/* single-pass ipsec_esp descriptor */
	{
		.aead = {
			.base = {
				.cra_name = "authenc(hmac(md5),"
					    "ecb(cipher_null))",
				.cra_driver_name = "authenc-hmac-md5-"
						   "ecb-cipher_null-caam",
				.cra_blocksize = NULL_BLOCK_SIZE,
			},
			.setkey = aead_setkey,
			.setauthsize = aead_setauthsize,
			.encrypt = aead_encrypt,
			.decrypt = aead_decrypt,
			.ivsize = NULL_IV_SIZE,
			.maxauthsize = MD5_DIGEST_SIZE,
		},
		.caam = {
			.class2_alg_type = OP_ALG_ALGSEL_MD5 |
					   OP_ALG_AAI_HMAC_PRECOMP,
		},
	},
	{
		.aead = {
			.base = {
				.cra_name = "authenc(hmac(sha1),"
					    "ecb(cipher_null))",
				.cra_driver_name = "authenc-hmac-sha1-"
						   "ecb-cipher_null-caam",
				.cra_blocksize = NULL_BLOCK_SIZE,
			},
			.setkey = aead_setkey,
			.setauthsize = aead_setauthsize,
			.encrypt = aead_encrypt,
			.decrypt = aead_decrypt,
			.ivsize = NULL_IV_SIZE,
			.maxauthsize = SHA1_DIGEST_SIZE,
		},
		.caam = {
			.class2_alg_type = OP_ALG_ALGSEL_SHA1 |
					   OP_ALG_AAI_HMAC_PRECOMP,
		},
	},
	{
		.aead = {
			.base = {
				.cra_name = "authenc(hmac(sha224),"
					    "ecb(cipher_null))",
				.cra_driver_name = "authenc-hmac-sha224-"
						   "ecb-cipher_null-caam",
				.cra_blocksize = NULL_BLOCK_SIZE,
			},
			.setkey = aead_setkey,
			.setauthsize = aead_setauthsize,
			.encrypt = aead_encrypt,
			.decrypt = aead_decrypt,
			.ivsize = NULL_IV_SIZE,
			.maxauthsize = SHA224_DIGEST_SIZE,
		},
		.caam = {
			.class2_alg_type = OP_ALG_ALGSEL_SHA224 |
					   OP_ALG_AAI_HMAC_PRECOMP,
		},
	},
	{
		.aead = {
			.base = {
				.cra_name = "authenc(hmac(sha256),"
					    "ecb(cipher_null))",
				.cra_driver_name = "authenc-hmac-sha256-"
						   "ecb-cipher_null-caam",
				.cra_blocksize = NULL_BLOCK_SIZE,
			},
			.setkey = aead_setkey,
			.setauthsize = aead_setauthsize,
			.encrypt = aead_encrypt,
			.decrypt = aead_decrypt,
			.ivsize = NULL_IV_SIZE,
			.maxauthsize = SHA256_DIGEST_SIZE,
		},
		.caam = {
			.class2_alg_type = OP_ALG_ALGSEL_SHA256 |
					   OP_ALG_AAI_HMAC_PRECOMP,
		},
	},
	{
		.aead = {
			.base = {
				.cra_name = "authenc(hmac(sha384),"
					    "ecb(cipher_null))",
				.cra_driver_name = "authenc-hmac-sha384-"
						   "ecb-cipher_null-caam",
				.cra_blocksize = NULL_BLOCK_SIZE,
			},
			.setkey = aead_setkey,
			.setauthsize = aead_setauthsize,
			.encrypt = aead_encrypt,
			.decrypt = aead_decrypt,
			.ivsize = NULL_IV_SIZE,
			.maxauthsize = SHA384_DIGEST_SIZE,
		},
		.caam = {
			.class2_alg_type = OP_ALG_ALGSEL_SHA384 |
					   OP_ALG_AAI_HMAC_PRECOMP,
		},
	},
	{
		.aead = {
			.base = {
				.cra_name = "authenc(hmac(sha512),"
					    "ecb(cipher_null))",
				.cra_driver_name = "authenc-hmac-sha512-"
						   "ecb-cipher_null-caam",
				.cra_blocksize = NULL_BLOCK_SIZE,
			},
			.setkey = aead_setkey,
			.setauthsize = aead_setauthsize,
			.encrypt = aead_encrypt,
			.decrypt = aead_decrypt,
			.ivsize = NULL_IV_SIZE,
			.maxauthsize = SHA512_DIGEST_SIZE,
		},
		.caam = {
			.class2_alg_type = OP_ALG_ALGSEL_SHA512 |
					   OP_ALG_AAI_HMAC_PRECOMP,
		},
	},
	{
		.aead = {
			.base = {
				.cra_name = "authenc(hmac(md5),cbc(aes))",
				.cra_driver_name = "authenc-hmac-md5-"
						   "cbc-aes-caam",
				.cra_blocksize = AES_BLOCK_SIZE,
			},
			.setkey = aead_setkey,
			.setauthsize = aead_setauthsize,
			.encrypt = aead_encrypt,
			.decrypt = aead_decrypt,
			.ivsize = AES_BLOCK_SIZE,
			.maxauthsize = MD5_DIGEST_SIZE,
		},
		.caam = {
			.class1_alg_type = OP_ALG_ALGSEL_AES | OP_ALG_AAI_CBC,
			.class2_alg_type = OP_ALG_ALGSEL_MD5 |
					   OP_ALG_AAI_HMAC_PRECOMP,
		},
	},
	{
		.aead = {
			.base = {
				.cra_name = "echainiv(authenc(hmac(md5),"
					    "cbc(aes)))",
				.cra_driver_name = "echainiv-authenc-hmac-md5-"
						   "cbc-aes-caam",
				.cra_blocksize = AES_BLOCK_SIZE,
			},
			.setkey = aead_setkey,
			.setauthsize = aead_setauthsize,
			.encrypt = aead_encrypt,
			.decrypt = aead_decrypt,
			.ivsize = AES_BLOCK_SIZE,
			.maxauthsize = MD5_DIGEST_SIZE,
		},
		.caam = {
			.class1_alg_type = OP_ALG_ALGSEL_AES | OP_ALG_AAI_CBC,
			.class2_alg_type = OP_ALG_ALGSEL_MD5 |
					   OP_ALG_AAI_HMAC_PRECOMP,
			.geniv = true,
		},
	},
	{
		.aead = {
			.base = {
				.cra_name = "authenc(hmac(sha1),cbc(aes))",
				.cra_driver_name = "authenc-hmac-sha1-"
						   "cbc-aes-caam",
				.cra_blocksize = AES_BLOCK_SIZE,
			},
			.setkey = aead_setkey,
			.setauthsize = aead_setauthsize,
			.encrypt = aead_encrypt,
			.decrypt = aead_decrypt,
			.ivsize = AES_BLOCK_SIZE,
			.maxauthsize = SHA1_DIGEST_SIZE,
		},
		.caam = {
			.class1_alg_type = OP_ALG_ALGSEL_AES | OP_ALG_AAI_CBC,
			.class2_alg_type = OP_ALG_ALGSEL_SHA1 |
					   OP_ALG_AAI_HMAC_PRECOMP,
		},
	},
	{
		.aead = {
			.base = {
				.cra_name = "echainiv(authenc(hmac(sha1),"
					    "cbc(aes)))",
				.cra_driver_name = "echainiv-authenc-"
						   "hmac-sha1-cbc-aes-caam",
				.cra_blocksize = AES_BLOCK_SIZE,
			},
			.setkey = aead_setkey,
			.setauthsize = aead_setauthsize,
			.encrypt = aead_encrypt,
			.decrypt = aead_decrypt,
			.ivsize = AES_BLOCK_SIZE,
			.maxauthsize = SHA1_DIGEST_SIZE,
		},
		.caam = {
			.class1_alg_type = OP_ALG_ALGSEL_AES | OP_ALG_AAI_CBC,
			.class2_alg_type = OP_ALG_ALGSEL_SHA1 |
					   OP_ALG_AAI_HMAC_PRECOMP,
			.geniv = true,
		},
	},
	{
		.aead = {
			.base = {
				.cra_name = "authenc(hmac(sha224),cbc(aes))",
				.cra_driver_name = "authenc-hmac-sha224-"
						   "cbc-aes-caam",
				.cra_blocksize = AES_BLOCK_SIZE,
			},
			.setkey = aead_setkey,
			.setauthsize = aead_setauthsize,
			.encrypt = aead_encrypt,
			.decrypt = aead_decrypt,
			.ivsize = AES_BLOCK_SIZE,
			.maxauthsize = SHA224_DIGEST_SIZE,
		},
		.caam = {
			.class1_alg_type = OP_ALG_ALGSEL_AES | OP_ALG_AAI_CBC,
			.class2_alg_type = OP_ALG_ALGSEL_SHA224 |
					   OP_ALG_AAI_HMAC_PRECOMP,
		},
	},
	{
		.aead = {
			.base = {
				.cra_name = "echainiv(authenc(hmac(sha224),"
					    "cbc(aes)))",
				.cra_driver_name = "echainiv-authenc-"
						   "hmac-sha224-cbc-aes-caam",
				.cra_blocksize = AES_BLOCK_SIZE,
			},
			.setkey = aead_setkey,
			.setauthsize = aead_setauthsize,
			.encrypt = aead_encrypt,
			.decrypt = aead_decrypt,
			.ivsize = AES_BLOCK_SIZE,
			.maxauthsize = SHA224_DIGEST_SIZE,
		},
		.caam = {
			.class1_alg_type = OP_ALG_ALGSEL_AES | OP_ALG_AAI_CBC,
			.class2_alg_type = OP_ALG_ALGSEL_SHA224 |
					   OP_ALG_AAI_HMAC_PRECOMP,
			.geniv = true,
		},
	},
	{
		.aead = {
			.base = {
				.cra_name = "authenc(hmac(sha256),cbc(aes))",
				.cra_driver_name = "authenc-hmac-sha256-"
						   "cbc-aes-caam",
				.cra_blocksize = AES_BLOCK_SIZE,
			},
			.setkey = aead_setkey,
			.setauthsize = aead_setauthsize,
			.encrypt = aead_encrypt,
			.decrypt = aead_decrypt,
			.ivsize = AES_BLOCK_SIZE,
			.maxauthsize = SHA256_DIGEST_SIZE,
		},
		.caam = {
			.class1_alg_type = OP_ALG_ALGSEL_AES | OP_ALG_AAI_CBC,
			.class2_alg_type = OP_ALG_ALGSEL_SHA256 |
					   OP_ALG_AAI_HMAC_PRECOMP,
		},
	},
	{
		.aead = {
			.base = {
				.cra_name = "echainiv(authenc(hmac(sha256),"
					    "cbc(aes)))",
				.cra_driver_name = "echainiv-authenc-"
						   "hmac-sha256-cbc-aes-caam",
				.cra_blocksize = AES_BLOCK_SIZE,
			},
			.setkey = aead_setkey,
			.setauthsize = aead_setauthsize,
			.encrypt = aead_encrypt,
			.decrypt = aead_decrypt,
			.ivsize = AES_BLOCK_SIZE,
			.maxauthsize = SHA256_DIGEST_SIZE,
		},
		.caam = {
			.class1_alg_type = OP_ALG_ALGSEL_AES | OP_ALG_AAI_CBC,
			.class2_alg_type = OP_ALG_ALGSEL_SHA256 |
					   OP_ALG_AAI_HMAC_PRECOMP,
			.geniv = true,
		},
	},
	{
		.aead = {
			.base = {
				.cra_name = "authenc(hmac(sha384),cbc(aes))",
				.cra_driver_name = "authenc-hmac-sha384-"
						   "cbc-aes-caam",
				.cra_blocksize = AES_BLOCK_SIZE,
			},
			.setkey = aead_setkey,
			.setauthsize = aead_setauthsize,
			.encrypt = aead_encrypt,
			.decrypt = aead_decrypt,
			.ivsize = AES_BLOCK_SIZE,
			.maxauthsize = SHA384_DIGEST_SIZE,
		},
		.caam = {
			.class1_alg_type = OP_ALG_ALGSEL_AES | OP_ALG_AAI_CBC,
			.class2_alg_type = OP_ALG_ALGSEL_SHA384 |
					   OP_ALG_AAI_HMAC_PRECOMP,
		},
	},
	{
		.aead = {
			.base = {
				.cra_name = "echainiv(authenc(hmac(sha384),"
					    "cbc(aes)))",
				.cra_driver_name = "echainiv-authenc-"
						   "hmac-sha384-cbc-aes-caam",
				.cra_blocksize = AES_BLOCK_SIZE,
			},
			.setkey = aead_setkey,
			.setauthsize = aead_setauthsize,
			.encrypt = aead_encrypt,
			.decrypt = aead_decrypt,
			.ivsize = AES_BLOCK_SIZE,
			.maxauthsize = SHA384_DIGEST_SIZE,
		},
		.caam = {
			.class1_alg_type = OP_ALG_ALGSEL_AES | OP_ALG_AAI_CBC,
			.class2_alg_type = OP_ALG_ALGSEL_SHA384 |
					   OP_ALG_AAI_HMAC_PRECOMP,
			.geniv = true,
		},
	},
	{
		.aead = {
			.base = {
				.cra_name = "authenc(hmac(sha512),cbc(aes))",
				.cra_driver_name = "authenc-hmac-sha512-"
						   "cbc-aes-caam",
				.cra_blocksize = AES_BLOCK_SIZE,
			},
			.setkey = aead_setkey,
			.setauthsize = aead_setauthsize,
			.encrypt = aead_encrypt,
			.decrypt = aead_decrypt,
			.ivsize = AES_BLOCK_SIZE,
			.maxauthsize = SHA512_DIGEST_SIZE,
		},
		.caam = {
			.class1_alg_type = OP_ALG_ALGSEL_AES | OP_ALG_AAI_CBC,
			.class2_alg_type = OP_ALG_ALGSEL_SHA512 |
					   OP_ALG_AAI_HMAC_PRECOMP,
		},
	},
	{
		.aead = {
			.base = {
				.cra_name = "echainiv(authenc(hmac(sha512),"
					    "cbc(aes)))",
				.cra_driver_name = "echainiv-authenc-"
						   "hmac-sha512-cbc-aes-caam",
				.cra_blocksize = AES_BLOCK_SIZE,
			},
			.setkey = aead_setkey,
			.setauthsize = aead_setauthsize,
			.encrypt = aead_encrypt,
			.decrypt = aead_decrypt,
			.ivsize = AES_BLOCK_SIZE,
			.maxauthsize = SHA512_DIGEST_SIZE,
		},
		.caam = {
			.class1_alg_type = OP_ALG_ALGSEL_AES | OP_ALG_AAI_CBC,
			.class2_alg_type = OP_ALG_ALGSEL_SHA512 |
					   OP_ALG_AAI_HMAC_PRECOMP,
			.geniv = true,
		},
	},
	{
		.aead = {
			.base = {
				.cra_name = "authenc(hmac(md5),cbc(des3_ede))",
				.cra_driver_name = "authenc-hmac-md5-"
						   "cbc-des3_ede-caam",
				.cra_blocksize = DES3_EDE_BLOCK_SIZE,
			},
			.setkey = des3_aead_setkey,
			.setauthsize = aead_setauthsize,
			.encrypt = aead_encrypt,
			.decrypt = aead_decrypt,
			.ivsize = DES3_EDE_BLOCK_SIZE,
			.maxauthsize = MD5_DIGEST_SIZE,
		},
		.caam = {
			.class1_alg_type = OP_ALG_ALGSEL_3DES | OP_ALG_AAI_CBC,
			.class2_alg_type = OP_ALG_ALGSEL_MD5 |
					   OP_ALG_AAI_HMAC_PRECOMP,
		}
	},
	{
		.aead = {
			.base = {
				.cra_name = "echainiv(authenc(hmac(md5),"
					    "cbc(des3_ede)))",
				.cra_driver_name = "echainiv-authenc-hmac-md5-"
						   "cbc-des3_ede-caam",
				.cra_blocksize = DES3_EDE_BLOCK_SIZE,
			},
			.setkey = des3_aead_setkey,
			.setauthsize = aead_setauthsize,
			.encrypt = aead_encrypt,
			.decrypt = aead_decrypt,
			.ivsize = DES3_EDE_BLOCK_SIZE,
			.maxauthsize = MD5_DIGEST_SIZE,
		},
		.caam = {
			.class1_alg_type = OP_ALG_ALGSEL_3DES | OP_ALG_AAI_CBC,
			.class2_alg_type = OP_ALG_ALGSEL_MD5 |
					   OP_ALG_AAI_HMAC_PRECOMP,
			.geniv = true,
		}
	},
	{
		.aead = {
			.base = {
				.cra_name = "authenc(hmac(sha1),"
					    "cbc(des3_ede))",
				.cra_driver_name = "authenc-hmac-sha1-"
						   "cbc-des3_ede-caam",
				.cra_blocksize = DES3_EDE_BLOCK_SIZE,
			},
			.setkey = des3_aead_setkey,
			.setauthsize = aead_setauthsize,
			.encrypt = aead_encrypt,
			.decrypt = aead_decrypt,
			.ivsize = DES3_EDE_BLOCK_SIZE,
			.maxauthsize = SHA1_DIGEST_SIZE,
		},
		.caam = {
			.class1_alg_type = OP_ALG_ALGSEL_3DES | OP_ALG_AAI_CBC,
			.class2_alg_type = OP_ALG_ALGSEL_SHA1 |
					   OP_ALG_AAI_HMAC_PRECOMP,
		},
	},
	{
		.aead = {
			.base = {
				.cra_name = "echainiv(authenc(hmac(sha1),"
					    "cbc(des3_ede)))",
				.cra_driver_name = "echainiv-authenc-"
						   "hmac-sha1-"
						   "cbc-des3_ede-caam",
				.cra_blocksize = DES3_EDE_BLOCK_SIZE,
			},
			.setkey = des3_aead_setkey,
			.setauthsize = aead_setauthsize,
			.encrypt = aead_encrypt,
			.decrypt = aead_decrypt,
			.ivsize = DES3_EDE_BLOCK_SIZE,
			.maxauthsize = SHA1_DIGEST_SIZE,
		},
		.caam = {
			.class1_alg_type = OP_ALG_ALGSEL_3DES | OP_ALG_AAI_CBC,
			.class2_alg_type = OP_ALG_ALGSEL_SHA1 |
					   OP_ALG_AAI_HMAC_PRECOMP,
			.geniv = true,
		},
	},
	{
		.aead = {
			.base = {
				.cra_name = "authenc(hmac(sha224),"
					    "cbc(des3_ede))",
				.cra_driver_name = "authenc-hmac-sha224-"
						   "cbc-des3_ede-caam",
				.cra_blocksize = DES3_EDE_BLOCK_SIZE,
			},
			.setkey = des3_aead_setkey,
			.setauthsize = aead_setauthsize,
			.encrypt = aead_encrypt,
			.decrypt = aead_decrypt,
			.ivsize = DES3_EDE_BLOCK_SIZE,
			.maxauthsize = SHA224_DIGEST_SIZE,
		},
		.caam = {
			.class1_alg_type = OP_ALG_ALGSEL_3DES | OP_ALG_AAI_CBC,
			.class2_alg_type = OP_ALG_ALGSEL_SHA224 |
					   OP_ALG_AAI_HMAC_PRECOMP,
		},
	},
	{
		.aead = {
			.base = {
				.cra_name = "echainiv(authenc(hmac(sha224),"
					    "cbc(des3_ede)))",
				.cra_driver_name = "echainiv-authenc-"
						   "hmac-sha224-"
						   "cbc-des3_ede-caam",
				.cra_blocksize = DES3_EDE_BLOCK_SIZE,
			},
			.setkey = des3_aead_setkey,
			.setauthsize = aead_setauthsize,
			.encrypt = aead_encrypt,
			.decrypt = aead_decrypt,
			.ivsize = DES3_EDE_BLOCK_SIZE,
			.maxauthsize = SHA224_DIGEST_SIZE,
		},
		.caam = {
			.class1_alg_type = OP_ALG_ALGSEL_3DES | OP_ALG_AAI_CBC,
			.class2_alg_type = OP_ALG_ALGSEL_SHA224 |
					   OP_ALG_AAI_HMAC_PRECOMP,
			.geniv = true,
		},
	},
	{
		.aead = {
			.base = {
				.cra_name = "authenc(hmac(sha256),"
					    "cbc(des3_ede))",
				.cra_driver_name = "authenc-hmac-sha256-"
						   "cbc-des3_ede-caam",
				.cra_blocksize = DES3_EDE_BLOCK_SIZE,
			},
			.setkey = des3_aead_setkey,
			.setauthsize = aead_setauthsize,
			.encrypt = aead_encrypt,
			.decrypt = aead_decrypt,
			.ivsize = DES3_EDE_BLOCK_SIZE,
			.maxauthsize = SHA256_DIGEST_SIZE,
		},
		.caam = {
			.class1_alg_type = OP_ALG_ALGSEL_3DES | OP_ALG_AAI_CBC,
			.class2_alg_type = OP_ALG_ALGSEL_SHA256 |
					   OP_ALG_AAI_HMAC_PRECOMP,
		},
	},
	{
		.aead = {
			.base = {
				.cra_name = "echainiv(authenc(hmac(sha256),"
					    "cbc(des3_ede)))",
				.cra_driver_name = "echainiv-authenc-"
						   "hmac-sha256-"
						   "cbc-des3_ede-caam",
				.cra_blocksize = DES3_EDE_BLOCK_SIZE,
			},
			.setkey = des3_aead_setkey,
			.setauthsize = aead_setauthsize,
			.encrypt = aead_encrypt,
			.decrypt = aead_decrypt,
			.ivsize = DES3_EDE_BLOCK_SIZE,
			.maxauthsize = SHA256_DIGEST_SIZE,
		},
		.caam = {
			.class1_alg_type = OP_ALG_ALGSEL_3DES | OP_ALG_AAI_CBC,
			.class2_alg_type = OP_ALG_ALGSEL_SHA256 |
					   OP_ALG_AAI_HMAC_PRECOMP,
			.geniv = true,
		},
	},
	{
		.aead = {
			.base = {
				.cra_name = "authenc(hmac(sha384),"
					    "cbc(des3_ede))",
				.cra_driver_name = "authenc-hmac-sha384-"
						   "cbc-des3_ede-caam",
				.cra_blocksize = DES3_EDE_BLOCK_SIZE,
			},
			.setkey = des3_aead_setkey,
			.setauthsize = aead_setauthsize,
			.encrypt = aead_encrypt,
			.decrypt = aead_decrypt,
			.ivsize = DES3_EDE_BLOCK_SIZE,
			.maxauthsize = SHA384_DIGEST_SIZE,
		},
		.caam = {
			.class1_alg_type = OP_ALG_ALGSEL_3DES | OP_ALG_AAI_CBC,
			.class2_alg_type = OP_ALG_ALGSEL_SHA384 |
					   OP_ALG_AAI_HMAC_PRECOMP,
		},
	},
	{
		.aead = {
			.base = {
				.cra_name = "echainiv(authenc(hmac(sha384),"
					    "cbc(des3_ede)))",
				.cra_driver_name = "echainiv-authenc-"
						   "hmac-sha384-"
						   "cbc-des3_ede-caam",
				.cra_blocksize = DES3_EDE_BLOCK_SIZE,
			},
			.setkey = des3_aead_setkey,
			.setauthsize = aead_setauthsize,
			.encrypt = aead_encrypt,
			.decrypt = aead_decrypt,
			.ivsize = DES3_EDE_BLOCK_SIZE,
			.maxauthsize = SHA384_DIGEST_SIZE,
		},
		.caam = {
			.class1_alg_type = OP_ALG_ALGSEL_3DES | OP_ALG_AAI_CBC,
			.class2_alg_type = OP_ALG_ALGSEL_SHA384 |
					   OP_ALG_AAI_HMAC_PRECOMP,
			.geniv = true,
		},
	},
	{
		.aead = {
			.base = {
				.cra_name = "authenc(hmac(sha512),"
					    "cbc(des3_ede))",
				.cra_driver_name = "authenc-hmac-sha512-"
						   "cbc-des3_ede-caam",
				.cra_blocksize = DES3_EDE_BLOCK_SIZE,
			},
			.setkey = des3_aead_setkey,
			.setauthsize = aead_setauthsize,
			.encrypt = aead_encrypt,
			.decrypt = aead_decrypt,
			.ivsize = DES3_EDE_BLOCK_SIZE,
			.maxauthsize = SHA512_DIGEST_SIZE,
		},
		.caam = {
			.class1_alg_type = OP_ALG_ALGSEL_3DES | OP_ALG_AAI_CBC,
			.class2_alg_type = OP_ALG_ALGSEL_SHA512 |
					   OP_ALG_AAI_HMAC_PRECOMP,
		},
	},
	{
		.aead = {
			.base = {
				.cra_name = "echainiv(authenc(hmac(sha512),"
					    "cbc(des3_ede)))",
				.cra_driver_name = "echainiv-authenc-"
						   "hmac-sha512-"
						   "cbc-des3_ede-caam",
				.cra_blocksize = DES3_EDE_BLOCK_SIZE,
			},
			.setkey = des3_aead_setkey,
			.setauthsize = aead_setauthsize,
			.encrypt = aead_encrypt,
			.decrypt = aead_decrypt,
			.ivsize = DES3_EDE_BLOCK_SIZE,
			.maxauthsize = SHA512_DIGEST_SIZE,
		},
		.caam = {
			.class1_alg_type = OP_ALG_ALGSEL_3DES | OP_ALG_AAI_CBC,
			.class2_alg_type = OP_ALG_ALGSEL_SHA512 |
					   OP_ALG_AAI_HMAC_PRECOMP,
			.geniv = true,
		},
	},
	{
		.aead = {
			.base = {
				.cra_name = "authenc(hmac(md5),cbc(des))",
				.cra_driver_name = "authenc-hmac-md5-"
						   "cbc-des-caam",
				.cra_blocksize = DES_BLOCK_SIZE,
			},
			.setkey = aead_setkey,
			.setauthsize = aead_setauthsize,
			.encrypt = aead_encrypt,
			.decrypt = aead_decrypt,
			.ivsize = DES_BLOCK_SIZE,
			.maxauthsize = MD5_DIGEST_SIZE,
		},
		.caam = {
			.class1_alg_type = OP_ALG_ALGSEL_DES | OP_ALG_AAI_CBC,
			.class2_alg_type = OP_ALG_ALGSEL_MD5 |
					   OP_ALG_AAI_HMAC_PRECOMP,
		},
	},
	{
		.aead = {
			.base = {
				.cra_name = "echainiv(authenc(hmac(md5),"
					    "cbc(des)))",
				.cra_driver_name = "echainiv-authenc-hmac-md5-"
						   "cbc-des-caam",
				.cra_blocksize = DES_BLOCK_SIZE,
			},
			.setkey = aead_setkey,
			.setauthsize = aead_setauthsize,
			.encrypt = aead_encrypt,
			.decrypt = aead_decrypt,
			.ivsize = DES_BLOCK_SIZE,
			.maxauthsize = MD5_DIGEST_SIZE,
		},
		.caam = {
			.class1_alg_type = OP_ALG_ALGSEL_DES | OP_ALG_AAI_CBC,
			.class2_alg_type = OP_ALG_ALGSEL_MD5 |
					   OP_ALG_AAI_HMAC_PRECOMP,
			.geniv = true,
		},
	},
	{
		.aead = {
			.base = {
				.cra_name = "authenc(hmac(sha1),cbc(des))",
				.cra_driver_name = "authenc-hmac-sha1-"
						   "cbc-des-caam",
				.cra_blocksize = DES_BLOCK_SIZE,
			},
			.setkey = aead_setkey,
			.setauthsize = aead_setauthsize,
			.encrypt = aead_encrypt,
			.decrypt = aead_decrypt,
			.ivsize = DES_BLOCK_SIZE,
			.maxauthsize = SHA1_DIGEST_SIZE,
		},
		.caam = {
			.class1_alg_type = OP_ALG_ALGSEL_DES | OP_ALG_AAI_CBC,
			.class2_alg_type = OP_ALG_ALGSEL_SHA1 |
					   OP_ALG_AAI_HMAC_PRECOMP,
		},
	},
	{
		.aead = {
			.base = {
				.cra_name = "echainiv(authenc(hmac(sha1),"
					    "cbc(des)))",
				.cra_driver_name = "echainiv-authenc-"
						   "hmac-sha1-cbc-des-caam",
				.cra_blocksize = DES_BLOCK_SIZE,
			},
			.setkey = aead_setkey,
			.setauthsize = aead_setauthsize,
			.encrypt = aead_encrypt,
			.decrypt = aead_decrypt,
			.ivsize = DES_BLOCK_SIZE,
			.maxauthsize = SHA1_DIGEST_SIZE,
		},
		.caam = {
			.class1_alg_type = OP_ALG_ALGSEL_DES | OP_ALG_AAI_CBC,
			.class2_alg_type = OP_ALG_ALGSEL_SHA1 |
					   OP_ALG_AAI_HMAC_PRECOMP,
			.geniv = true,
		},
	},
	{
		.aead = {
			.base = {
				.cra_name = "authenc(hmac(sha224),cbc(des))",
				.cra_driver_name = "authenc-hmac-sha224-"
						   "cbc-des-caam",
				.cra_blocksize = DES_BLOCK_SIZE,
			},
			.setkey = aead_setkey,
			.setauthsize = aead_setauthsize,
			.encrypt = aead_encrypt,
			.decrypt = aead_decrypt,
			.ivsize = DES_BLOCK_SIZE,
			.maxauthsize = SHA224_DIGEST_SIZE,
		},
		.caam = {
			.class1_alg_type = OP_ALG_ALGSEL_DES | OP_ALG_AAI_CBC,
			.class2_alg_type = OP_ALG_ALGSEL_SHA224 |
					   OP_ALG_AAI_HMAC_PRECOMP,
		},
	},
	{
		.aead = {
			.base = {
				.cra_name = "echainiv(authenc(hmac(sha224),"
					    "cbc(des)))",
				.cra_driver_name = "echainiv-authenc-"
						   "hmac-sha224-cbc-des-caam",
				.cra_blocksize = DES_BLOCK_SIZE,
			},
			.setkey = aead_setkey,
			.setauthsize = aead_setauthsize,
			.encrypt = aead_encrypt,
			.decrypt = aead_decrypt,
			.ivsize = DES_BLOCK_SIZE,
			.maxauthsize = SHA224_DIGEST_SIZE,
		},
		.caam = {
			.class1_alg_type = OP_ALG_ALGSEL_DES | OP_ALG_AAI_CBC,
			.class2_alg_type = OP_ALG_ALGSEL_SHA224 |
					   OP_ALG_AAI_HMAC_PRECOMP,
			.geniv = true,
		},
	},
	{
		.aead = {
			.base = {
				.cra_name = "authenc(hmac(sha256),cbc(des))",
				.cra_driver_name = "authenc-hmac-sha256-"
						   "cbc-des-caam",
				.cra_blocksize = DES_BLOCK_SIZE,
			},
			.setkey = aead_setkey,
			.setauthsize = aead_setauthsize,
			.encrypt = aead_encrypt,
			.decrypt = aead_decrypt,
			.ivsize = DES_BLOCK_SIZE,
			.maxauthsize = SHA256_DIGEST_SIZE,
		},
		.caam = {
			.class1_alg_type = OP_ALG_ALGSEL_DES | OP_ALG_AAI_CBC,
			.class2_alg_type = OP_ALG_ALGSEL_SHA256 |
					   OP_ALG_AAI_HMAC_PRECOMP,
		},
	},
	{
		.aead = {
			.base = {
				.cra_name = "echainiv(authenc(hmac(sha256),"
					    "cbc(des)))",
				.cra_driver_name = "echainiv-authenc-"
						   "hmac-sha256-cbc-des-caam",
				.cra_blocksize = DES_BLOCK_SIZE,
			},
			.setkey = aead_setkey,
			.setauthsize = aead_setauthsize,
			.encrypt = aead_encrypt,
			.decrypt = aead_decrypt,
			.ivsize = DES_BLOCK_SIZE,
			.maxauthsize = SHA256_DIGEST_SIZE,
		},
		.caam = {
			.class1_alg_type = OP_ALG_ALGSEL_DES | OP_ALG_AAI_CBC,
			.class2_alg_type = OP_ALG_ALGSEL_SHA256 |
					   OP_ALG_AAI_HMAC_PRECOMP,
			.geniv = true,
		},
	},
	{
		.aead = {
			.base = {
				.cra_name = "authenc(hmac(sha384),cbc(des))",
				.cra_driver_name = "authenc-hmac-sha384-"
						   "cbc-des-caam",
				.cra_blocksize = DES_BLOCK_SIZE,
			},
			.setkey = aead_setkey,
			.setauthsize = aead_setauthsize,
			.encrypt = aead_encrypt,
			.decrypt = aead_decrypt,
			.ivsize = DES_BLOCK_SIZE,
			.maxauthsize = SHA384_DIGEST_SIZE,
		},
		.caam = {
			.class1_alg_type = OP_ALG_ALGSEL_DES | OP_ALG_AAI_CBC,
			.class2_alg_type = OP_ALG_ALGSEL_SHA384 |
					   OP_ALG_AAI_HMAC_PRECOMP,
		},
	},
	{
		.aead = {
			.base = {
				.cra_name = "echainiv(authenc(hmac(sha384),"
					    "cbc(des)))",
				.cra_driver_name = "echainiv-authenc-"
						   "hmac-sha384-cbc-des-caam",
				.cra_blocksize = DES_BLOCK_SIZE,
			},
			.setkey = aead_setkey,
			.setauthsize = aead_setauthsize,
			.encrypt = aead_encrypt,
			.decrypt = aead_decrypt,
			.ivsize = DES_BLOCK_SIZE,
			.maxauthsize = SHA384_DIGEST_SIZE,
		},
		.caam = {
			.class1_alg_type = OP_ALG_ALGSEL_DES | OP_ALG_AAI_CBC,
			.class2_alg_type = OP_ALG_ALGSEL_SHA384 |
					   OP_ALG_AAI_HMAC_PRECOMP,
			.geniv = true,
		},
	},
	{
		.aead = {
			.base = {
				.cra_name = "authenc(hmac(sha512),cbc(des))",
				.cra_driver_name = "authenc-hmac-sha512-"
						   "cbc-des-caam",
				.cra_blocksize = DES_BLOCK_SIZE,
			},
			.setkey = aead_setkey,
			.setauthsize = aead_setauthsize,
			.encrypt = aead_encrypt,
			.decrypt = aead_decrypt,
			.ivsize = DES_BLOCK_SIZE,
			.maxauthsize = SHA512_DIGEST_SIZE,
		},
		.caam = {
			.class1_alg_type = OP_ALG_ALGSEL_DES | OP_ALG_AAI_CBC,
			.class2_alg_type = OP_ALG_ALGSEL_SHA512 |
					   OP_ALG_AAI_HMAC_PRECOMP,
		},
	},
	{
		.aead = {
			.base = {
				.cra_name = "echainiv(authenc(hmac(sha512),"
					    "cbc(des)))",
				.cra_driver_name = "echainiv-authenc-"
						   "hmac-sha512-cbc-des-caam",
				.cra_blocksize = DES_BLOCK_SIZE,
			},
			.setkey = aead_setkey,
			.setauthsize = aead_setauthsize,
			.encrypt = aead_encrypt,
			.decrypt = aead_decrypt,
			.ivsize = DES_BLOCK_SIZE,
			.maxauthsize = SHA512_DIGEST_SIZE,
		},
		.caam = {
			.class1_alg_type = OP_ALG_ALGSEL_DES | OP_ALG_AAI_CBC,
			.class2_alg_type = OP_ALG_ALGSEL_SHA512 |
					   OP_ALG_AAI_HMAC_PRECOMP,
			.geniv = true,
		},
	},
	{
		.aead = {
			.base = {
				.cra_name = "authenc(hmac(md5),"
					    "rfc3686(ctr(aes)))",
				.cra_driver_name = "authenc-hmac-md5-"
						   "rfc3686-ctr-aes-caam",
				.cra_blocksize = 1,
			},
			.setkey = aead_setkey,
			.setauthsize = aead_setauthsize,
			.encrypt = aead_encrypt,
			.decrypt = aead_decrypt,
			.ivsize = CTR_RFC3686_IV_SIZE,
			.maxauthsize = MD5_DIGEST_SIZE,
		},
		.caam = {
			.class1_alg_type = OP_ALG_ALGSEL_AES |
					   OP_ALG_AAI_CTR_MOD128,
			.class2_alg_type = OP_ALG_ALGSEL_MD5 |
					   OP_ALG_AAI_HMAC_PRECOMP,
			.rfc3686 = true,
		},
	},
	{
		.aead = {
			.base = {
				.cra_name = "seqiv(authenc("
					    "hmac(md5),rfc3686(ctr(aes))))",
				.cra_driver_name = "seqiv-authenc-hmac-md5-"
						   "rfc3686-ctr-aes-caam",
				.cra_blocksize = 1,
			},
			.setkey = aead_setkey,
			.setauthsize = aead_setauthsize,
			.encrypt = aead_encrypt,
			.decrypt = aead_decrypt,
			.ivsize = CTR_RFC3686_IV_SIZE,
			.maxauthsize = MD5_DIGEST_SIZE,
		},
		.caam = {
			.class1_alg_type = OP_ALG_ALGSEL_AES |
					   OP_ALG_AAI_CTR_MOD128,
			.class2_alg_type = OP_ALG_ALGSEL_MD5 |
					   OP_ALG_AAI_HMAC_PRECOMP,
			.rfc3686 = true,
			.geniv = true,
		},
	},
	{
		.aead = {
			.base = {
				.cra_name = "authenc(hmac(sha1),"
					    "rfc3686(ctr(aes)))",
				.cra_driver_name = "authenc-hmac-sha1-"
						   "rfc3686-ctr-aes-caam",
				.cra_blocksize = 1,
			},
			.setkey = aead_setkey,
			.setauthsize = aead_setauthsize,
			.encrypt = aead_encrypt,
			.decrypt = aead_decrypt,
			.ivsize = CTR_RFC3686_IV_SIZE,
			.maxauthsize = SHA1_DIGEST_SIZE,
		},
		.caam = {
			.class1_alg_type = OP_ALG_ALGSEL_AES |
					   OP_ALG_AAI_CTR_MOD128,
			.class2_alg_type = OP_ALG_ALGSEL_SHA1 |
					   OP_ALG_AAI_HMAC_PRECOMP,
			.rfc3686 = true,
		},
	},
	{
		.aead = {
			.base = {
				.cra_name = "seqiv(authenc("
					    "hmac(sha1),rfc3686(ctr(aes))))",
				.cra_driver_name = "seqiv-authenc-hmac-sha1-"
						   "rfc3686-ctr-aes-caam",
				.cra_blocksize = 1,
			},
			.setkey = aead_setkey,
			.setauthsize = aead_setauthsize,
			.encrypt = aead_encrypt,
			.decrypt = aead_decrypt,
			.ivsize = CTR_RFC3686_IV_SIZE,
			.maxauthsize = SHA1_DIGEST_SIZE,
		},
		.caam = {
			.class1_alg_type = OP_ALG_ALGSEL_AES |
					   OP_ALG_AAI_CTR_MOD128,
			.class2_alg_type = OP_ALG_ALGSEL_SHA1 |
					   OP_ALG_AAI_HMAC_PRECOMP,
			.rfc3686 = true,
			.geniv = true,
		},
	},
	{
		.aead = {
			.base = {
				.cra_name = "authenc(hmac(sha224),"
					    "rfc3686(ctr(aes)))",
				.cra_driver_name = "authenc-hmac-sha224-"
						   "rfc3686-ctr-aes-caam",
				.cra_blocksize = 1,
			},
			.setkey = aead_setkey,
			.setauthsize = aead_setauthsize,
			.encrypt = aead_encrypt,
			.decrypt = aead_decrypt,
			.ivsize = CTR_RFC3686_IV_SIZE,
			.maxauthsize = SHA224_DIGEST_SIZE,
		},
		.caam = {
			.class1_alg_type = OP_ALG_ALGSEL_AES |
					   OP_ALG_AAI_CTR_MOD128,
			.class2_alg_type = OP_ALG_ALGSEL_SHA224 |
					   OP_ALG_AAI_HMAC_PRECOMP,
			.rfc3686 = true,
		},
	},
	{
		.aead = {
			.base = {
				.cra_name = "seqiv(authenc("
					    "hmac(sha224),rfc3686(ctr(aes))))",
				.cra_driver_name = "seqiv-authenc-hmac-sha224-"
						   "rfc3686-ctr-aes-caam",
				.cra_blocksize = 1,
			},
			.setkey = aead_setkey,
			.setauthsize = aead_setauthsize,
			.encrypt = aead_encrypt,
			.decrypt = aead_decrypt,
			.ivsize = CTR_RFC3686_IV_SIZE,
			.maxauthsize = SHA224_DIGEST_SIZE,
		},
		.caam = {
			.class1_alg_type = OP_ALG_ALGSEL_AES |
					   OP_ALG_AAI_CTR_MOD128,
			.class2_alg_type = OP_ALG_ALGSEL_SHA224 |
					   OP_ALG_AAI_HMAC_PRECOMP,
			.rfc3686 = true,
			.geniv = true,
		},
	},
	{
		.aead = {
			.base = {
				.cra_name = "authenc(hmac(sha256),"
					    "rfc3686(ctr(aes)))",
				.cra_driver_name = "authenc-hmac-sha256-"
						   "rfc3686-ctr-aes-caam",
				.cra_blocksize = 1,
			},
			.setkey = aead_setkey,
			.setauthsize = aead_setauthsize,
			.encrypt = aead_encrypt,
			.decrypt = aead_decrypt,
			.ivsize = CTR_RFC3686_IV_SIZE,
			.maxauthsize = SHA256_DIGEST_SIZE,
		},
		.caam = {
			.class1_alg_type = OP_ALG_ALGSEL_AES |
					   OP_ALG_AAI_CTR_MOD128,
			.class2_alg_type = OP_ALG_ALGSEL_SHA256 |
					   OP_ALG_AAI_HMAC_PRECOMP,
			.rfc3686 = true,
		},
	},
	{
		.aead = {
			.base = {
				.cra_name = "seqiv(authenc(hmac(sha256),"
					    "rfc3686(ctr(aes))))",
				.cra_driver_name = "seqiv-authenc-hmac-sha256-"
						   "rfc3686-ctr-aes-caam",
				.cra_blocksize = 1,
			},
			.setkey = aead_setkey,
			.setauthsize = aead_setauthsize,
			.encrypt = aead_encrypt,
			.decrypt = aead_decrypt,
			.ivsize = CTR_RFC3686_IV_SIZE,
			.maxauthsize = SHA256_DIGEST_SIZE,
		},
		.caam = {
			.class1_alg_type = OP_ALG_ALGSEL_AES |
					   OP_ALG_AAI_CTR_MOD128,
			.class2_alg_type = OP_ALG_ALGSEL_SHA256 |
					   OP_ALG_AAI_HMAC_PRECOMP,
			.rfc3686 = true,
			.geniv = true,
		},
	},
	{
		.aead = {
			.base = {
				.cra_name = "authenc(hmac(sha384),"
					    "rfc3686(ctr(aes)))",
				.cra_driver_name = "authenc-hmac-sha384-"
						   "rfc3686-ctr-aes-caam",
				.cra_blocksize = 1,
			},
			.setkey = aead_setkey,
			.setauthsize = aead_setauthsize,
			.encrypt = aead_encrypt,
			.decrypt = aead_decrypt,
			.ivsize = CTR_RFC3686_IV_SIZE,
			.maxauthsize = SHA384_DIGEST_SIZE,
		},
		.caam = {
			.class1_alg_type = OP_ALG_ALGSEL_AES |
					   OP_ALG_AAI_CTR_MOD128,
			.class2_alg_type = OP_ALG_ALGSEL_SHA384 |
					   OP_ALG_AAI_HMAC_PRECOMP,
			.rfc3686 = true,
		},
	},
	{
		.aead = {
			.base = {
				.cra_name = "seqiv(authenc(hmac(sha384),"
					    "rfc3686(ctr(aes))))",
				.cra_driver_name = "seqiv-authenc-hmac-sha384-"
						   "rfc3686-ctr-aes-caam",
				.cra_blocksize = 1,
			},
			.setkey = aead_setkey,
			.setauthsize = aead_setauthsize,
			.encrypt = aead_encrypt,
			.decrypt = aead_decrypt,
			.ivsize = CTR_RFC3686_IV_SIZE,
			.maxauthsize = SHA384_DIGEST_SIZE,
		},
		.caam = {
			.class1_alg_type = OP_ALG_ALGSEL_AES |
					   OP_ALG_AAI_CTR_MOD128,
			.class2_alg_type = OP_ALG_ALGSEL_SHA384 |
					   OP_ALG_AAI_HMAC_PRECOMP,
			.rfc3686 = true,
			.geniv = true,
		},
	},
	{
		.aead = {
			.base = {
				.cra_name = "authenc(hmac(sha512),"
					    "rfc3686(ctr(aes)))",
				.cra_driver_name = "authenc-hmac-sha512-"
						   "rfc3686-ctr-aes-caam",
				.cra_blocksize = 1,
			},
			.setkey = aead_setkey,
			.setauthsize = aead_setauthsize,
			.encrypt = aead_encrypt,
			.decrypt = aead_decrypt,
			.ivsize = CTR_RFC3686_IV_SIZE,
			.maxauthsize = SHA512_DIGEST_SIZE,
		},
		.caam = {
			.class1_alg_type = OP_ALG_ALGSEL_AES |
					   OP_ALG_AAI_CTR_MOD128,
			.class2_alg_type = OP_ALG_ALGSEL_SHA512 |
					   OP_ALG_AAI_HMAC_PRECOMP,
			.rfc3686 = true,
		},
	},
	{
		.aead = {
			.base = {
				.cra_name = "seqiv(authenc(hmac(sha512),"
					    "rfc3686(ctr(aes))))",
				.cra_driver_name = "seqiv-authenc-hmac-sha512-"
						   "rfc3686-ctr-aes-caam",
				.cra_blocksize = 1,
			},
			.setkey = aead_setkey,
			.setauthsize = aead_setauthsize,
			.encrypt = aead_encrypt,
			.decrypt = aead_decrypt,
			.ivsize = CTR_RFC3686_IV_SIZE,
			.maxauthsize = SHA512_DIGEST_SIZE,
		},
		.caam = {
			.class1_alg_type = OP_ALG_ALGSEL_AES |
					   OP_ALG_AAI_CTR_MOD128,
			.class2_alg_type = OP_ALG_ALGSEL_SHA512 |
					   OP_ALG_AAI_HMAC_PRECOMP,
			.rfc3686 = true,
			.geniv = true,
		},
	},
	{
		.aead = {
			.base = {
				.cra_name = "rfc7539(chacha20,poly1305)",
				.cra_driver_name = "rfc7539-chacha20-poly1305-"
						   "caam",
				.cra_blocksize = 1,
			},
			.setkey = chachapoly_setkey,
			.setauthsize = chachapoly_setauthsize,
			.encrypt = chachapoly_encrypt,
			.decrypt = chachapoly_decrypt,
			.ivsize = CHACHAPOLY_IV_SIZE,
			.maxauthsize = POLY1305_DIGEST_SIZE,
		},
		.caam = {
			.class1_alg_type = OP_ALG_ALGSEL_CHACHA20 |
					   OP_ALG_AAI_AEAD,
			.class2_alg_type = OP_ALG_ALGSEL_POLY1305 |
					   OP_ALG_AAI_AEAD,
			.nodkp = true,
		},
	},
	{
		.aead = {
			.base = {
				.cra_name = "rfc7539esp(chacha20,poly1305)",
				.cra_driver_name = "rfc7539esp-chacha20-"
						   "poly1305-caam",
				.cra_blocksize = 1,
			},
			.setkey = chachapoly_setkey,
			.setauthsize = chachapoly_setauthsize,
			.encrypt = chachapoly_encrypt,
			.decrypt = chachapoly_decrypt,
			.ivsize = 8,
			.maxauthsize = POLY1305_DIGEST_SIZE,
		},
		.caam = {
			.class1_alg_type = OP_ALG_ALGSEL_CHACHA20 |
					   OP_ALG_AAI_AEAD,
			.class2_alg_type = OP_ALG_ALGSEL_POLY1305 |
					   OP_ALG_AAI_AEAD,
			.nodkp = true,
		},
	},
};

static int caam_init_common(struct caam_ctx *ctx, struct caam_alg_entry *caam,
			    bool uses_dkp)
{
	dma_addr_t dma_addr;
	struct caam_drv_private *priv;
	const size_t sh_desc_enc_offset = offsetof(struct caam_ctx,
						   sh_desc_enc);

	ctx->jrdev = caam_jr_alloc();
	if (IS_ERR(ctx->jrdev)) {
		pr_err("Job Ring Device allocation for transform failed\n");
		return PTR_ERR(ctx->jrdev);
	}

	priv = dev_get_drvdata(ctx->jrdev->parent);
	if (priv->era >= 6 && uses_dkp)
		ctx->dir = DMA_BIDIRECTIONAL;
	else
		ctx->dir = DMA_TO_DEVICE;

	dma_addr = dma_map_single_attrs(ctx->jrdev, ctx->sh_desc_enc,
					offsetof(struct caam_ctx,
						 sh_desc_enc_dma) -
					sh_desc_enc_offset,
					ctx->dir, DMA_ATTR_SKIP_CPU_SYNC);
	if (dma_mapping_error(ctx->jrdev, dma_addr)) {
		dev_err(ctx->jrdev, "unable to map key, shared descriptors\n");
		caam_jr_free(ctx->jrdev);
		return -ENOMEM;
	}

	ctx->sh_desc_enc_dma = dma_addr;
	ctx->sh_desc_dec_dma = dma_addr + offsetof(struct caam_ctx,
						   sh_desc_dec) -
					sh_desc_enc_offset;
	ctx->key_dma = dma_addr + offsetof(struct caam_ctx, key) -
					sh_desc_enc_offset;

	/* copy descriptor header template value */
	ctx->cdata.algtype = OP_TYPE_CLASS1_ALG | caam->class1_alg_type;
	ctx->adata.algtype = OP_TYPE_CLASS2_ALG | caam->class2_alg_type;

	return 0;
}

static int caam_cra_init(struct crypto_skcipher *tfm)
{
	struct skcipher_alg *alg = crypto_skcipher_alg(tfm);
	struct caam_skcipher_alg *caam_alg =
		container_of(alg, typeof(*caam_alg), skcipher);
	struct caam_ctx *ctx = crypto_skcipher_ctx(tfm);

	crypto_skcipher_set_reqsize(tfm, sizeof(struct caam_skcipher_req_ctx));

	ctx->enginectx.op.do_one_request = skcipher_do_one_req;

	return caam_init_common(crypto_skcipher_ctx(tfm), &caam_alg->caam,
				false);
}

static int caam_aead_init(struct crypto_aead *tfm)
{
	struct aead_alg *alg = crypto_aead_alg(tfm);
	struct caam_aead_alg *caam_alg =
		 container_of(alg, struct caam_aead_alg, aead);
	struct caam_ctx *ctx = crypto_aead_ctx(tfm);

	crypto_aead_set_reqsize(tfm, sizeof(struct caam_aead_req_ctx));

	ctx->enginectx.op.do_one_request = aead_do_one_req;

	return caam_init_common(ctx, &caam_alg->caam, !caam_alg->caam.nodkp);
}

static void caam_exit_common(struct caam_ctx *ctx)
{
	dma_unmap_single_attrs(ctx->jrdev, ctx->sh_desc_enc_dma,
			       offsetof(struct caam_ctx, sh_desc_enc_dma) -
			       offsetof(struct caam_ctx, sh_desc_enc),
			       ctx->dir, DMA_ATTR_SKIP_CPU_SYNC);
	caam_jr_free(ctx->jrdev);
}

static void caam_cra_exit(struct crypto_skcipher *tfm)
{
	caam_exit_common(crypto_skcipher_ctx(tfm));
}

static void caam_aead_exit(struct crypto_aead *tfm)
{
	caam_exit_common(crypto_aead_ctx(tfm));
}

void caam_algapi_exit(void)
{
	int i;

	for (i = 0; i < ARRAY_SIZE(driver_aeads); i++) {
		struct caam_aead_alg *t_alg = driver_aeads + i;

		if (t_alg->registered)
			crypto_unregister_aead(&t_alg->aead);
	}

	for (i = 0; i < ARRAY_SIZE(driver_algs); i++) {
		struct caam_skcipher_alg *t_alg = driver_algs + i;

		if (t_alg->registered)
			crypto_unregister_skcipher(&t_alg->skcipher);
	}
}

static void caam_skcipher_alg_init(struct caam_skcipher_alg *t_alg)
{
	struct skcipher_alg *alg = &t_alg->skcipher;

	alg->base.cra_module = THIS_MODULE;
	alg->base.cra_priority =
		t_alg->caam.support_tagged_key ? 1 : CAAM_CRA_PRIORITY;
	alg->base.cra_ctxsize = sizeof(struct caam_ctx);
	alg->base.cra_flags = CRYPTO_ALG_ASYNC | CRYPTO_ALG_KERN_DRIVER_ONLY;

	alg->init = caam_cra_init;
	alg->exit = caam_cra_exit;
}

static void caam_aead_alg_init(struct caam_aead_alg *t_alg)
{
	struct aead_alg *alg = &t_alg->aead;

	alg->base.cra_module = THIS_MODULE;
	alg->base.cra_priority = CAAM_CRA_PRIORITY;
	alg->base.cra_ctxsize = sizeof(struct caam_ctx);
	alg->base.cra_flags = CRYPTO_ALG_ASYNC | CRYPTO_ALG_KERN_DRIVER_ONLY;

	alg->init = caam_aead_init;
	alg->exit = caam_aead_exit;
}

int caam_algapi_init(struct device *ctrldev)
{
	struct caam_drv_private *priv = dev_get_drvdata(ctrldev);
	int i = 0, err = 0;
	u32 aes_vid, aes_inst, des_inst, md_vid, md_inst, ccha_inst, ptha_inst;
	unsigned int md_limit = SHA512_DIGEST_SIZE;
	bool registered = false, gcm_support;

	/*
	 * Register crypto algorithms the device supports.
	 * First, detect presence and attributes of DES, AES, and MD blocks.
	 */
	if (priv->era < 10) {
		struct caam_perfmon __iomem *perfmon = &priv->jr[0]->perfmon;
		u32 cha_vid, cha_inst, aes_rn;

		cha_vid = rd_reg32(&perfmon->cha_id_ls);
		aes_vid = cha_vid & CHA_ID_LS_AES_MASK;
		md_vid = (cha_vid & CHA_ID_LS_MD_MASK) >> CHA_ID_LS_MD_SHIFT;

		cha_inst = rd_reg32(&perfmon->cha_num_ls);
		des_inst = (cha_inst & CHA_ID_LS_DES_MASK) >>
			   CHA_ID_LS_DES_SHIFT;
		aes_inst = cha_inst & CHA_ID_LS_AES_MASK;
		md_inst = (cha_inst & CHA_ID_LS_MD_MASK) >> CHA_ID_LS_MD_SHIFT;
		ccha_inst = 0;
		ptha_inst = 0;

		aes_rn = rd_reg32(&perfmon->cha_rev_ls) & CHA_ID_LS_AES_MASK;
		gcm_support = !(aes_vid == CHA_VER_VID_AES_LP && aes_rn < 8);
	} else {
		struct version_regs __iomem *vreg = &priv->jr[0]->vreg;
		u32 aesa, mdha;

		aesa = rd_reg32(&vreg->aesa);
		mdha = rd_reg32(&vreg->mdha);

		aes_vid = (aesa & CHA_VER_VID_MASK) >> CHA_VER_VID_SHIFT;
		md_vid = (mdha & CHA_VER_VID_MASK) >> CHA_VER_VID_SHIFT;

		des_inst = rd_reg32(&vreg->desa) & CHA_VER_NUM_MASK;
		aes_inst = aesa & CHA_VER_NUM_MASK;
		md_inst = mdha & CHA_VER_NUM_MASK;
<<<<<<< HEAD
		ccha_inst = rd_reg32(&vreg->ccha) & CHA_VER_NUM_MASK;
		ptha_inst = rd_reg32(&vreg->ptha) & CHA_VER_NUM_MASK;
		arc4_inst = rd_reg32(&vreg->afha) & CHA_VER_NUM_MASK;
=======
		ccha_inst = rd_reg32(&priv->ctrl->vreg.ccha) & CHA_VER_NUM_MASK;
		ptha_inst = rd_reg32(&priv->ctrl->vreg.ptha) & CHA_VER_NUM_MASK;
>>>>>>> 77fcb489

		gcm_support = aesa & CHA_VER_MISC_AES_GCM;
	}

	/* If MD is present, limit digest size based on LP256 */
	if (md_inst && md_vid  == CHA_VER_VID_MD_LP256)
		md_limit = SHA256_DIGEST_SIZE;

	for (i = 0; i < ARRAY_SIZE(driver_algs); i++) {
		struct caam_skcipher_alg *t_alg = driver_algs + i;
		u32 alg_sel = t_alg->caam.class1_alg_type & OP_ALG_ALGSEL_MASK;

		/* Skip DES algorithms if not supported by device */
		if (!des_inst &&
		    ((alg_sel == OP_ALG_ALGSEL_3DES) ||
		     (alg_sel == OP_ALG_ALGSEL_DES)))
				continue;

		/* Skip AES algorithms if not supported by device */
		if (!aes_inst && (alg_sel == OP_ALG_ALGSEL_AES))
				continue;

		/*
		 * Check support for AES modes not available
		 * on LP devices.
		 */
		if (aes_vid == CHA_VER_VID_AES_LP &&
		    (t_alg->caam.class1_alg_type & OP_ALG_AAI_MASK) ==
		    OP_ALG_AAI_XTS)
			continue;

		caam_skcipher_alg_init(t_alg);

		err = crypto_register_skcipher(&t_alg->skcipher);
		if (err) {
			pr_warn("%s alg registration failed\n",
				t_alg->skcipher.base.cra_driver_name);
			continue;
		}

		t_alg->registered = true;
		registered = true;
	}

	for (i = 0; i < ARRAY_SIZE(driver_aeads); i++) {
		struct caam_aead_alg *t_alg = driver_aeads + i;
		u32 c1_alg_sel = t_alg->caam.class1_alg_type &
				 OP_ALG_ALGSEL_MASK;
		u32 c2_alg_sel = t_alg->caam.class2_alg_type &
				 OP_ALG_ALGSEL_MASK;
		u32 alg_aai = t_alg->caam.class1_alg_type & OP_ALG_AAI_MASK;

		/* Skip DES algorithms if not supported by device */
		if (!des_inst &&
		    ((c1_alg_sel == OP_ALG_ALGSEL_3DES) ||
		     (c1_alg_sel == OP_ALG_ALGSEL_DES)))
				continue;

		/* Skip AES algorithms if not supported by device */
		if (!aes_inst && (c1_alg_sel == OP_ALG_ALGSEL_AES))
				continue;

		/* Skip CHACHA20 algorithms if not supported by device */
		if (c1_alg_sel == OP_ALG_ALGSEL_CHACHA20 && !ccha_inst)
			continue;

		/* Skip POLY1305 algorithms if not supported by device */
		if (c2_alg_sel == OP_ALG_ALGSEL_POLY1305 && !ptha_inst)
			continue;

		/* Skip GCM algorithms if not supported by device */
		if (c1_alg_sel == OP_ALG_ALGSEL_AES &&
		    alg_aai == OP_ALG_AAI_GCM && !gcm_support)
			continue;

		/*
		 * Skip algorithms requiring message digests
		 * if MD or MD size is not supported by device.
		 */
		if (is_mdha(c2_alg_sel) &&
		    (!md_inst || t_alg->aead.maxauthsize > md_limit))
			continue;

		caam_aead_alg_init(t_alg);

		err = crypto_register_aead(&t_alg->aead);
		if (err) {
			pr_warn("%s alg registration failed\n",
				t_alg->aead.base.cra_driver_name);
			continue;
		}

		t_alg->registered = true;
		registered = true;
	}

	if (registered)
		pr_info("caam algorithms registered in /proc/crypto\n");

	return err;
}<|MERGE_RESOLUTION|>--- conflicted
+++ resolved
@@ -871,7 +871,6 @@
 	return skcipher_setkey(skcipher, key, keylen, ctx1_iv_off);
 }
 
-<<<<<<< HEAD
 static int arc4_skcipher_setkey(struct crypto_skcipher *skcipher,
 				const u8 *key, unsigned int keylen)
 {
@@ -886,8 +885,6 @@
 }
 #endif /* CONFIG_CRYPTO_DEV_FSL_CAAM_TK_API */
 
-=======
->>>>>>> 77fcb489
 static int des_skcipher_setkey(struct crypto_skcipher *skcipher,
 			       const u8 *key, unsigned int keylen)
 {
@@ -1944,6 +1941,21 @@
 	{
 		.skcipher = {
 			.base = {
+				.cra_name = "ecb(arc4)",
+				.cra_driver_name = "ecb-arc4-caam",
+				.cra_blocksize = ARC4_BLOCK_SIZE,
+			},
+			.setkey = arc4_skcipher_setkey,
+			.encrypt = skcipher_encrypt,
+			.decrypt = skcipher_decrypt,
+			.min_keysize = ARC4_MIN_KEY_SIZE,
+			.max_keysize = ARC4_MAX_KEY_SIZE,
+		},
+		.caam.class1_alg_type = OP_ALG_ALGSEL_ARC4 | OP_ALG_AAI_ECB,
+	},
+	{
+		.skcipher = {
+			.base = {
 				.cra_name = "cbc(des)",
 				.cra_driver_name = "cbc-des-caam",
 				.cra_blocksize = DES_BLOCK_SIZE,
@@ -3553,6 +3565,7 @@
 	struct caam_drv_private *priv = dev_get_drvdata(ctrldev);
 	int i = 0, err = 0;
 	u32 aes_vid, aes_inst, des_inst, md_vid, md_inst, ccha_inst, ptha_inst;
+	u32 arc4_inst;
 	unsigned int md_limit = SHA512_DIGEST_SIZE;
 	bool registered = false, gcm_support;
 
@@ -3573,6 +3586,8 @@
 			   CHA_ID_LS_DES_SHIFT;
 		aes_inst = cha_inst & CHA_ID_LS_AES_MASK;
 		md_inst = (cha_inst & CHA_ID_LS_MD_MASK) >> CHA_ID_LS_MD_SHIFT;
+		arc4_inst = (cha_inst & CHA_ID_LS_ARC4_MASK) >>
+			    CHA_ID_LS_ARC4_SHIFT;
 		ccha_inst = 0;
 		ptha_inst = 0;
 
@@ -3591,14 +3606,9 @@
 		des_inst = rd_reg32(&vreg->desa) & CHA_VER_NUM_MASK;
 		aes_inst = aesa & CHA_VER_NUM_MASK;
 		md_inst = mdha & CHA_VER_NUM_MASK;
-<<<<<<< HEAD
 		ccha_inst = rd_reg32(&vreg->ccha) & CHA_VER_NUM_MASK;
 		ptha_inst = rd_reg32(&vreg->ptha) & CHA_VER_NUM_MASK;
 		arc4_inst = rd_reg32(&vreg->afha) & CHA_VER_NUM_MASK;
-=======
-		ccha_inst = rd_reg32(&priv->ctrl->vreg.ccha) & CHA_VER_NUM_MASK;
-		ptha_inst = rd_reg32(&priv->ctrl->vreg.ptha) & CHA_VER_NUM_MASK;
->>>>>>> 77fcb489
 
 		gcm_support = aesa & CHA_VER_MISC_AES_GCM;
 	}
@@ -3620,6 +3630,10 @@
 		/* Skip AES algorithms if not supported by device */
 		if (!aes_inst && (alg_sel == OP_ALG_ALGSEL_AES))
 				continue;
+
+		/* Skip ARC4 algorithms if not supported by device */
+		if (!arc4_inst && alg_sel == OP_ALG_ALGSEL_ARC4)
+			continue;
 
 		/*
 		 * Check support for AES modes not available
