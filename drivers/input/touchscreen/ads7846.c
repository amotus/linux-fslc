--- conflicted
+++ resolved
@@ -679,11 +679,7 @@
 		 * adjust:  on-wire is a must-ignore bit, a BE12 value, then
 		 * padding; built from two 8 bit values written msb-first.
 		 */
-<<<<<<< HEAD
-		return (be16_to_cpup((__be16 *)t->rx_buf) & 0x7ff8) >> 3;
-=======
 		value = be16_to_cpup((__be16 *)t->rx_buf);
->>>>>>> c977650a
 	}
 
 	/* enforce ADC output is 12 bits width */
