/*
 *  linux/drivers/mmc/host/sdhci.c - Secure Digital Host Controller Interface driver
 *
 *  Copyright (C) 2005-2008 Pierre Ossman, All Rights Reserved.
 *
 * This program is free software; you can redistribute it and/or modify
 * it under the terms of the GNU General Public License as published by
 * the Free Software Foundation; either version 2 of the License, or (at
 * your option) any later version.
 *
 * Thanks to the following companies for their support:
 *
 *     - JMicron (hardware and technical support)
 */

#include <linux/delay.h>
#include <linux/highmem.h>
#include <linux/io.h>
#include <linux/module.h>
#include <linux/dma-mapping.h>
#include <linux/slab.h>
#include <linux/scatterlist.h>
#include <linux/regulator/consumer.h>
#include <linux/pm_runtime.h>

#include <linux/leds.h>

#include <linux/mmc/mmc.h>
#include <linux/mmc/host.h>
#include <linux/mmc/card.h>
#include <linux/mmc/sdio.h>
#include <linux/mmc/slot-gpio.h>

#include "sdhci.h"

#define DRIVER_NAME "sdhci"

#define DBG(f, x...) \
	pr_debug(DRIVER_NAME " [%s()]: " f, __func__,## x)

#if defined(CONFIG_LEDS_CLASS) || (defined(CONFIG_LEDS_CLASS_MODULE) && \
	defined(CONFIG_MMC_SDHCI_MODULE))
#define SDHCI_USE_LEDS_CLASS
#endif

#define MAX_TUNING_LOOP 40

static unsigned int debug_quirks = 0;
static unsigned int debug_quirks2;

static void sdhci_finish_data(struct sdhci_host *);

static void sdhci_finish_command(struct sdhci_host *);
static int sdhci_execute_tuning(struct mmc_host *mmc, u32 opcode);
static void sdhci_enable_preset_value(struct sdhci_host *host, bool enable);
static int sdhci_pre_dma_transfer(struct sdhci_host *host,
					struct mmc_data *data);
static int sdhci_do_get_cd(struct sdhci_host *host);

#ifdef CONFIG_PM
static int sdhci_runtime_pm_get(struct sdhci_host *host);
static int sdhci_runtime_pm_put(struct sdhci_host *host);
static void sdhci_runtime_pm_bus_on(struct sdhci_host *host);
static void sdhci_runtime_pm_bus_off(struct sdhci_host *host);
#else
static inline int sdhci_runtime_pm_get(struct sdhci_host *host)
{
	return 0;
}
static inline int sdhci_runtime_pm_put(struct sdhci_host *host)
{
	return 0;
}
static void sdhci_runtime_pm_bus_on(struct sdhci_host *host)
{
}
static void sdhci_runtime_pm_bus_off(struct sdhci_host *host)
{
}
#endif

static void sdhci_dumpregs(struct sdhci_host *host)
{
	pr_debug(DRIVER_NAME ": =========== REGISTER DUMP (%s)===========\n",
		mmc_hostname(host->mmc));

	pr_debug(DRIVER_NAME ": Sys addr: 0x%08x | Version:  0x%08x\n",
		sdhci_readl(host, SDHCI_DMA_ADDRESS),
		sdhci_readw(host, SDHCI_HOST_VERSION));
	pr_debug(DRIVER_NAME ": Blk size: 0x%08x | Blk cnt:  0x%08x\n",
		sdhci_readw(host, SDHCI_BLOCK_SIZE),
		sdhci_readw(host, SDHCI_BLOCK_COUNT));
	pr_debug(DRIVER_NAME ": Argument: 0x%08x | Trn mode: 0x%08x\n",
		sdhci_readl(host, SDHCI_ARGUMENT),
		sdhci_readw(host, SDHCI_TRANSFER_MODE));
	pr_debug(DRIVER_NAME ": Present:  0x%08x | Host ctl: 0x%08x\n",
		sdhci_readl(host, SDHCI_PRESENT_STATE),
		sdhci_readb(host, SDHCI_HOST_CONTROL));
	pr_debug(DRIVER_NAME ": Power:    0x%08x | Blk gap:  0x%08x\n",
		sdhci_readb(host, SDHCI_POWER_CONTROL),
		sdhci_readb(host, SDHCI_BLOCK_GAP_CONTROL));
	pr_debug(DRIVER_NAME ": Wake-up:  0x%08x | Clock:    0x%08x\n",
		sdhci_readb(host, SDHCI_WAKE_UP_CONTROL),
		sdhci_readw(host, SDHCI_CLOCK_CONTROL));
	pr_debug(DRIVER_NAME ": Timeout:  0x%08x | Int stat: 0x%08x\n",
		sdhci_readb(host, SDHCI_TIMEOUT_CONTROL),
		sdhci_readl(host, SDHCI_INT_STATUS));
	pr_debug(DRIVER_NAME ": Int enab: 0x%08x | Sig enab: 0x%08x\n",
		sdhci_readl(host, SDHCI_INT_ENABLE),
		sdhci_readl(host, SDHCI_SIGNAL_ENABLE));
	pr_debug(DRIVER_NAME ": AC12 err: 0x%08x | Slot int: 0x%08x\n",
		sdhci_readw(host, SDHCI_ACMD12_ERR),
		sdhci_readw(host, SDHCI_SLOT_INT_STATUS));
	pr_debug(DRIVER_NAME ": Caps:     0x%08x | Caps_1:   0x%08x\n",
		sdhci_readl(host, SDHCI_CAPABILITIES),
		sdhci_readl(host, SDHCI_CAPABILITIES_1));
	pr_debug(DRIVER_NAME ": Cmd:      0x%08x | Max curr: 0x%08x\n",
		sdhci_readw(host, SDHCI_COMMAND),
		sdhci_readl(host, SDHCI_MAX_CURRENT));
	pr_debug(DRIVER_NAME ": Host ctl2: 0x%08x\n",
		sdhci_readw(host, SDHCI_HOST_CONTROL2));

	if (host->flags & SDHCI_USE_ADMA) {
		if (host->flags & SDHCI_USE_64_BIT_DMA)
			pr_debug(DRIVER_NAME ": ADMA Err: 0x%08x | ADMA Ptr: 0x%08x%08x\n",
				 readl(host->ioaddr + SDHCI_ADMA_ERROR),
				 readl(host->ioaddr + SDHCI_ADMA_ADDRESS_HI),
				 readl(host->ioaddr + SDHCI_ADMA_ADDRESS));
		else
			pr_debug(DRIVER_NAME ": ADMA Err: 0x%08x | ADMA Ptr: 0x%08x\n",
				 readl(host->ioaddr + SDHCI_ADMA_ERROR),
				 readl(host->ioaddr + SDHCI_ADMA_ADDRESS));
	}

	pr_debug(DRIVER_NAME ": ===========================================\n");
}

/*****************************************************************************\
 *                                                                           *
 * Low level functions                                                       *
 *                                                                           *
\*****************************************************************************/

static void sdhci_set_card_detection(struct sdhci_host *host, bool enable)
{
	u32 present;
	int gpio_cd = mmc_gpio_get_cd(host->mmc);

	if ((host->quirks & SDHCI_QUIRK_BROKEN_CARD_DETECTION) ||
	    (host->mmc->caps & MMC_CAP_NONREMOVABLE) ||
	    !IS_ERR_VALUE(gpio_cd))
		return;

	if (enable) {
		present = sdhci_readl(host, SDHCI_PRESENT_STATE) &
				      SDHCI_CARD_PRESENT;

		host->ier |= present ? SDHCI_INT_CARD_REMOVE :
				       SDHCI_INT_CARD_INSERT;
	} else {
		host->ier &= ~(SDHCI_INT_CARD_REMOVE | SDHCI_INT_CARD_INSERT);
	}

	sdhci_writel(host, host->ier, SDHCI_INT_ENABLE);
	sdhci_writel(host, host->ier, SDHCI_SIGNAL_ENABLE);
}

static void sdhci_enable_card_detection(struct sdhci_host *host)
{
	sdhci_set_card_detection(host, true);
}

static void sdhci_disable_card_detection(struct sdhci_host *host)
{
	sdhci_set_card_detection(host, false);
}

void sdhci_reset(struct sdhci_host *host, u8 mask)
{
	unsigned long timeout;

	sdhci_writeb(host, mask, SDHCI_SOFTWARE_RESET);

	if (mask & SDHCI_RESET_ALL) {
		host->clock = 0;
		/* Reset-all turns off SD Bus Power */
		if (host->quirks2 & SDHCI_QUIRK2_CARD_ON_NEEDS_BUS_ON)
			sdhci_runtime_pm_bus_off(host);
	}

	/* Wait max 100 ms */
	timeout = 100;

	/* hw clears the bit when it's done */
	while (sdhci_readb(host, SDHCI_SOFTWARE_RESET) & mask) {
		if (timeout == 0) {
			pr_err("%s: Reset 0x%x never completed.\n",
				mmc_hostname(host->mmc), (int)mask);
			sdhci_dumpregs(host);
			return;
		}
		timeout--;
		mdelay(1);
	}
}
EXPORT_SYMBOL_GPL(sdhci_reset);

static void sdhci_do_reset(struct sdhci_host *host, u8 mask)
{
	if (host->quirks & SDHCI_QUIRK_NO_CARD_NO_RESET) {
		if (!sdhci_do_get_cd(host))
			return;
	}

	host->ops->reset(host, mask);

	if (mask & SDHCI_RESET_ALL) {
		if (host->flags & (SDHCI_USE_SDMA | SDHCI_USE_ADMA)) {
			if (host->ops->enable_dma)
				host->ops->enable_dma(host);
		}

		/* Resetting the controller clears many */
		host->preset_enabled = false;
	}
}

static void sdhci_set_ios(struct mmc_host *mmc, struct mmc_ios *ios);

static void sdhci_init(struct sdhci_host *host, int soft)
{
	if (soft)
		sdhci_do_reset(host, SDHCI_RESET_CMD|SDHCI_RESET_DATA);
	else
		sdhci_do_reset(host, SDHCI_RESET_ALL);

	host->ier = SDHCI_INT_BUS_POWER | SDHCI_INT_DATA_END_BIT |
		    SDHCI_INT_DATA_CRC | SDHCI_INT_DATA_TIMEOUT |
		    SDHCI_INT_INDEX | SDHCI_INT_END_BIT | SDHCI_INT_CRC |
		    SDHCI_INT_TIMEOUT | SDHCI_INT_DATA_END |
		    SDHCI_INT_RESPONSE;

	if (host->tuning_mode == SDHCI_TUNING_MODE_3)
		host->ier |= SDHCI_INT_RETUNE;

	sdhci_writel(host, host->ier, SDHCI_INT_ENABLE);
	sdhci_writel(host, host->ier, SDHCI_SIGNAL_ENABLE);

	if (soft) {
		/* force clock reconfiguration */
		host->clock = 0;
		sdhci_set_ios(host->mmc, &host->mmc->ios);
	}
}

static void sdhci_reinit(struct sdhci_host *host)
{
	sdhci_init(host, 0);
	sdhci_enable_card_detection(host);
}

static void sdhci_activate_led(struct sdhci_host *host)
{
	u8 ctrl;

	ctrl = sdhci_readb(host, SDHCI_HOST_CONTROL);
	ctrl |= SDHCI_CTRL_LED;
	sdhci_writeb(host, ctrl, SDHCI_HOST_CONTROL);
}

static void sdhci_deactivate_led(struct sdhci_host *host)
{
	u8 ctrl;

	ctrl = sdhci_readb(host, SDHCI_HOST_CONTROL);
	ctrl &= ~SDHCI_CTRL_LED;
	sdhci_writeb(host, ctrl, SDHCI_HOST_CONTROL);
}

#ifdef SDHCI_USE_LEDS_CLASS
static void sdhci_led_control(struct led_classdev *led,
	enum led_brightness brightness)
{
	struct sdhci_host *host = container_of(led, struct sdhci_host, led);
	unsigned long flags;

	spin_lock_irqsave(&host->lock, flags);

	if (host->runtime_suspended)
		goto out;

	if (brightness == LED_OFF)
		sdhci_deactivate_led(host);
	else
		sdhci_activate_led(host);
out:
	spin_unlock_irqrestore(&host->lock, flags);
}
#endif

/*****************************************************************************\
 *                                                                           *
 * Core functions                                                            *
 *                                                                           *
\*****************************************************************************/

static void sdhci_read_block_pio(struct sdhci_host *host)
{
	unsigned long flags;
	size_t blksize, len, chunk;
	u32 uninitialized_var(scratch);
	u8 *buf;

	DBG("PIO reading\n");

	blksize = host->data->blksz;
	chunk = 0;

	local_irq_save(flags);

	while (blksize) {
		BUG_ON(!sg_miter_next(&host->sg_miter));

		len = min(host->sg_miter.length, blksize);

		blksize -= len;
		host->sg_miter.consumed = len;

		buf = host->sg_miter.addr;

		while (len) {
			if (chunk == 0) {
				scratch = sdhci_readl(host, SDHCI_BUFFER);
				chunk = 4;
			}

			*buf = scratch & 0xFF;

			buf++;
			scratch >>= 8;
			chunk--;
			len--;
		}
	}

	sg_miter_stop(&host->sg_miter);

	local_irq_restore(flags);
}

static void sdhci_write_block_pio(struct sdhci_host *host)
{
	unsigned long flags;
	size_t blksize, len, chunk;
	u32 scratch;
	u8 *buf;

	DBG("PIO writing\n");

	blksize = host->data->blksz;
	chunk = 0;
	scratch = 0;

	local_irq_save(flags);

	while (blksize) {
		BUG_ON(!sg_miter_next(&host->sg_miter));

		len = min(host->sg_miter.length, blksize);

		blksize -= len;
		host->sg_miter.consumed = len;

		buf = host->sg_miter.addr;

		while (len) {
			scratch |= (u32)*buf << (chunk * 8);

			buf++;
			chunk++;
			len--;

			if ((chunk == 4) || ((len == 0) && (blksize == 0))) {
				sdhci_writel(host, scratch, SDHCI_BUFFER);
				chunk = 0;
				scratch = 0;
			}
		}
	}

	sg_miter_stop(&host->sg_miter);

	local_irq_restore(flags);
}

static void sdhci_transfer_pio(struct sdhci_host *host)
{
	u32 mask;

	BUG_ON(!host->data);

	if (host->blocks == 0)
		return;

	if (host->data->flags & MMC_DATA_READ)
		mask = SDHCI_DATA_AVAILABLE;
	else
		mask = SDHCI_SPACE_AVAILABLE;

	/*
	 * Some controllers (JMicron JMB38x) mess up the buffer bits
	 * for transfers < 4 bytes. As long as it is just one block,
	 * we can ignore the bits.
	 */
	if ((host->quirks & SDHCI_QUIRK_BROKEN_SMALL_PIO) &&
		(host->data->blocks == 1))
		mask = ~0;

	while (sdhci_readl(host, SDHCI_PRESENT_STATE) & mask) {
		if (host->quirks & SDHCI_QUIRK_PIO_NEEDS_DELAY)
			udelay(100);

		if (host->data->flags & MMC_DATA_READ)
			sdhci_read_block_pio(host);
		else
			sdhci_write_block_pio(host);

		host->blocks--;
		if (host->blocks == 0)
			break;
	}

	DBG("PIO transfer complete.\n");
}

static char *sdhci_kmap_atomic(struct scatterlist *sg, unsigned long *flags)
{
	local_irq_save(*flags);
	return kmap_atomic(sg_page(sg)) + sg->offset;
}

static void sdhci_kunmap_atomic(void *buffer, unsigned long *flags)
{
	kunmap_atomic(buffer);
	local_irq_restore(*flags);
}

static void sdhci_adma_write_desc(struct sdhci_host *host, void *desc,
				  dma_addr_t addr, int len, unsigned cmd)
{
	struct sdhci_adma2_64_desc *dma_desc = desc;

	/* 32-bit and 64-bit descriptors have these members in same position */
	dma_desc->cmd = cpu_to_le16(cmd);
	dma_desc->len = cpu_to_le16(len);
	dma_desc->addr_lo = cpu_to_le32((u32)addr);

	if (host->flags & SDHCI_USE_64_BIT_DMA)
		dma_desc->addr_hi = cpu_to_le32((u64)addr >> 32);
}

static void sdhci_adma_mark_end(void *desc)
{
	struct sdhci_adma2_64_desc *dma_desc = desc;

	/* 32-bit and 64-bit descriptors have 'cmd' in same position */
	dma_desc->cmd |= cpu_to_le16(ADMA2_END);
}

static int sdhci_adma_table_pre(struct sdhci_host *host,
	struct mmc_data *data)
{
	int direction;

	void *desc;
	void *align;
	dma_addr_t addr;
	dma_addr_t align_addr;
	int len, offset;

	struct scatterlist *sg;
	int i;
	char *buffer;
	unsigned long flags;

	/*
	 * The spec does not specify endianness of descriptor table.
	 * We currently guess that it is LE.
	 */

	if (data->flags & MMC_DATA_READ)
		direction = DMA_FROM_DEVICE;
	else
		direction = DMA_TO_DEVICE;

	host->align_addr = dma_map_single(mmc_dev(host->mmc),
		host->align_buffer, host->align_buffer_sz, direction);
	if (dma_mapping_error(mmc_dev(host->mmc), host->align_addr))
		goto fail;
	BUG_ON(host->align_addr & host->align_mask);

	host->sg_count = sdhci_pre_dma_transfer(host, data);
	if (host->sg_count < 0)
		goto unmap_align;

	desc = host->adma_table;
	align = host->align_buffer;

	align_addr = host->align_addr;

	for_each_sg(data->sg, sg, host->sg_count, i) {
		addr = sg_dma_address(sg);
		len = sg_dma_len(sg);

		/*
		 * The SDHCI specification states that ADMA
		 * addresses must be 32-bit aligned. If they
		 * aren't, then we use a bounce buffer for
		 * the (up to three) bytes that screw up the
		 * alignment.
		 */
		offset = (host->align_sz - (addr & host->align_mask)) &
			 host->align_mask;
		if (offset) {
			if (data->flags & MMC_DATA_WRITE) {
				buffer = sdhci_kmap_atomic(sg, &flags);
				memcpy(align, buffer, offset);
				sdhci_kunmap_atomic(buffer, &flags);
			}

			/* tran, valid */
			sdhci_adma_write_desc(host, desc, align_addr, offset,
					      ADMA2_TRAN_VALID);

			BUG_ON(offset > 65536);

			align += host->align_sz;
			align_addr += host->align_sz;

			desc += host->desc_sz;

			addr += offset;
			len -= offset;
		}

		BUG_ON(len > 65536);

		if (len) {
			/* tran, valid */
			sdhci_adma_write_desc(host, desc, addr, len,
					      ADMA2_TRAN_VALID);
			desc += host->desc_sz;
		}

		/*
		 * If this triggers then we have a calculation bug
		 * somewhere. :/
		 */
		WARN_ON((desc - host->adma_table) >= host->adma_table_sz);
	}

	if (host->quirks & SDHCI_QUIRK_NO_ENDATTR_IN_NOPDESC) {
		/*
		* Mark the last descriptor as the terminating descriptor
		*/
		if (desc != host->adma_table) {
			desc -= host->desc_sz;
			sdhci_adma_mark_end(desc);
		}
	} else {
		/*
		* Add a terminating entry.
		*/

		/* nop, end, valid */
		sdhci_adma_write_desc(host, desc, 0, 0, ADMA2_NOP_END_VALID);
	}

	/*
	 * Resync align buffer as we might have changed it.
	 */
	if (data->flags & MMC_DATA_WRITE) {
		dma_sync_single_for_device(mmc_dev(host->mmc),
			host->align_addr, host->align_buffer_sz, direction);
	}

	return 0;

unmap_align:
	dma_unmap_single(mmc_dev(host->mmc), host->align_addr,
		host->align_buffer_sz, direction);
fail:
	return -EINVAL;
}

static void sdhci_adma_table_post(struct sdhci_host *host,
	struct mmc_data *data)
{
	int direction;

	struct scatterlist *sg;
	int i, size;
	void *align;
	char *buffer;
	unsigned long flags;
	bool has_unaligned;

	if (data->flags & MMC_DATA_READ)
		direction = DMA_FROM_DEVICE;
	else
		direction = DMA_TO_DEVICE;

	dma_unmap_single(mmc_dev(host->mmc), host->align_addr,
		host->align_buffer_sz, direction);

	/* Do a quick scan of the SG list for any unaligned mappings */
	has_unaligned = false;
	for_each_sg(data->sg, sg, host->sg_count, i)
		if (sg_dma_address(sg) & host->align_mask) {
			has_unaligned = true;
			break;
		}

	if (has_unaligned && data->flags & MMC_DATA_READ) {
		dma_sync_sg_for_cpu(mmc_dev(host->mmc), data->sg,
			data->sg_len, direction);

		align = host->align_buffer;

		for_each_sg(data->sg, sg, host->sg_count, i) {
			if (sg_dma_address(sg) & host->align_mask) {
				size = host->align_sz -
				       (sg_dma_address(sg) & host->align_mask);

				buffer = sdhci_kmap_atomic(sg, &flags);
				memcpy(buffer, align, size);
				sdhci_kunmap_atomic(buffer, &flags);

				align += host->align_sz;
			}
		}
	}

	if (data->host_cookie == COOKIE_MAPPED) {
		dma_unmap_sg(mmc_dev(host->mmc), data->sg,
			data->sg_len, direction);
		data->host_cookie = COOKIE_UNMAPPED;
	}
}

static u8 sdhci_calc_timeout(struct sdhci_host *host, struct mmc_command *cmd)
{
	u8 count;
	struct mmc_data *data = cmd->data;
	unsigned target_timeout, current_timeout;

	/*
	 * If the host controller provides us with an incorrect timeout
	 * value, just skip the check and use 0xE.  The hardware may take
	 * longer to time out, but that's much better than having a too-short
	 * timeout value.
	 */
	if (host->quirks & SDHCI_QUIRK_BROKEN_TIMEOUT_VAL)
		return 0xE;

	/* Unspecified timeout, assume max */
	if (!data && !cmd->busy_timeout)
		return 0xE;

	/* timeout in us */
	if (!data)
		target_timeout = cmd->busy_timeout * 1000;
	else {
		target_timeout = DIV_ROUND_UP(data->timeout_ns, 1000);
		if (host->clock && data->timeout_clks) {
			unsigned long long val;

			/*
			 * data->timeout_clks is in units of clock cycles.
			 * host->clock is in Hz.  target_timeout is in us.
			 * Hence, us = 1000000 * cycles / Hz.  Round up.
			 */
			val = 1000000ULL * data->timeout_clks;
			if (do_div(val, host->clock))
				target_timeout++;
			target_timeout += val;
		}
	}

	/*
	 * Figure out needed cycles.
	 * We do this in steps in order to fit inside a 32 bit int.
	 * The first step is the minimum timeout, which will have a
	 * minimum resolution of 6 bits:
	 * (1) 2^13*1000 > 2^22,
	 * (2) host->timeout_clk < 2^16
	 *     =>
	 *     (1) / (2) > 2^6
	 */
	count = 0;
	current_timeout = (1 << 13) * 1000 / host->timeout_clk;
	while (current_timeout < target_timeout) {
		count++;
		current_timeout <<= 1;
		if (count >= 0xF)
			break;
	}

	if (count >= 0xF) {
		DBG("%s: Too large timeout 0x%x requested for CMD%d!\n",
		    mmc_hostname(host->mmc), count, cmd->opcode);
		count = 0xE;
	}

	return count;
}

static void sdhci_set_transfer_irqs(struct sdhci_host *host)
{
	u32 pio_irqs = SDHCI_INT_DATA_AVAIL | SDHCI_INT_SPACE_AVAIL;
	u32 dma_irqs = SDHCI_INT_DMA_END | SDHCI_INT_ADMA_ERROR;

	if (host->flags & SDHCI_REQ_USE_DMA)
		host->ier = (host->ier & ~pio_irqs) | dma_irqs;
	else
		host->ier = (host->ier & ~dma_irqs) | pio_irqs;

	sdhci_writel(host, host->ier, SDHCI_INT_ENABLE);
	sdhci_writel(host, host->ier, SDHCI_SIGNAL_ENABLE);
}

static void sdhci_set_timeout(struct sdhci_host *host, struct mmc_command *cmd)
{
	u8 count;

	if (host->ops->set_timeout) {
		host->ops->set_timeout(host, cmd);
	} else {
		count = sdhci_calc_timeout(host, cmd);
		sdhci_writeb(host, count, SDHCI_TIMEOUT_CONTROL);
	}
}

static void sdhci_prepare_data(struct sdhci_host *host, struct mmc_command *cmd)
{
	u8 ctrl;
	struct mmc_data *data = cmd->data;
	int ret;

	WARN_ON(host->data);

	if (data || (cmd->flags & MMC_RSP_BUSY))
		sdhci_set_timeout(host, cmd);

	if (!data)
		return;

	/* Sanity checks */
	BUG_ON(data->blksz * data->blocks > 524288);
	BUG_ON(data->blksz > host->mmc->max_blk_size);
	BUG_ON(data->blocks > 65535);

	host->data = data;
	host->data_early = 0;
	host->data->bytes_xfered = 0;

	if (host->flags & (SDHCI_USE_SDMA | SDHCI_USE_ADMA))
		host->flags |= SDHCI_REQ_USE_DMA;

	/*
	 * FIXME: This doesn't account for merging when mapping the
	 * scatterlist.
	 */
	if (host->flags & SDHCI_REQ_USE_DMA) {
		int broken, i;
		struct scatterlist *sg;

		broken = 0;
		if (host->flags & SDHCI_USE_ADMA) {
			if (host->quirks & SDHCI_QUIRK_32BIT_ADMA_SIZE)
				broken = 1;
		} else {
			if (host->quirks & SDHCI_QUIRK_32BIT_DMA_SIZE)
				broken = 1;
		}

		if (unlikely(broken)) {
			for_each_sg(data->sg, sg, data->sg_len, i) {
				if (sg->length & 0x3) {
					DBG("Reverting to PIO because of "
						"transfer size (%d)\n",
						sg->length);
					host->flags &= ~SDHCI_REQ_USE_DMA;
					break;
				}
			}
		}
	}

	/*
	 * The assumption here being that alignment is the same after
	 * translation to device address space.
	 */
	if (host->flags & SDHCI_REQ_USE_DMA) {
		int broken, i;
		struct scatterlist *sg;

		broken = 0;
		if (host->flags & SDHCI_USE_ADMA) {
			/*
			 * As we use 3 byte chunks to work around
			 * alignment problems, we need to check this
			 * quirk.
			 */
			if (host->quirks & SDHCI_QUIRK_32BIT_ADMA_SIZE)
				broken = 1;
		} else {
			if (host->quirks & SDHCI_QUIRK_32BIT_DMA_ADDR)
				broken = 1;
		}

		if (unlikely(broken)) {
			for_each_sg(data->sg, sg, data->sg_len, i) {
				if (sg->offset & 0x3) {
					DBG("Reverting to PIO because of "
						"bad alignment\n");
					host->flags &= ~SDHCI_REQ_USE_DMA;
					break;
				}
			}
		}
	}

	if (host->flags & SDHCI_REQ_USE_DMA) {
		if (host->flags & SDHCI_USE_ADMA) {
			ret = sdhci_adma_table_pre(host, data);
			if (ret) {
				/*
				 * This only happens when someone fed
				 * us an invalid request.
				 */
				WARN_ON(1);
				host->flags &= ~SDHCI_REQ_USE_DMA;
			} else {
				sdhci_writel(host, host->adma_addr,
					SDHCI_ADMA_ADDRESS);
				if (host->flags & SDHCI_USE_64_BIT_DMA)
					sdhci_writel(host,
						     (u64)host->adma_addr >> 32,
						     SDHCI_ADMA_ADDRESS_HI);
			}
		} else {
			int sg_cnt;

			sg_cnt = sdhci_pre_dma_transfer(host, data);
			if (sg_cnt <= 0) {
				/*
				 * This only happens when someone fed
				 * us an invalid request.
				 */
				WARN_ON(1);
				host->flags &= ~SDHCI_REQ_USE_DMA;
			} else {
				WARN_ON(sg_cnt != 1);
				sdhci_writel(host, sg_dma_address(data->sg),
					SDHCI_DMA_ADDRESS);
			}
		}
	}

	/*
	 * Always adjust the DMA selection as some controllers
	 * (e.g. JMicron) can't do PIO properly when the selection
	 * is ADMA.
	 */
	if (host->version >= SDHCI_SPEC_200) {
		ctrl = sdhci_readb(host, SDHCI_HOST_CONTROL);
		ctrl &= ~SDHCI_CTRL_DMA_MASK;
		if ((host->flags & SDHCI_REQ_USE_DMA) &&
			(host->flags & SDHCI_USE_ADMA)) {
			if (host->flags & SDHCI_USE_64_BIT_DMA)
				ctrl |= SDHCI_CTRL_ADMA64;
			else
				ctrl |= SDHCI_CTRL_ADMA32;
		} else {
			ctrl |= SDHCI_CTRL_SDMA;
		}
		sdhci_writeb(host, ctrl, SDHCI_HOST_CONTROL);
	}

	if (!(host->flags & SDHCI_REQ_USE_DMA)) {
		int flags;

		flags = SG_MITER_ATOMIC;
		if (host->data->flags & MMC_DATA_READ)
			flags |= SG_MITER_TO_SG;
		else
			flags |= SG_MITER_FROM_SG;
		sg_miter_start(&host->sg_miter, data->sg, data->sg_len, flags);
		host->blocks = data->blocks;
	}

	sdhci_set_transfer_irqs(host);

	/* Set the DMA boundary value and block size */
	sdhci_writew(host, SDHCI_MAKE_BLKSZ(SDHCI_DEFAULT_BOUNDARY_ARG,
		data->blksz), SDHCI_BLOCK_SIZE);
	sdhci_writew(host, data->blocks, SDHCI_BLOCK_COUNT);
}

static void sdhci_set_transfer_mode(struct sdhci_host *host,
	struct mmc_command *cmd)
{
	u16 mode = 0;
	struct mmc_data *data = cmd->data;

	if (data == NULL) {
		if (host->quirks2 &
			SDHCI_QUIRK2_CLEAR_TRANSFERMODE_REG_BEFORE_CMD) {
			sdhci_writew(host, 0x0, SDHCI_TRANSFER_MODE);
		} else {
		/* clear Auto CMD settings for no data CMDs */
			mode = sdhci_readw(host, SDHCI_TRANSFER_MODE);
			sdhci_writew(host, mode & ~(SDHCI_TRNS_AUTO_CMD12 |
				SDHCI_TRNS_AUTO_CMD23), SDHCI_TRANSFER_MODE);
		}
		return;
	}

	WARN_ON(!host->data);

	if (!(host->quirks2 & SDHCI_QUIRK2_SUPPORT_SINGLE))
		mode = SDHCI_TRNS_BLK_CNT_EN;

	if (mmc_op_multi(cmd->opcode) || data->blocks > 1) {
		mode = SDHCI_TRNS_BLK_CNT_EN | SDHCI_TRNS_MULTI;
		/*
		 * If we are sending CMD23, CMD12 never gets sent
		 * on successful completion (so no Auto-CMD12).
		 */
		if (!host->mrq->sbc && (host->flags & SDHCI_AUTO_CMD12) &&
		    (cmd->opcode != SD_IO_RW_EXTENDED))
			mode |= SDHCI_TRNS_AUTO_CMD12;
		else if (host->mrq->sbc && (host->flags & SDHCI_AUTO_CMD23)) {
			mode |= SDHCI_TRNS_AUTO_CMD23;
			sdhci_writel(host, host->mrq->sbc->arg, SDHCI_ARGUMENT2);
		}
	}

	if (data->flags & MMC_DATA_READ)
		mode |= SDHCI_TRNS_READ;
	if (host->flags & SDHCI_REQ_USE_DMA)
		mode |= SDHCI_TRNS_DMA;

	sdhci_writew(host, mode, SDHCI_TRANSFER_MODE);
}

static void sdhci_finish_data(struct sdhci_host *host)
{
	struct mmc_data *data;

	BUG_ON(!host->data);

	data = host->data;
	host->data = NULL;

	if (host->flags & SDHCI_REQ_USE_DMA) {
		if (host->flags & SDHCI_USE_ADMA)
			sdhci_adma_table_post(host, data);
		else {
			if (data->host_cookie == COOKIE_MAPPED) {
				dma_unmap_sg(mmc_dev(host->mmc),
					data->sg, data->sg_len,
					(data->flags & MMC_DATA_READ) ?
					DMA_FROM_DEVICE : DMA_TO_DEVICE);
				data->host_cookie = COOKIE_UNMAPPED;
			}
		}
	}

	/*
	 * The specification states that the block count register must
	 * be updated, but it does not specify at what point in the
	 * data flow. That makes the register entirely useless to read
	 * back so we have to assume that nothing made it to the card
	 * in the event of an error.
	 */
	if (data->error)
		data->bytes_xfered = 0;
	else
		data->bytes_xfered = data->blksz * data->blocks;

	/*
	 * Need to send CMD12 if -
	 * a) open-ended multiblock transfer (no CMD23)
	 * b) error in multiblock transfer
	 */
	if (data->stop &&
	    (data->error ||
	     !host->mrq->sbc)) {

		/*
		 * The controller needs a reset of internal state machines
		 * upon error conditions.
		 */
		if (data->error) {
			sdhci_do_reset(host, SDHCI_RESET_CMD);
			sdhci_do_reset(host, SDHCI_RESET_DATA);
		}

		sdhci_send_command(host, data->stop);
	} else
		tasklet_schedule(&host->finish_tasklet);
}

void sdhci_send_command(struct sdhci_host *host, struct mmc_command *cmd)
{
	int flags;
	u32 mask;
	unsigned long timeout;

	WARN_ON(host->cmd);

	/* Wait max 10 ms */
	timeout = 10;

	mask = SDHCI_CMD_INHIBIT;
	if ((cmd->data != NULL) || (cmd->flags & MMC_RSP_BUSY))
		mask |= SDHCI_DATA_INHIBIT;

	/* We shouldn't wait for data inihibit for stop commands, even
	   though they might use busy signaling */
	if (host->mrq->data && (cmd == host->mrq->data->stop))
		mask &= ~SDHCI_DATA_INHIBIT;

	while (sdhci_readl(host, SDHCI_PRESENT_STATE) & mask) {
		if (timeout == 0) {
			pr_err("%s: Controller never released "
				"inhibit bit(s).\n", mmc_hostname(host->mmc));
			sdhci_dumpregs(host);
			cmd->error = -EIO;
			tasklet_schedule(&host->finish_tasklet);
			return;
		}
		timeout--;
		mdelay(1);
	}

	timeout = jiffies;
	if (!cmd->data && cmd->busy_timeout > 9000)
		timeout += DIV_ROUND_UP(cmd->busy_timeout, 1000) * HZ + HZ;
	else
		timeout += 10 * HZ;
	mod_timer(&host->timer, timeout);

	host->cmd = cmd;
	host->busy_handle = 0;

	sdhci_prepare_data(host, cmd);

	sdhci_writel(host, cmd->arg, SDHCI_ARGUMENT);

	sdhci_set_transfer_mode(host, cmd);

	if ((cmd->flags & MMC_RSP_136) && (cmd->flags & MMC_RSP_BUSY)) {
		pr_err("%s: Unsupported response type!\n",
			mmc_hostname(host->mmc));
		cmd->error = -EINVAL;
		tasklet_schedule(&host->finish_tasklet);
		return;
	}

	if (!(cmd->flags & MMC_RSP_PRESENT))
		flags = SDHCI_CMD_RESP_NONE;
	else if (cmd->flags & MMC_RSP_136)
		flags = SDHCI_CMD_RESP_LONG;
	else if (cmd->flags & MMC_RSP_BUSY)
		flags = SDHCI_CMD_RESP_SHORT_BUSY;
	else
		flags = SDHCI_CMD_RESP_SHORT;

	if (cmd->flags & MMC_RSP_CRC)
		flags |= SDHCI_CMD_CRC;
	if (cmd->flags & MMC_RSP_OPCODE)
		flags |= SDHCI_CMD_INDEX;

	/* CMD19 is special in that the Data Present Select should be set */
	if (cmd->data || cmd->opcode == MMC_SEND_TUNING_BLOCK ||
	    cmd->opcode == MMC_SEND_TUNING_BLOCK_HS200)
		flags |= SDHCI_CMD_DATA;

	sdhci_writew(host, SDHCI_MAKE_CMD(cmd->opcode, flags), SDHCI_COMMAND);
}
EXPORT_SYMBOL_GPL(sdhci_send_command);

static void sdhci_finish_command(struct sdhci_host *host)
{
	int i;

	BUG_ON(host->cmd == NULL);

	if (host->cmd->flags & MMC_RSP_PRESENT) {
		if (host->cmd->flags & MMC_RSP_136) {
			/* CRC is stripped so we need to do some shifting. */
			for (i = 0;i < 4;i++) {
				host->cmd->resp[i] = sdhci_readl(host,
					SDHCI_RESPONSE + (3-i)*4) << 8;
				if (i != 3)
					host->cmd->resp[i] |=
						sdhci_readb(host,
						SDHCI_RESPONSE + (3-i)*4-1);
			}
		} else {
			host->cmd->resp[0] = sdhci_readl(host, SDHCI_RESPONSE);
		}
	}

	host->cmd->error = 0;

	/* Finished CMD23, now send actual command. */
	if (host->cmd == host->mrq->sbc) {
		host->cmd = NULL;
		sdhci_send_command(host, host->mrq->cmd);
	} else {

		/* Processed actual command. */
		if (host->data && host->data_early)
			sdhci_finish_data(host);

		if (!host->cmd->data)
			tasklet_schedule(&host->finish_tasklet);

		host->cmd = NULL;
	}
}

static u16 sdhci_get_preset_value(struct sdhci_host *host)
{
	u16 preset = 0;

	switch (host->timing) {
	case MMC_TIMING_UHS_SDR12:
		preset = sdhci_readw(host, SDHCI_PRESET_FOR_SDR12);
		break;
	case MMC_TIMING_UHS_SDR25:
		preset = sdhci_readw(host, SDHCI_PRESET_FOR_SDR25);
		break;
	case MMC_TIMING_UHS_SDR50:
		preset = sdhci_readw(host, SDHCI_PRESET_FOR_SDR50);
		break;
	case MMC_TIMING_UHS_SDR104:
	case MMC_TIMING_MMC_HS200:
		preset = sdhci_readw(host, SDHCI_PRESET_FOR_SDR104);
		break;
	case MMC_TIMING_UHS_DDR50:
	case MMC_TIMING_MMC_DDR52:
		preset = sdhci_readw(host, SDHCI_PRESET_FOR_DDR50);
		break;
	case MMC_TIMING_MMC_HS400:
		preset = sdhci_readw(host, SDHCI_PRESET_FOR_HS400);
		break;
	default:
		pr_warn("%s: Invalid UHS-I mode selected\n",
			mmc_hostname(host->mmc));
		preset = sdhci_readw(host, SDHCI_PRESET_FOR_SDR12);
		break;
	}
	return preset;
}

void sdhci_set_clock(struct sdhci_host *host, unsigned int clock)
{
	int div = 0; /* Initialized for compiler warning */
	int real_div = div, clk_mul = 1;
	u16 clk = 0;
	unsigned long timeout;

	host->mmc->actual_clock = 0;

	sdhci_writew(host, 0, SDHCI_CLOCK_CONTROL);

	if (clock == 0)
		return;

	if (host->version >= SDHCI_SPEC_300) {
		if (host->preset_enabled) {
			u16 pre_val;

			clk = sdhci_readw(host, SDHCI_CLOCK_CONTROL);
			pre_val = sdhci_get_preset_value(host);
			div = (pre_val & SDHCI_PRESET_SDCLK_FREQ_MASK)
				>> SDHCI_PRESET_SDCLK_FREQ_SHIFT;
			if (host->clk_mul &&
				(pre_val & SDHCI_PRESET_CLKGEN_SEL_MASK)) {
				clk = SDHCI_PROG_CLOCK_MODE;
				real_div = div + 1;
				clk_mul = host->clk_mul;
			} else {
				real_div = max_t(int, 1, div << 1);
			}
			goto clock_set;
		}

		/*
		 * Check if the Host Controller supports Programmable Clock
		 * Mode.
		 */
		if (host->clk_mul) {
			for (div = 1; div <= 1024; div++) {
				if ((host->max_clk * host->clk_mul / div)
					<= clock)
					break;
			}
			/*
			 * Set Programmable Clock Mode in the Clock
			 * Control register.
			 */
			clk = SDHCI_PROG_CLOCK_MODE;
			real_div = div;
			clk_mul = host->clk_mul;
			div--;
		} else {
			/* Version 3.00 divisors must be a multiple of 2. */
			if (host->max_clk <= clock)
				div = 1;
			else {
				for (div = 2; div < SDHCI_MAX_DIV_SPEC_300;
				     div += 2) {
					if ((host->max_clk / div) <= clock)
						break;
				}
			}
			real_div = div;
			div >>= 1;
			if ((host->quirks2 & SDHCI_QUIRK2_CLOCK_DIV_ZERO_BROKEN)
				&& !div && host->max_clk <= 25000000)
				div = 1;
		}
	} else {
		/* Version 2.00 divisors must be a power of 2. */
		for (div = 1; div < SDHCI_MAX_DIV_SPEC_200; div *= 2) {
			if ((host->max_clk / div) <= clock)
				break;
		}
		real_div = div;
		div >>= 1;
	}

clock_set:
	if (real_div)
		host->mmc->actual_clock = (host->max_clk * clk_mul) / real_div;
	clk |= (div & SDHCI_DIV_MASK) << SDHCI_DIVIDER_SHIFT;
	clk |= ((div & SDHCI_DIV_HI_MASK) >> SDHCI_DIV_MASK_LEN)
		<< SDHCI_DIVIDER_HI_SHIFT;
	clk |= SDHCI_CLOCK_INT_EN;
	sdhci_writew(host, clk, SDHCI_CLOCK_CONTROL);

	/* Wait max 20 ms */
	timeout = 20;
	while (!((clk = sdhci_readw(host, SDHCI_CLOCK_CONTROL))
		& SDHCI_CLOCK_INT_STABLE)) {
		if (timeout == 0) {
			pr_err("%s: Internal clock never "
				"stabilised.\n", mmc_hostname(host->mmc));
			sdhci_dumpregs(host);
			return;
		}
		timeout--;
		mdelay(1);
	}

	clk |= SDHCI_CLOCK_CARD_EN;
	sdhci_writew(host, clk, SDHCI_CLOCK_CONTROL);
}
EXPORT_SYMBOL_GPL(sdhci_set_clock);

static void sdhci_set_power(struct sdhci_host *host, unsigned char mode,
			    unsigned short vdd)
{
	struct mmc_host *mmc = host->mmc;
	u8 pwr = 0;

	if (!IS_ERR(mmc->supply.vmmc)) {
		spin_unlock_irq(&host->lock);
		mmc_regulator_set_ocr(mmc, mmc->supply.vmmc, vdd);
		spin_lock_irq(&host->lock);

		if (mode != MMC_POWER_OFF)
			sdhci_writeb(host, SDHCI_POWER_ON, SDHCI_POWER_CONTROL);
		else
			sdhci_writeb(host, 0, SDHCI_POWER_CONTROL);

		return;
	}

	if (mode != MMC_POWER_OFF) {
		switch (1 << vdd) {
		case MMC_VDD_165_195:
			pwr = SDHCI_POWER_180;
			break;
		case MMC_VDD_29_30:
		case MMC_VDD_30_31:
			pwr = SDHCI_POWER_300;
			break;
		case MMC_VDD_32_33:
		case MMC_VDD_33_34:
			pwr = SDHCI_POWER_330;
			break;
		default:
			BUG();
		}
	}

	if (host->pwr == pwr)
		return;

	host->pwr = pwr;

	if (pwr == 0) {
		sdhci_writeb(host, 0, SDHCI_POWER_CONTROL);
		if (host->quirks2 & SDHCI_QUIRK2_CARD_ON_NEEDS_BUS_ON)
			sdhci_runtime_pm_bus_off(host);
		vdd = 0;
	} else {
		/*
		 * Spec says that we should clear the power reg before setting
		 * a new value. Some controllers don't seem to like this though.
		 */
		if (!(host->quirks & SDHCI_QUIRK_SINGLE_POWER_WRITE))
			sdhci_writeb(host, 0, SDHCI_POWER_CONTROL);

		/*
		 * At least the Marvell CaFe chip gets confused if we set the
		 * voltage and set turn on power at the same time, so set the
		 * voltage first.
		 */
		if (host->quirks & SDHCI_QUIRK_NO_SIMULT_VDD_AND_POWER)
			sdhci_writeb(host, pwr, SDHCI_POWER_CONTROL);

		pwr |= SDHCI_POWER_ON;

		sdhci_writeb(host, pwr, SDHCI_POWER_CONTROL);

		if (host->quirks2 & SDHCI_QUIRK2_CARD_ON_NEEDS_BUS_ON)
			sdhci_runtime_pm_bus_on(host);

		/*
		 * Some controllers need an extra 10ms delay of 10ms before
		 * they can apply clock after applying power
		 */
		if (host->quirks & SDHCI_QUIRK_DELAY_AFTER_POWER)
			mdelay(10);
	}
}

/*****************************************************************************\
 *                                                                           *
 * MMC callbacks                                                             *
 *                                                                           *
\*****************************************************************************/

static void sdhci_request(struct mmc_host *mmc, struct mmc_request *mrq)
{
	struct sdhci_host *host;
	int present;
	unsigned long flags;

	host = mmc_priv(mmc);

	sdhci_runtime_pm_get(host);

	/* Firstly check card presence */
	present = sdhci_do_get_cd(host);

	spin_lock_irqsave(&host->lock, flags);

	WARN_ON(host->mrq != NULL);

#ifndef SDHCI_USE_LEDS_CLASS
	sdhci_activate_led(host);
#endif

	/*
	 * Ensure we don't send the STOP for non-SET_BLOCK_COUNTED
	 * requests if Auto-CMD12 is enabled.
	 */
	if (!mrq->sbc && (host->flags & SDHCI_AUTO_CMD12)) {
		if (mrq->stop) {
			mrq->data->stop = NULL;
			mrq->stop = NULL;
		}
	}

	host->mrq = mrq;

	if (!present || host->flags & SDHCI_DEVICE_DEAD) {
		host->mrq->cmd->error = -ENOMEDIUM;
		tasklet_schedule(&host->finish_tasklet);
	} else {
		if (mrq->sbc && !(host->flags & SDHCI_AUTO_CMD23))
			sdhci_send_command(host, mrq->sbc);
		else
			sdhci_send_command(host, mrq->cmd);
	}

	mmiowb();
	spin_unlock_irqrestore(&host->lock, flags);
}

void sdhci_set_bus_width(struct sdhci_host *host, int width)
{
	u8 ctrl;

	ctrl = sdhci_readb(host, SDHCI_HOST_CONTROL);
	if (width == MMC_BUS_WIDTH_8) {
		ctrl &= ~SDHCI_CTRL_4BITBUS;
		if (host->version >= SDHCI_SPEC_300)
			ctrl |= SDHCI_CTRL_8BITBUS;
	} else {
		if (host->version >= SDHCI_SPEC_300)
			ctrl &= ~SDHCI_CTRL_8BITBUS;
		if (width == MMC_BUS_WIDTH_4)
			ctrl |= SDHCI_CTRL_4BITBUS;
		else
			ctrl &= ~SDHCI_CTRL_4BITBUS;
	}
	sdhci_writeb(host, ctrl, SDHCI_HOST_CONTROL);
}
EXPORT_SYMBOL_GPL(sdhci_set_bus_width);

void sdhci_set_uhs_signaling(struct sdhci_host *host, unsigned timing)
{
	u16 ctrl_2;

	ctrl_2 = sdhci_readw(host, SDHCI_HOST_CONTROL2);
	/* Select Bus Speed Mode for host */
	ctrl_2 &= ~SDHCI_CTRL_UHS_MASK;
	if ((timing == MMC_TIMING_MMC_HS200) ||
	    (timing == MMC_TIMING_UHS_SDR104))
		ctrl_2 |= SDHCI_CTRL_UHS_SDR104;
	else if (timing == MMC_TIMING_UHS_SDR12)
		ctrl_2 |= SDHCI_CTRL_UHS_SDR12;
	else if (timing == MMC_TIMING_UHS_SDR25)
		ctrl_2 |= SDHCI_CTRL_UHS_SDR25;
	else if (timing == MMC_TIMING_UHS_SDR50)
		ctrl_2 |= SDHCI_CTRL_UHS_SDR50;
	else if ((timing == MMC_TIMING_UHS_DDR50) ||
		 (timing == MMC_TIMING_MMC_DDR52))
		ctrl_2 |= SDHCI_CTRL_UHS_DDR50;
	else if (timing == MMC_TIMING_MMC_HS400)
		ctrl_2 |= SDHCI_CTRL_HS400; /* Non-standard */
	sdhci_writew(host, ctrl_2, SDHCI_HOST_CONTROL2);
}
EXPORT_SYMBOL_GPL(sdhci_set_uhs_signaling);

static void sdhci_do_set_ios(struct sdhci_host *host, struct mmc_ios *ios)
{
	unsigned long flags;
	u8 ctrl;
	struct mmc_host *mmc = host->mmc;

	spin_lock_irqsave(&host->lock, flags);

	if (host->flags & SDHCI_DEVICE_DEAD) {
		spin_unlock_irqrestore(&host->lock, flags);
		if (!IS_ERR(mmc->supply.vmmc) &&
		    ios->power_mode == MMC_POWER_OFF)
			mmc_regulator_set_ocr(mmc, mmc->supply.vmmc, 0);
		return;
	}

	/*
	 * Reset the chip on each power off.
	 * Should clear out any weird states.
	 */
	if (ios->power_mode == MMC_POWER_OFF) {
		sdhci_writel(host, 0, SDHCI_SIGNAL_ENABLE);
		sdhci_reinit(host);
	}

	if (host->version >= SDHCI_SPEC_300 &&
		(ios->power_mode == MMC_POWER_UP) &&
		!(host->quirks2 & SDHCI_QUIRK2_PRESET_VALUE_BROKEN))
		sdhci_enable_preset_value(host, false);

	if (!ios->clock || ios->clock != host->clock) {
		host->ops->set_clock(host, ios->clock);
		host->clock = ios->clock;

		if (host->quirks & SDHCI_QUIRK_DATA_TIMEOUT_USES_SDCLK &&
		    host->clock) {
			host->timeout_clk = host->mmc->actual_clock ?
						host->mmc->actual_clock / 1000 :
						host->clock / 1000;
			host->mmc->max_busy_timeout =
				host->ops->get_max_timeout_count ?
				host->ops->get_max_timeout_count(host) :
				1 << 27;
			host->mmc->max_busy_timeout /= host->timeout_clk;
		}
	}

	sdhci_set_power(host, ios->power_mode, ios->vdd);

	if (host->ops->platform_send_init_74_clocks)
		host->ops->platform_send_init_74_clocks(host, ios->power_mode);

	host->ops->set_bus_width(host, ios->bus_width);

	ctrl = sdhci_readb(host, SDHCI_HOST_CONTROL);

	if ((ios->timing == MMC_TIMING_SD_HS ||
	     ios->timing == MMC_TIMING_MMC_HS)
	    && !(host->quirks & SDHCI_QUIRK_NO_HISPD_BIT))
		ctrl |= SDHCI_CTRL_HISPD;
	else
		ctrl &= ~SDHCI_CTRL_HISPD;

	if (host->version >= SDHCI_SPEC_300) {
		u16 clk, ctrl_2;

		/* In case of UHS-I modes, set High Speed Enable */
		if ((ios->timing == MMC_TIMING_MMC_HS400) ||
		    (ios->timing == MMC_TIMING_MMC_HS200) ||
		    (ios->timing == MMC_TIMING_MMC_DDR52) ||
		    (ios->timing == MMC_TIMING_UHS_SDR50) ||
		    (ios->timing == MMC_TIMING_UHS_SDR104) ||
		    (ios->timing == MMC_TIMING_UHS_DDR50) ||
		    (ios->timing == MMC_TIMING_UHS_SDR25))
			ctrl |= SDHCI_CTRL_HISPD;

		if (!host->preset_enabled) {
			sdhci_writeb(host, ctrl, SDHCI_HOST_CONTROL);
			/*
			 * We only need to set Driver Strength if the
			 * preset value enable is not set.
			 */
			ctrl_2 = sdhci_readw(host, SDHCI_HOST_CONTROL2);
			ctrl_2 &= ~SDHCI_CTRL_DRV_TYPE_MASK;
			if (ios->drv_type == MMC_SET_DRIVER_TYPE_A)
				ctrl_2 |= SDHCI_CTRL_DRV_TYPE_A;
			else if (ios->drv_type == MMC_SET_DRIVER_TYPE_B)
				ctrl_2 |= SDHCI_CTRL_DRV_TYPE_B;
			else if (ios->drv_type == MMC_SET_DRIVER_TYPE_C)
				ctrl_2 |= SDHCI_CTRL_DRV_TYPE_C;
			else if (ios->drv_type == MMC_SET_DRIVER_TYPE_D)
				ctrl_2 |= SDHCI_CTRL_DRV_TYPE_D;
			else {
				pr_warn("%s: invalid driver type, default to "
					"driver type B\n", mmc_hostname(mmc));
				ctrl_2 |= SDHCI_CTRL_DRV_TYPE_B;
			}

			sdhci_writew(host, ctrl_2, SDHCI_HOST_CONTROL2);
		} else {
			/*
			 * According to SDHC Spec v3.00, if the Preset Value
			 * Enable in the Host Control 2 register is set, we
			 * need to reset SD Clock Enable before changing High
			 * Speed Enable to avoid generating clock gliches.
			 */

			/* Reset SD Clock Enable */
			clk = sdhci_readw(host, SDHCI_CLOCK_CONTROL);
			clk &= ~SDHCI_CLOCK_CARD_EN;
			sdhci_writew(host, clk, SDHCI_CLOCK_CONTROL);

			sdhci_writeb(host, ctrl, SDHCI_HOST_CONTROL);

			/* Re-enable SD Clock */
			host->ops->set_clock(host, host->clock);
		}

		/* Reset SD Clock Enable */
		clk = sdhci_readw(host, SDHCI_CLOCK_CONTROL);
		clk &= ~SDHCI_CLOCK_CARD_EN;
		sdhci_writew(host, clk, SDHCI_CLOCK_CONTROL);

		host->ops->set_uhs_signaling(host, ios->timing);
		host->timing = ios->timing;

		if (!(host->quirks2 & SDHCI_QUIRK2_PRESET_VALUE_BROKEN) &&
				((ios->timing == MMC_TIMING_UHS_SDR12) ||
				 (ios->timing == MMC_TIMING_UHS_SDR25) ||
				 (ios->timing == MMC_TIMING_UHS_SDR50) ||
				 (ios->timing == MMC_TIMING_UHS_SDR104) ||
				 (ios->timing == MMC_TIMING_UHS_DDR50) ||
				 (ios->timing == MMC_TIMING_MMC_DDR52))) {
			u16 preset;

			sdhci_enable_preset_value(host, true);
			preset = sdhci_get_preset_value(host);
			ios->drv_type = (preset & SDHCI_PRESET_DRV_MASK)
				>> SDHCI_PRESET_DRV_SHIFT;
		}

		/* Re-enable SD Clock */
		host->ops->set_clock(host, host->clock);
	} else
		sdhci_writeb(host, ctrl, SDHCI_HOST_CONTROL);

	/*
	 * Some (ENE) controllers go apeshit on some ios operation,
	 * signalling timeout and CRC errors even on CMD0. Resetting
	 * it on each ios seems to solve the problem.
	 */
	if (host->quirks & SDHCI_QUIRK_RESET_CMD_DATA_ON_IOS)
		sdhci_do_reset(host, SDHCI_RESET_CMD | SDHCI_RESET_DATA);

	mmiowb();
	spin_unlock_irqrestore(&host->lock, flags);
}

static void sdhci_set_ios(struct mmc_host *mmc, struct mmc_ios *ios)
{
	struct sdhci_host *host = mmc_priv(mmc);

	sdhci_runtime_pm_get(host);
	sdhci_do_set_ios(host, ios);
	sdhci_runtime_pm_put(host);
}

static int sdhci_do_get_cd(struct sdhci_host *host)
{
	int gpio_cd = mmc_gpio_get_cd(host->mmc);

	if (host->flags & SDHCI_DEVICE_DEAD)
		return 0;

	/* If nonremovable, assume that the card is always present. */
	if (host->mmc->caps & MMC_CAP_NONREMOVABLE)
		return 1;

	/*
	 * Try slot gpio detect, if defined it take precedence
	 * over build in controller functionality
	 */
	if (!IS_ERR_VALUE(gpio_cd))
		return !!gpio_cd;

	/* If polling, assume that the card is always present. */
	if (host->quirks & SDHCI_QUIRK_BROKEN_CARD_DETECTION)
		return 1;

	/* Host native card detect */
	return !!(sdhci_readl(host, SDHCI_PRESENT_STATE) & SDHCI_CARD_PRESENT);
}

static int sdhci_get_cd(struct mmc_host *mmc)
{
	struct sdhci_host *host = mmc_priv(mmc);
	int ret;

	sdhci_runtime_pm_get(host);
	ret = sdhci_do_get_cd(host);
	sdhci_runtime_pm_put(host);
	return ret;
}

static int sdhci_check_ro(struct sdhci_host *host)
{
	unsigned long flags;
	int is_readonly;

	spin_lock_irqsave(&host->lock, flags);

	if (host->flags & SDHCI_DEVICE_DEAD)
		is_readonly = 0;
	else if (host->ops->get_ro)
		is_readonly = host->ops->get_ro(host);
	else
		is_readonly = !(sdhci_readl(host, SDHCI_PRESENT_STATE)
				& SDHCI_WRITE_PROTECT);

	spin_unlock_irqrestore(&host->lock, flags);

	/* This quirk needs to be replaced by a callback-function later */
	return host->quirks & SDHCI_QUIRK_INVERTED_WRITE_PROTECT ?
		!is_readonly : is_readonly;
}

#define SAMPLE_COUNT	5

static int sdhci_do_get_ro(struct sdhci_host *host)
{
	int i, ro_count;

	if (!(host->quirks & SDHCI_QUIRK_UNSTABLE_RO_DETECT))
		return sdhci_check_ro(host);

	ro_count = 0;
	for (i = 0; i < SAMPLE_COUNT; i++) {
		if (sdhci_check_ro(host)) {
			if (++ro_count > SAMPLE_COUNT / 2)
				return 1;
		}
		msleep(30);
	}
	return 0;
}

static void sdhci_hw_reset(struct mmc_host *mmc)
{
	struct sdhci_host *host = mmc_priv(mmc);

	if (host->ops && host->ops->hw_reset)
		host->ops->hw_reset(host);
}

static int sdhci_get_ro(struct mmc_host *mmc)
{
	struct sdhci_host *host = mmc_priv(mmc);
	int ret;

	sdhci_runtime_pm_get(host);
	ret = sdhci_do_get_ro(host);
	sdhci_runtime_pm_put(host);
	return ret;
}

static void sdhci_enable_sdio_irq_nolock(struct sdhci_host *host, int enable)
{
	if (!(host->flags & SDHCI_DEVICE_DEAD)) {
		if (enable)
			host->ier |= SDHCI_INT_CARD_INT;
		else
			host->ier &= ~SDHCI_INT_CARD_INT;

		sdhci_writel(host, host->ier, SDHCI_INT_ENABLE);
		sdhci_writel(host, host->ier, SDHCI_SIGNAL_ENABLE);
		mmiowb();
	}
}

static void sdhci_enable_sdio_irq(struct mmc_host *mmc, int enable)
{
	struct sdhci_host *host = mmc_priv(mmc);
	unsigned long flags;

	if (enable)
		sdhci_runtime_pm_get(host);

	spin_lock_irqsave(&host->lock, flags);
	if (enable)
		host->flags |= SDHCI_SDIO_IRQ_ENABLED;
	else
		host->flags &= ~SDHCI_SDIO_IRQ_ENABLED;

	sdhci_enable_sdio_irq_nolock(host, enable);
	spin_unlock_irqrestore(&host->lock, flags);

	if (!enable)
		sdhci_runtime_pm_put(host);
}

static int sdhci_do_start_signal_voltage_switch(struct sdhci_host *host,
						struct mmc_ios *ios)
{
	struct mmc_host *mmc = host->mmc;
	u16 ctrl;
	int ret;

	/*
	 * Signal Voltage Switching is only applicable for Host Controllers
	 * v3.00 and above.
	 */
	if (host->version < SDHCI_SPEC_300)
		return 0;

	ctrl = sdhci_readw(host, SDHCI_HOST_CONTROL2);

	switch (ios->signal_voltage) {
	case MMC_SIGNAL_VOLTAGE_330:
		/* Set 1.8V Signal Enable in the Host Control2 register to 0 */
		ctrl &= ~SDHCI_CTRL_VDD_180;
		sdhci_writew(host, ctrl, SDHCI_HOST_CONTROL2);

		if (!IS_ERR(mmc->supply.vqmmc)) {
			ret = regulator_set_voltage(mmc->supply.vqmmc, 2700000,
						    3600000);
			if (ret) {
				pr_warn("%s: Switching to 3.3V signalling voltage failed\n",
					mmc_hostname(mmc));
				return -EIO;
			}
		}
		/* Wait for 5ms */
		usleep_range(5000, 5500);

		/* 3.3V regulator output should be stable within 5 ms */
		ctrl = sdhci_readw(host, SDHCI_HOST_CONTROL2);
		if (!(ctrl & SDHCI_CTRL_VDD_180))
			return 0;

		pr_warn("%s: 3.3V regulator output did not became stable\n",
			mmc_hostname(mmc));

		return -EAGAIN;
	case MMC_SIGNAL_VOLTAGE_180:
		if (host->quirks2 & SDHCI_QUIRK2_NO_1_8_V)
			return -EIO;

		if (!IS_ERR(mmc->supply.vqmmc)) {
			ret = regulator_set_voltage(mmc->supply.vqmmc,
					1700000, 1950000);
			if (ret) {
				pr_warn("%s: Switching to 1.8V signalling voltage failed\n",
					mmc_hostname(mmc));
				return -EIO;
			}
		}

		/*
		 * Enable 1.8V Signal Enable in the Host Control2
		 * register
		 */
		ctrl |= SDHCI_CTRL_VDD_180;
		sdhci_writew(host, ctrl, SDHCI_HOST_CONTROL2);

		/* Some controller need to do more when switching */
		if (host->ops->voltage_switch)
			host->ops->voltage_switch(host);

		/* 1.8V regulator output should be stable within 5 ms */
		ctrl = sdhci_readw(host, SDHCI_HOST_CONTROL2);
		if (ctrl & SDHCI_CTRL_VDD_180)
			return 0;

		pr_warn("%s: 1.8V regulator output did not became stable\n",
			mmc_hostname(mmc));

		return -EAGAIN;
	case MMC_SIGNAL_VOLTAGE_120:
		if (!IS_ERR(mmc->supply.vqmmc)) {
			ret = regulator_set_voltage(mmc->supply.vqmmc, 1100000,
						    1300000);
			if (ret) {
				pr_warn("%s: Switching to 1.2V signalling voltage failed\n",
					mmc_hostname(mmc));
				return -EIO;
			}
		}
		return 0;
	default:
		/* No signal voltage switch required */
		return 0;
	}
}

static int sdhci_start_signal_voltage_switch(struct mmc_host *mmc,
	struct mmc_ios *ios)
{
	struct sdhci_host *host = mmc_priv(mmc);
	int err;

	if (host->version < SDHCI_SPEC_300)
		return 0;
	sdhci_runtime_pm_get(host);
	err = sdhci_do_start_signal_voltage_switch(host, ios);
	sdhci_runtime_pm_put(host);
	return err;
}

static int sdhci_card_busy(struct mmc_host *mmc)
{
	struct sdhci_host *host = mmc_priv(mmc);
	u32 present_state;

	sdhci_runtime_pm_get(host);
	/* Check whether DAT[3:0] is 0000 */
	present_state = sdhci_readl(host, SDHCI_PRESENT_STATE);
	sdhci_runtime_pm_put(host);

	return !(present_state & SDHCI_DATA_LVL_MASK);
}

static int sdhci_prepare_hs400_tuning(struct mmc_host *mmc, struct mmc_ios *ios)
{
	struct sdhci_host *host = mmc_priv(mmc);
	unsigned long flags;

	spin_lock_irqsave(&host->lock, flags);
	host->flags |= SDHCI_HS400_TUNING;
	spin_unlock_irqrestore(&host->lock, flags);

	return 0;
}

static int sdhci_execute_tuning(struct mmc_host *mmc, u32 opcode)
{
	struct sdhci_host *host = mmc_priv(mmc);
	u16 ctrl;
	int tuning_loop_counter = MAX_TUNING_LOOP;
	int err = 0;
	unsigned long flags;
	unsigned int tuning_count = 0;
	bool hs400_tuning;

	sdhci_runtime_pm_get(host);
	spin_lock_irqsave(&host->lock, flags);

	hs400_tuning = host->flags & SDHCI_HS400_TUNING;
	host->flags &= ~SDHCI_HS400_TUNING;

	if (host->tuning_mode == SDHCI_TUNING_MODE_1)
		tuning_count = host->tuning_count;

	/*
	 * The Host Controller needs tuning only in case of SDR104 mode
	 * and for SDR50 mode when Use Tuning for SDR50 is set in the
	 * Capabilities register.
	 * If the Host Controller supports the HS200 mode then the
	 * tuning function has to be executed.
	 */
	switch (host->timing) {
	/* HS400 tuning is done in HS200 mode */
	case MMC_TIMING_MMC_HS400:
		err = -EINVAL;
		goto out_unlock;

	case MMC_TIMING_MMC_HS200:
		/*
		 * Periodic re-tuning for HS400 is not expected to be needed, so
		 * disable it here.
		 */
		if (hs400_tuning)
			tuning_count = 0;
		break;

	case MMC_TIMING_UHS_SDR104:
		break;

	case MMC_TIMING_UHS_SDR50:
		if (host->flags & SDHCI_SDR50_NEEDS_TUNING ||
		    host->flags & SDHCI_SDR104_NEEDS_TUNING)
			break;
		/* FALLTHROUGH */

	default:
		goto out_unlock;
	}

	if (host->ops->platform_execute_tuning) {
		spin_unlock_irqrestore(&host->lock, flags);
		err = host->ops->platform_execute_tuning(host, opcode);
		sdhci_runtime_pm_put(host);
		return err;
	}

	ctrl = sdhci_readw(host, SDHCI_HOST_CONTROL2);
	ctrl |= SDHCI_CTRL_EXEC_TUNING;
	if (host->quirks2 & SDHCI_QUIRK2_TUNING_WORK_AROUND)
		ctrl |= SDHCI_CTRL_TUNED_CLK;
	sdhci_writew(host, ctrl, SDHCI_HOST_CONTROL2);

	/*
	 * As per the Host Controller spec v3.00, tuning command
	 * generates Buffer Read Ready interrupt, so enable that.
	 *
	 * Note: The spec clearly says that when tuning sequence
	 * is being performed, the controller does not generate
	 * interrupts other than Buffer Read Ready interrupt. But
	 * to make sure we don't hit a controller bug, we _only_
	 * enable Buffer Read Ready interrupt here.
	 */
	sdhci_writel(host, SDHCI_INT_DATA_AVAIL, SDHCI_INT_ENABLE);
	sdhci_writel(host, SDHCI_INT_DATA_AVAIL, SDHCI_SIGNAL_ENABLE);

	/*
	 * Issue CMD19 repeatedly till Execute Tuning is set to 0 or the number
	 * of loops reaches 40 times or a timeout of 150ms occurs.
	 */
	do {
		struct mmc_command cmd = {0};
		struct mmc_request mrq = {NULL};

		cmd.opcode = opcode;
		cmd.arg = 0;
		cmd.flags = MMC_RSP_R1 | MMC_CMD_ADTC;
		cmd.retries = 0;
		cmd.data = NULL;
		cmd.error = 0;

		if (tuning_loop_counter-- == 0)
			break;

		mrq.cmd = &cmd;
		host->mrq = &mrq;

		/*
		 * In response to CMD19, the card sends 64 bytes of tuning
		 * block to the Host Controller. So we set the block size
		 * to 64 here.
		 */
		if (cmd.opcode == MMC_SEND_TUNING_BLOCK_HS200) {
			if (mmc->ios.bus_width == MMC_BUS_WIDTH_8)
				sdhci_writew(host, SDHCI_MAKE_BLKSZ(7, 128),
					     SDHCI_BLOCK_SIZE);
			else if (mmc->ios.bus_width == MMC_BUS_WIDTH_4)
				sdhci_writew(host, SDHCI_MAKE_BLKSZ(7, 64),
					     SDHCI_BLOCK_SIZE);
		} else {
			sdhci_writew(host, SDHCI_MAKE_BLKSZ(7, 64),
				     SDHCI_BLOCK_SIZE);
		}

		/*
		 * The tuning block is sent by the card to the host controller.
		 * So we set the TRNS_READ bit in the Transfer Mode register.
		 * This also takes care of setting DMA Enable and Multi Block
		 * Select in the same register to 0.
		 */
		sdhci_writew(host, SDHCI_TRNS_READ, SDHCI_TRANSFER_MODE);

		sdhci_send_command(host, &cmd);

		host->cmd = NULL;
		host->mrq = NULL;

		spin_unlock_irqrestore(&host->lock, flags);
		/* Wait for Buffer Read Ready interrupt */
		wait_event_timeout(host->buf_ready_int,
					(host->tuning_done == 1),
					msecs_to_jiffies(50));
		spin_lock_irqsave(&host->lock, flags);

		if (!host->tuning_done) {
			pr_info(DRIVER_NAME ": Timeout waiting for "
				"Buffer Read Ready interrupt during tuning "
				"procedure, falling back to fixed sampling "
				"clock\n");
			ctrl = sdhci_readw(host, SDHCI_HOST_CONTROL2);
			ctrl &= ~SDHCI_CTRL_TUNED_CLK;
			ctrl &= ~SDHCI_CTRL_EXEC_TUNING;
			sdhci_writew(host, ctrl, SDHCI_HOST_CONTROL2);

			sdhci_do_reset(host, SDHCI_RESET_CMD);
			sdhci_do_reset(host, SDHCI_RESET_DATA);

			err = -EIO;

			if (cmd.opcode != MMC_SEND_TUNING_BLOCK_HS200)
				goto out;

			sdhci_writel(host, host->ier, SDHCI_INT_ENABLE);
			sdhci_writel(host, host->ier, SDHCI_SIGNAL_ENABLE);

			spin_unlock_irqrestore(&host->lock, flags);

			memset(&cmd, 0, sizeof(cmd));
			cmd.opcode = MMC_STOP_TRANSMISSION;
			cmd.flags = MMC_RSP_SPI_R1B | MMC_RSP_R1B | MMC_CMD_AC;
			cmd.busy_timeout = 50;
			mmc_wait_for_cmd(mmc, &cmd, 0);

			spin_lock_irqsave(&host->lock, flags);

			goto out;
		}

		host->tuning_done = 0;

		ctrl = sdhci_readw(host, SDHCI_HOST_CONTROL2);

		/* Add 1ms delay for SD and eMMC */
		mdelay(1);
	} while (ctrl & SDHCI_CTRL_EXEC_TUNING);

	/*
	 * The Host Driver has exhausted the maximum number of loops allowed,
	 * so use fixed sampling frequency.
	 */
	if (tuning_loop_counter < 0) {
		ctrl &= ~SDHCI_CTRL_TUNED_CLK;
		sdhci_writew(host, ctrl, SDHCI_HOST_CONTROL2);
	}
	if (!(ctrl & SDHCI_CTRL_TUNED_CLK)) {
		pr_info(DRIVER_NAME ": Tuning procedure"
			" failed, falling back to fixed sampling"
			" clock\n");
		err = -EIO;
	}

out:
	if (tuning_count) {
		/*
		 * In case tuning fails, host controllers which support
		 * re-tuning can try tuning again at a later time, when the
		 * re-tuning timer expires.  So for these controllers, we
		 * return 0. Since there might be other controllers who do not
		 * have this capability, we return error for them.
		 */
		err = 0;
	}

	host->mmc->retune_period = err ? 0 : tuning_count;

	sdhci_writel(host, host->ier, SDHCI_INT_ENABLE);
	sdhci_writel(host, host->ier, SDHCI_SIGNAL_ENABLE);
out_unlock:
	spin_unlock_irqrestore(&host->lock, flags);
	sdhci_runtime_pm_put(host);

	return err;
}

static int sdhci_select_drive_strength(struct mmc_card *card,
				       unsigned int max_dtr, int host_drv,
				       int card_drv, int *drv_type)
{
	struct sdhci_host *host = mmc_priv(card->host);

	if (!host->ops->select_drive_strength)
		return 0;

	return host->ops->select_drive_strength(host, card, max_dtr, host_drv,
						card_drv, drv_type);
}

static void sdhci_enable_preset_value(struct sdhci_host *host, bool enable)
{
	/* Host Controller v3.00 defines preset value registers */
	if (host->version < SDHCI_SPEC_300)
		return;

	/*
	 * We only enable or disable Preset Value if they are not already
	 * enabled or disabled respectively. Otherwise, we bail out.
	 */
	if (host->preset_enabled != enable) {
		u16 ctrl = sdhci_readw(host, SDHCI_HOST_CONTROL2);

		if (enable)
			ctrl |= SDHCI_CTRL_PRESET_VAL_ENABLE;
		else
			ctrl &= ~SDHCI_CTRL_PRESET_VAL_ENABLE;

		sdhci_writew(host, ctrl, SDHCI_HOST_CONTROL2);

		if (enable)
			host->flags |= SDHCI_PV_ENABLED;
		else
			host->flags &= ~SDHCI_PV_ENABLED;

		host->preset_enabled = enable;
	}
}

static void sdhci_post_req(struct mmc_host *mmc, struct mmc_request *mrq,
				int err)
{
	struct sdhci_host *host = mmc_priv(mmc);
	struct mmc_data *data = mrq->data;

	if (host->flags & SDHCI_REQ_USE_DMA) {
		if (data->host_cookie == COOKIE_GIVEN ||
				data->host_cookie == COOKIE_MAPPED)
			dma_unmap_sg(mmc_dev(host->mmc), data->sg, data->sg_len,
					 data->flags & MMC_DATA_WRITE ?
					 DMA_TO_DEVICE : DMA_FROM_DEVICE);
		data->host_cookie = COOKIE_UNMAPPED;
	}
}

static int sdhci_pre_dma_transfer(struct sdhci_host *host,
				       struct mmc_data *data)
{
	int sg_count;

	if (data->host_cookie == COOKIE_MAPPED) {
		data->host_cookie = COOKIE_GIVEN;
		return data->sg_count;
	}

	WARN_ON(data->host_cookie == COOKIE_GIVEN);

	sg_count = dma_map_sg(mmc_dev(host->mmc), data->sg, data->sg_len,
				data->flags & MMC_DATA_WRITE ?
				DMA_TO_DEVICE : DMA_FROM_DEVICE);

	if (sg_count == 0)
		return -ENOSPC;

	data->sg_count = sg_count;
	data->host_cookie = COOKIE_MAPPED;

	return sg_count;
}

static void sdhci_pre_req(struct mmc_host *mmc, struct mmc_request *mrq,
			       bool is_first_req)
{
	struct sdhci_host *host = mmc_priv(mmc);

	mrq->data->host_cookie = COOKIE_UNMAPPED;

	if (host->flags & SDHCI_REQ_USE_DMA)
		sdhci_pre_dma_transfer(host, mrq->data);
}

static void sdhci_card_event(struct mmc_host *mmc)
{
	struct sdhci_host *host = mmc_priv(mmc);
	unsigned long flags;
	int present;

	/* First check if client has provided their own card event */
	if (host->ops->card_event)
		host->ops->card_event(host);

	present = sdhci_do_get_cd(host);

	spin_lock_irqsave(&host->lock, flags);

	/* Check host->mrq first in case we are runtime suspended */
	if (host->mrq && !present) {
		pr_err("%s: Card removed during transfer!\n",
			mmc_hostname(host->mmc));
		pr_err("%s: Resetting controller.\n",
			mmc_hostname(host->mmc));

		sdhci_do_reset(host, SDHCI_RESET_CMD);
		sdhci_do_reset(host, SDHCI_RESET_DATA);

		host->mrq->cmd->error = -ENOMEDIUM;
		tasklet_schedule(&host->finish_tasklet);
	}

	spin_unlock_irqrestore(&host->lock, flags);
}

static const struct mmc_host_ops sdhci_ops = {
	.request	= sdhci_request,
	.post_req	= sdhci_post_req,
	.pre_req	= sdhci_pre_req,
	.set_ios	= sdhci_set_ios,
	.get_cd		= sdhci_get_cd,
	.get_ro		= sdhci_get_ro,
	.hw_reset	= sdhci_hw_reset,
	.enable_sdio_irq = sdhci_enable_sdio_irq,
	.start_signal_voltage_switch	= sdhci_start_signal_voltage_switch,
	.prepare_hs400_tuning		= sdhci_prepare_hs400_tuning,
	.execute_tuning			= sdhci_execute_tuning,
	.select_drive_strength		= sdhci_select_drive_strength,
	.card_event			= sdhci_card_event,
	.card_busy	= sdhci_card_busy,
};

/*****************************************************************************\
 *                                                                           *
 * Tasklets                                                                  *
 *                                                                           *
\*****************************************************************************/

static void sdhci_tasklet_finish(unsigned long param)
{
	struct sdhci_host *host;
	unsigned long flags;
	struct mmc_request *mrq;

	host = (struct sdhci_host*)param;

	spin_lock_irqsave(&host->lock, flags);

        /*
         * If this tasklet gets rescheduled while running, it will
         * be run again afterwards but without any active request.
         */
	if (!host->mrq) {
		spin_unlock_irqrestore(&host->lock, flags);
		return;
	}

	del_timer(&host->timer);

	mrq = host->mrq;

	/*
	 * The controller needs a reset of internal state machines
	 * upon error conditions.
	 */
	if (!(host->flags & SDHCI_DEVICE_DEAD) &&
	    ((mrq->cmd && mrq->cmd->error) ||
	     (mrq->sbc && mrq->sbc->error) ||
	     (mrq->data && ((mrq->data->error && !mrq->data->stop) ||
			    (mrq->data->stop && mrq->data->stop->error))) ||
	     (host->quirks & SDHCI_QUIRK_RESET_AFTER_REQUEST))) {

		/* Some controllers need this kick or reset won't work here */
		if (host->quirks & SDHCI_QUIRK_CLOCK_BEFORE_RESET)
			/* This is to force an update */
			host->ops->set_clock(host, host->clock);

		/* Spec says we should do both at the same time, but Ricoh
		   controllers do not like that. */
		sdhci_do_reset(host, SDHCI_RESET_CMD);
		sdhci_do_reset(host, SDHCI_RESET_DATA);
	}

	host->mrq = NULL;
	host->cmd = NULL;
	host->data = NULL;

#ifndef SDHCI_USE_LEDS_CLASS
	sdhci_deactivate_led(host);
#endif

	mmiowb();
	spin_unlock_irqrestore(&host->lock, flags);

	mmc_request_done(host->mmc, mrq);
	sdhci_runtime_pm_put(host);
}

static void sdhci_timeout_timer(unsigned long data)
{
	struct sdhci_host *host;
	unsigned long flags;

	host = (struct sdhci_host*)data;

	spin_lock_irqsave(&host->lock, flags);

	if (host->mrq) {
		pr_err("%s: Timeout waiting for hardware "
			"interrupt.\n", mmc_hostname(host->mmc));
		sdhci_dumpregs(host);

		if (host->data) {
			host->data->error = -ETIMEDOUT;
			sdhci_finish_data(host);
		} else {
			if (host->cmd)
				host->cmd->error = -ETIMEDOUT;
			else
				host->mrq->cmd->error = -ETIMEDOUT;

			tasklet_schedule(&host->finish_tasklet);
		}
	}

	mmiowb();
	spin_unlock_irqrestore(&host->lock, flags);
}

/*****************************************************************************\
 *                                                                           *
 * Interrupt handling                                                        *
 *                                                                           *
\*****************************************************************************/

static void sdhci_cmd_irq(struct sdhci_host *host, u32 intmask, u32 *mask)
{
	BUG_ON(intmask == 0);

	if (!host->cmd) {
		pr_err("%s: Got command interrupt 0x%08x even "
			"though no command operation was in progress.\n",
			mmc_hostname(host->mmc), (unsigned)intmask);
		sdhci_dumpregs(host);
		return;
	}

	if (intmask & SDHCI_INT_TIMEOUT)
		host->cmd->error = -ETIMEDOUT;
	else if (intmask & (SDHCI_INT_CRC | SDHCI_INT_END_BIT |
			SDHCI_INT_INDEX))
		host->cmd->error = -EILSEQ;

	if (host->cmd->error) {
		if (!host->cmd->data || host->data_early) {
			tasklet_schedule(&host->finish_tasklet);
		} else {
			/*
			 * data may be still in transferring, wait for data
			 * interrupts to handle errors to avoid reset
			 * during data transfer which may cause unpridicable
			 * issues due to controller internal state wrong.
			 *
			 * Need clear host->cmd to avoid wrongly set data_early
			 * in the later sdhci_data_irq.
			 */
			host->cmd = NULL;
		}
		return;
	}

	/*
	 * The host can send and interrupt when the busy state has
	 * ended, allowing us to wait without wasting CPU cycles.
	 * Unfortunately this is overloaded on the "data complete"
	 * interrupt, so we need to take some care when handling
	 * it.
	 *
	 * Note: The 1.0 specification is a bit ambiguous about this
	 *       feature so there might be some problems with older
	 *       controllers.
	 */
	if (host->cmd->flags & MMC_RSP_BUSY) {
		if (host->cmd->data)
			DBG("Cannot wait for busy signal when also "
				"doing a data transfer");
		else if (!(host->quirks & SDHCI_QUIRK_NO_BUSY_IRQ)
				&& !host->busy_handle) {
			/* Mark that command complete before busy is ended */
			host->busy_handle = 1;
			return;
		}

		/* The controller does not support the end-of-busy IRQ,
		 * fall through and take the SDHCI_INT_RESPONSE */
	} else if ((host->quirks2 & SDHCI_QUIRK2_STOP_WITH_TC) &&
		   host->cmd->opcode == MMC_STOP_TRANSMISSION && !host->data) {
		*mask &= ~SDHCI_INT_DATA_END;
	}

	if (intmask & SDHCI_INT_RESPONSE)
		sdhci_finish_command(host);
}

#ifdef CONFIG_MMC_DEBUG
static void sdhci_adma_show_error(struct sdhci_host *host)
{
	const char *name = mmc_hostname(host->mmc);
	void *desc = host->adma_table;

	sdhci_dumpregs(host);

	while (true) {
		struct sdhci_adma2_64_desc *dma_desc = desc;

		if (host->flags & SDHCI_USE_64_BIT_DMA)
			DBG("%s: %p: DMA 0x%08x%08x, LEN 0x%04x, Attr=0x%02x\n",
			    name, desc, le32_to_cpu(dma_desc->addr_hi),
			    le32_to_cpu(dma_desc->addr_lo),
			    le16_to_cpu(dma_desc->len),
			    le16_to_cpu(dma_desc->cmd));
		else
			DBG("%s: %p: DMA 0x%08x, LEN 0x%04x, Attr=0x%02x\n",
			    name, desc, le32_to_cpu(dma_desc->addr_lo),
			    le16_to_cpu(dma_desc->len),
			    le16_to_cpu(dma_desc->cmd));

		desc += host->desc_sz;

		if (dma_desc->cmd & cpu_to_le16(ADMA2_END))
			break;
	}
}
#else
static void sdhci_adma_show_error(struct sdhci_host *host) { }
#endif

static void sdhci_data_irq(struct sdhci_host *host, u32 intmask)
{
	u32 command;
	BUG_ON(intmask == 0);

	/* CMD19 generates _only_ Buffer Read Ready interrupt */
	if (intmask & SDHCI_INT_DATA_AVAIL) {
		command = SDHCI_GET_CMD(sdhci_readw(host, SDHCI_COMMAND));
		if (command == MMC_SEND_TUNING_BLOCK ||
		    command == MMC_SEND_TUNING_BLOCK_HS200) {
			host->tuning_done = 1;
			wake_up(&host->buf_ready_int);
			return;
		}
	}

	if (!host->data) {
		/*
		 * The "data complete" interrupt is also used to
		 * indicate that a busy state has ended. See comment
		 * above in sdhci_cmd_irq().
		 */
		if (host->cmd && (host->cmd->flags & MMC_RSP_BUSY)) {
			if (intmask & SDHCI_INT_DATA_TIMEOUT) {
				host->cmd->error = -ETIMEDOUT;
				tasklet_schedule(&host->finish_tasklet);
				return;
			}
			if (intmask & SDHCI_INT_DATA_END) {
				/*
				 * Some cards handle busy-end interrupt
				 * before the command completed, so make
				 * sure we do things in the proper order.
				 */
				if (host->busy_handle)
					sdhci_finish_command(host);
				else
					host->busy_handle = 1;
				return;
			}
		}

		pr_err("%s: Got data interrupt 0x%08x even "
			"though no data operation was in progress.\n",
			mmc_hostname(host->mmc), (unsigned)intmask);
		sdhci_dumpregs(host);

		return;
	}

	if (intmask & SDHCI_INT_DATA_TIMEOUT)
		host->data->error = -ETIMEDOUT;
	else if (intmask & SDHCI_INT_DATA_END_BIT)
		host->data->error = -EILSEQ;
	else if ((intmask & SDHCI_INT_DATA_CRC) &&
		SDHCI_GET_CMD(sdhci_readw(host, SDHCI_COMMAND))
			!= MMC_BUS_TEST_R)
		host->data->error = -EILSEQ;
	else if (intmask & SDHCI_INT_ADMA_ERROR) {
		pr_err("%s: ADMA error\n", mmc_hostname(host->mmc));
		sdhci_adma_show_error(host);
		host->data->error = -EIO;
		if (host->ops->adma_workaround)
			host->ops->adma_workaround(host, intmask);
	}

	if (host->data->error)
		sdhci_finish_data(host);
	else {
		if (intmask & (SDHCI_INT_DATA_AVAIL | SDHCI_INT_SPACE_AVAIL))
			sdhci_transfer_pio(host);

		/*
		 * We currently don't do anything fancy with DMA
		 * boundaries, but as we can't disable the feature
		 * we need to at least restart the transfer.
		 *
		 * According to the spec sdhci_readl(host, SDHCI_DMA_ADDRESS)
		 * should return a valid address to continue from, but as
		 * some controllers are faulty, don't trust them.
		 */
		if (intmask & SDHCI_INT_DMA_END) {
			u32 dmastart, dmanow;
			dmastart = sg_dma_address(host->data->sg);
			dmanow = dmastart + host->data->bytes_xfered;
			/*
			 * Force update to the next DMA block boundary.
			 */
			dmanow = (dmanow &
				~(SDHCI_DEFAULT_BOUNDARY_SIZE - 1)) +
				SDHCI_DEFAULT_BOUNDARY_SIZE;
			host->data->bytes_xfered = dmanow - dmastart;
			DBG("%s: DMA base 0x%08x, transferred 0x%06x bytes,"
				" next 0x%08x\n",
				mmc_hostname(host->mmc), dmastart,
				host->data->bytes_xfered, dmanow);
			sdhci_writel(host, dmanow, SDHCI_DMA_ADDRESS);
		}

		if (intmask & SDHCI_INT_DATA_END) {
			if (host->cmd) {
				/*
				 * Data managed to finish before the
				 * command completed. Make sure we do
				 * things in the proper order.
				 */
				host->data_early = 1;
			} else {
				sdhci_finish_data(host);
			}
		}
	}
}

static irqreturn_t sdhci_irq(int irq, void *dev_id)
{
	irqreturn_t result = IRQ_NONE;
	struct sdhci_host *host = dev_id;
	u32 intmask, mask, unexpected = 0;
	int max_loops = 16;
	int cardint = 0;

	spin_lock(&host->lock);

	if (host->runtime_suspended && !sdhci_sdio_irq_enabled(host)) {
		spin_unlock(&host->lock);
		return IRQ_NONE;
	}

	intmask = sdhci_readl(host, SDHCI_INT_STATUS);
	if (!intmask || intmask == 0xffffffff) {
		result = IRQ_NONE;
		goto out;
	}

	do {
		/* Clear selected interrupts. */
		mask = intmask & (SDHCI_INT_CMD_MASK | SDHCI_INT_DATA_MASK |
				  SDHCI_INT_BUS_POWER);
		sdhci_writel(host, mask, SDHCI_INT_STATUS);

		DBG("*** %s got interrupt: 0x%08x\n",
			mmc_hostname(host->mmc), intmask);

		if (intmask & (SDHCI_INT_CARD_INSERT | SDHCI_INT_CARD_REMOVE)) {
			u32 present = sdhci_readl(host, SDHCI_PRESENT_STATE) &
				      SDHCI_CARD_PRESENT;

			/*
			 * There is a observation on i.mx esdhc.  INSERT
			 * bit will be immediately set again when it gets
			 * cleared, if a card is inserted.  We have to mask
			 * the irq to prevent interrupt storm which will
			 * freeze the system.  And the REMOVE gets the
			 * same situation.
			 *
			 * More testing are needed here to ensure it works
			 * for other platforms though.
			 */
			host->ier &= ~(SDHCI_INT_CARD_INSERT |
				       SDHCI_INT_CARD_REMOVE);
			host->ier |= present ? SDHCI_INT_CARD_REMOVE :
					       SDHCI_INT_CARD_INSERT;
			sdhci_writel(host, host->ier, SDHCI_INT_ENABLE);
			sdhci_writel(host, host->ier, SDHCI_SIGNAL_ENABLE);

			sdhci_writel(host, intmask & (SDHCI_INT_CARD_INSERT |
				     SDHCI_INT_CARD_REMOVE), SDHCI_INT_STATUS);

			host->thread_isr |= intmask & (SDHCI_INT_CARD_INSERT |
						       SDHCI_INT_CARD_REMOVE);
			result = IRQ_WAKE_THREAD;
		}

		if (intmask & SDHCI_INT_CMD_MASK)
			sdhci_cmd_irq(host, intmask & SDHCI_INT_CMD_MASK,
				      &intmask);

		if (intmask & SDHCI_INT_DATA_MASK)
			sdhci_data_irq(host, intmask & SDHCI_INT_DATA_MASK);

		if (intmask & SDHCI_INT_BUS_POWER)
			pr_err("%s: Card is consuming too much power!\n",
				mmc_hostname(host->mmc));

<<<<<<< HEAD
		if (intmask & SDHCI_INT_RETUNE)
			mmc_retune_needed(host->mmc);

		if (intmask & SDHCI_INT_CARD_INT) {
			if (host->mmc->caps2 & MMC_CAP2_SDIO_IRQ_NOTHREAD) {
				sdhci_enable_sdio_irq_nolock(host, false);
				host->thread_isr |= SDHCI_INT_CARD_INT;
				result = IRQ_WAKE_THREAD;
			} else {
				cardint = 1;
			}
=======
		if ((intmask & SDHCI_INT_CARD_INT) &&
		    (host->ier & SDHCI_INT_CARD_INT)) {
			sdhci_enable_sdio_irq_nolock(host, false);
			host->thread_isr |= SDHCI_INT_CARD_INT;
			result = IRQ_WAKE_THREAD;
>>>>>>> d9e0350d
		}

		intmask &= ~(SDHCI_INT_CARD_INSERT | SDHCI_INT_CARD_REMOVE |
			     SDHCI_INT_CMD_MASK | SDHCI_INT_DATA_MASK |
			     SDHCI_INT_ERROR | SDHCI_INT_BUS_POWER |
			     SDHCI_INT_CARD_INT);

		if (intmask) {
			unexpected |= intmask;
			sdhci_writel(host, intmask, SDHCI_INT_STATUS);
		}

		if (result == IRQ_NONE)
			result = IRQ_HANDLED;

		intmask = sdhci_readl(host, SDHCI_INT_STATUS);
	} while (intmask && --max_loops);
out:
	spin_unlock(&host->lock);

	if (unexpected) {
		pr_err("%s: Unexpected interrupt 0x%08x.\n",
			   mmc_hostname(host->mmc), unexpected);
		sdhci_dumpregs(host);
	}

	if (cardint && host->mmc->sdio_irqs)
		mmc_signal_sdio_irq(host->mmc);

	return result;
}

static irqreturn_t sdhci_thread_irq(int irq, void *dev_id)
{
	struct sdhci_host *host = dev_id;
	unsigned long flags;
	u32 isr;

	spin_lock_irqsave(&host->lock, flags);
	isr = host->thread_isr;
	host->thread_isr = 0;
	spin_unlock_irqrestore(&host->lock, flags);

	if (isr & (SDHCI_INT_CARD_INSERT | SDHCI_INT_CARD_REMOVE)) {
		sdhci_card_event(host->mmc);
		mmc_detect_change(host->mmc, msecs_to_jiffies(200));
	}

	if (isr & SDHCI_INT_CARD_INT) {
		if (host->mmc->caps2 & MMC_CAP2_SDIO_IRQ_NOTHREAD) {
			sdio_run_irqs(host->mmc);
			spin_lock_irqsave(&host->lock, flags);
			if (host->flags & SDHCI_SDIO_IRQ_ENABLED)
				sdhci_enable_sdio_irq_nolock(host, true);
			spin_unlock_irqrestore(&host->lock, flags);
		}
	}

	return isr ? IRQ_HANDLED : IRQ_NONE;
}

/*****************************************************************************\
 *                                                                           *
 * Suspend/resume                                                            *
 *                                                                           *
\*****************************************************************************/

#ifdef CONFIG_PM
void sdhci_enable_irq_wakeups(struct sdhci_host *host)
{
	int gpio_cd = mmc_gpio_get_cd(host->mmc);
	u8 val;
	u8 mask = SDHCI_WAKE_ON_INSERT | SDHCI_WAKE_ON_REMOVE
			| SDHCI_WAKE_ON_INT;

	val = sdhci_readb(host, SDHCI_WAKE_UP_CONTROL);
	val |= mask ;
	/* Avoid fake wake up */
	if (host->quirks & SDHCI_QUIRK_BROKEN_CARD_DETECTION ||
		!IS_ERR_VALUE(gpio_cd))
		val &= ~(SDHCI_WAKE_ON_INSERT | SDHCI_WAKE_ON_REMOVE);
	sdhci_writeb(host, val, SDHCI_WAKE_UP_CONTROL);
}
EXPORT_SYMBOL_GPL(sdhci_enable_irq_wakeups);

static void sdhci_disable_irq_wakeups(struct sdhci_host *host)
{
	u8 val;
	u8 mask = SDHCI_WAKE_ON_INSERT | SDHCI_WAKE_ON_REMOVE
			| SDHCI_WAKE_ON_INT;

	val = sdhci_readb(host, SDHCI_WAKE_UP_CONTROL);
	val &= ~mask;
	sdhci_writeb(host, val, SDHCI_WAKE_UP_CONTROL);
}

int sdhci_suspend_host(struct sdhci_host *host)
{
	sdhci_disable_card_detection(host);

	if (host->tuning_mode == SDHCI_TUNING_MODE_1) {
		mmc_retune_timer_stop(host->mmc);
		mmc_retune_needed(host->mmc);
	}

	if (!device_may_wakeup(mmc_dev(host->mmc))) {
		host->ier = 0;
		sdhci_writel(host, 0, SDHCI_INT_ENABLE);
		sdhci_writel(host, 0, SDHCI_SIGNAL_ENABLE);
		disable_irq(host->irq);
	} else {
		sdhci_enable_irq_wakeups(host);
		enable_irq_wake(host->irq);
	}
	return 0;
}

EXPORT_SYMBOL_GPL(sdhci_suspend_host);

int sdhci_resume_host(struct sdhci_host *host)
{
	if (host->flags & (SDHCI_USE_SDMA | SDHCI_USE_ADMA)) {
		if (host->ops->enable_dma)
			host->ops->enable_dma(host);
	}

	if ((host->mmc->pm_flags & MMC_PM_KEEP_POWER) &&
	    (host->quirks2 & SDHCI_QUIRK2_HOST_OFF_CARD_ON)) {
		/* Card keeps power but host controller does not */
		sdhci_init(host, 0);
		host->pwr = 0;
		host->clock = 0;
		sdhci_do_set_ios(host, &host->mmc->ios);
	} else {
		sdhci_init(host, (host->mmc->pm_flags & MMC_PM_KEEP_POWER));
		mmiowb();
	}

	if (!device_may_wakeup(mmc_dev(host->mmc))) {
		enable_irq(host->irq);
	} else {
		sdhci_disable_irq_wakeups(host);
		disable_irq_wake(host->irq);
	}

	sdhci_enable_card_detection(host);

	return 0;
}

EXPORT_SYMBOL_GPL(sdhci_resume_host);

static int sdhci_runtime_pm_get(struct sdhci_host *host)
{
	return pm_runtime_get_sync(host->mmc->parent);
}

static int sdhci_runtime_pm_put(struct sdhci_host *host)
{
	pm_runtime_mark_last_busy(host->mmc->parent);
	return pm_runtime_put_autosuspend(host->mmc->parent);
}

static void sdhci_runtime_pm_bus_on(struct sdhci_host *host)
{
	if (host->bus_on)
		return;
	host->bus_on = true;
	pm_runtime_get_noresume(host->mmc->parent);
}

static void sdhci_runtime_pm_bus_off(struct sdhci_host *host)
{
	if (!host->bus_on)
		return;
	host->bus_on = false;
	pm_runtime_put_noidle(host->mmc->parent);
}

int sdhci_runtime_suspend_host(struct sdhci_host *host)
{
	unsigned long flags;

	if (host->tuning_mode == SDHCI_TUNING_MODE_1) {
		mmc_retune_timer_stop(host->mmc);
		mmc_retune_needed(host->mmc);
	}

	spin_lock_irqsave(&host->lock, flags);
	host->ier &= SDHCI_INT_CARD_INT;
	sdhci_writel(host, host->ier, SDHCI_INT_ENABLE);
	sdhci_writel(host, host->ier, SDHCI_SIGNAL_ENABLE);
	spin_unlock_irqrestore(&host->lock, flags);

	synchronize_hardirq(host->irq);

	spin_lock_irqsave(&host->lock, flags);
	host->runtime_suspended = true;
	spin_unlock_irqrestore(&host->lock, flags);

	return 0;
}
EXPORT_SYMBOL_GPL(sdhci_runtime_suspend_host);

int sdhci_runtime_resume_host(struct sdhci_host *host)
{
	unsigned long flags;
	int host_flags = host->flags;

	if (host_flags & (SDHCI_USE_SDMA | SDHCI_USE_ADMA)) {
		if (host->ops->enable_dma)
			host->ops->enable_dma(host);
	}

	sdhci_init(host, 0);

	/* Force clock and power re-program */
	host->pwr = 0;
	host->clock = 0;
	sdhci_do_start_signal_voltage_switch(host, &host->mmc->ios);
	sdhci_do_set_ios(host, &host->mmc->ios);

	if ((host_flags & SDHCI_PV_ENABLED) &&
		!(host->quirks2 & SDHCI_QUIRK2_PRESET_VALUE_BROKEN)) {
		spin_lock_irqsave(&host->lock, flags);
		sdhci_enable_preset_value(host, true);
		spin_unlock_irqrestore(&host->lock, flags);
	}

	spin_lock_irqsave(&host->lock, flags);

	host->runtime_suspended = false;

	/* Enable SDIO IRQ */
	if (host->flags & SDHCI_SDIO_IRQ_ENABLED)
		sdhci_enable_sdio_irq_nolock(host, true);

	/* Enable Card Detection */
	sdhci_enable_card_detection(host);

	spin_unlock_irqrestore(&host->lock, flags);

	return 0;
}
EXPORT_SYMBOL_GPL(sdhci_runtime_resume_host);

#endif /* CONFIG_PM */

/*****************************************************************************\
 *                                                                           *
 * Device allocation/registration                                            *
 *                                                                           *
\*****************************************************************************/

struct sdhci_host *sdhci_alloc_host(struct device *dev,
	size_t priv_size)
{
	struct mmc_host *mmc;
	struct sdhci_host *host;

	WARN_ON(dev == NULL);

	mmc = mmc_alloc_host(sizeof(struct sdhci_host) + priv_size, dev);
	if (!mmc)
		return ERR_PTR(-ENOMEM);

	host = mmc_priv(mmc);
	host->mmc = mmc;

	return host;
}

EXPORT_SYMBOL_GPL(sdhci_alloc_host);

int sdhci_add_host(struct sdhci_host *host)
{
	struct mmc_host *mmc;
	u32 caps[2] = {0, 0};
	u32 max_current_caps;
	unsigned int ocr_avail;
	unsigned int override_timeout_clk;
	u32 max_clk;
	int ret;

	WARN_ON(host == NULL);
	if (host == NULL)
		return -EINVAL;

	mmc = host->mmc;

	if (debug_quirks)
		host->quirks = debug_quirks;
	if (debug_quirks2)
		host->quirks2 = debug_quirks2;

	override_timeout_clk = host->timeout_clk;

	sdhci_do_reset(host, SDHCI_RESET_ALL);

	host->version = sdhci_readw(host, SDHCI_HOST_VERSION);
	host->version = (host->version & SDHCI_SPEC_VER_MASK)
				>> SDHCI_SPEC_VER_SHIFT;
	if (host->version > SDHCI_SPEC_300) {
		pr_err("%s: Unknown controller version (%d). "
			"You may experience problems.\n", mmc_hostname(mmc),
			host->version);
	}

	caps[0] = (host->quirks & SDHCI_QUIRK_MISSING_CAPS) ? host->caps :
		sdhci_readl(host, SDHCI_CAPABILITIES);

	if (host->version >= SDHCI_SPEC_300)
		caps[1] = (host->quirks & SDHCI_QUIRK_MISSING_CAPS) ?
			host->caps1 :
			sdhci_readl(host, SDHCI_CAPABILITIES_1);

	if (host->quirks & SDHCI_QUIRK_FORCE_DMA)
		host->flags |= SDHCI_USE_SDMA;
	else if (!(caps[0] & SDHCI_CAN_DO_SDMA))
		DBG("Controller doesn't have SDMA capability\n");
	else
		host->flags |= SDHCI_USE_SDMA;

	if ((host->quirks & SDHCI_QUIRK_BROKEN_DMA) &&
		(host->flags & SDHCI_USE_SDMA)) {
		DBG("Disabling DMA as it is marked broken\n");
		host->flags &= ~SDHCI_USE_SDMA;
	}

	if ((host->version >= SDHCI_SPEC_200) &&
		(caps[0] & SDHCI_CAN_DO_ADMA2))
		host->flags |= SDHCI_USE_ADMA;

	if ((host->quirks & SDHCI_QUIRK_BROKEN_ADMA) &&
		(host->flags & SDHCI_USE_ADMA)) {
		DBG("Disabling ADMA as it is marked broken\n");
		host->flags &= ~SDHCI_USE_ADMA;
	}

	/*
	 * It is assumed that a 64-bit capable device has set a 64-bit DMA mask
	 * and *must* do 64-bit DMA.  A driver has the opportunity to change
	 * that during the first call to ->enable_dma().  Similarly
	 * SDHCI_QUIRK2_BROKEN_64_BIT_DMA must be left to the drivers to
	 * implement.
	 */
	if (sdhci_readl(host, SDHCI_CAPABILITIES) & SDHCI_CAN_64BIT)
		host->flags |= SDHCI_USE_64_BIT_DMA;

	if (host->flags & (SDHCI_USE_SDMA | SDHCI_USE_ADMA)) {
		if (host->ops->enable_dma) {
			if (host->ops->enable_dma(host)) {
				pr_warn("%s: No suitable DMA available - falling back to PIO\n",
					mmc_hostname(mmc));
				host->flags &=
					~(SDHCI_USE_SDMA | SDHCI_USE_ADMA);
			}
		}
	}

	/* SDMA does not support 64-bit DMA */
	if (host->flags & SDHCI_USE_64_BIT_DMA)
		host->flags &= ~SDHCI_USE_SDMA;

	if (host->flags & SDHCI_USE_ADMA) {
		/*
		 * The DMA descriptor table size is calculated as the maximum
		 * number of segments times 2, to allow for an alignment
		 * descriptor for each segment, plus 1 for a nop end descriptor,
		 * all multipled by the descriptor size.
		 */
		if (host->flags & SDHCI_USE_64_BIT_DMA) {
			host->adma_table_sz = (SDHCI_MAX_SEGS * 2 + 1) *
					      SDHCI_ADMA2_64_DESC_SZ;
			host->align_buffer_sz = SDHCI_MAX_SEGS *
						SDHCI_ADMA2_64_ALIGN;
			host->desc_sz = SDHCI_ADMA2_64_DESC_SZ;
			host->align_sz = SDHCI_ADMA2_64_ALIGN;
			host->align_mask = SDHCI_ADMA2_64_ALIGN - 1;
		} else {
			host->adma_table_sz = (SDHCI_MAX_SEGS * 2 + 1) *
					      SDHCI_ADMA2_32_DESC_SZ;
			host->align_buffer_sz = SDHCI_MAX_SEGS *
						SDHCI_ADMA2_32_ALIGN;
			host->desc_sz = SDHCI_ADMA2_32_DESC_SZ;
			host->align_sz = SDHCI_ADMA2_32_ALIGN;
			host->align_mask = SDHCI_ADMA2_32_ALIGN - 1;
		}
		host->adma_table = dma_alloc_coherent(mmc_dev(mmc),
						      host->adma_table_sz,
						      &host->adma_addr,
						      GFP_KERNEL);
		host->align_buffer = kmalloc(host->align_buffer_sz, GFP_KERNEL);
		if (!host->adma_table || !host->align_buffer) {
			if (host->adma_table)
				dma_free_coherent(mmc_dev(mmc),
						  host->adma_table_sz,
						  host->adma_table,
						  host->adma_addr);
			kfree(host->align_buffer);
			pr_warn("%s: Unable to allocate ADMA buffers - falling back to standard DMA\n",
				mmc_hostname(mmc));
			host->flags &= ~SDHCI_USE_ADMA;
			host->adma_table = NULL;
			host->align_buffer = NULL;
		} else if (host->adma_addr & host->align_mask) {
			pr_warn("%s: unable to allocate aligned ADMA descriptor\n",
				mmc_hostname(mmc));
			host->flags &= ~SDHCI_USE_ADMA;
			dma_free_coherent(mmc_dev(mmc), host->adma_table_sz,
					  host->adma_table, host->adma_addr);
			kfree(host->align_buffer);
			host->adma_table = NULL;
			host->align_buffer = NULL;
		}
	}

	/*
	 * If we use DMA, then it's up to the caller to set the DMA
	 * mask, but PIO does not need the hw shim so we set a new
	 * mask here in that case.
	 */
	if (!(host->flags & (SDHCI_USE_SDMA | SDHCI_USE_ADMA))) {
		host->dma_mask = DMA_BIT_MASK(64);
		mmc_dev(mmc)->dma_mask = &host->dma_mask;
	}

	if (host->version >= SDHCI_SPEC_300)
		host->max_clk = (caps[0] & SDHCI_CLOCK_V3_BASE_MASK)
			>> SDHCI_CLOCK_BASE_SHIFT;
	else
		host->max_clk = (caps[0] & SDHCI_CLOCK_BASE_MASK)
			>> SDHCI_CLOCK_BASE_SHIFT;

	host->max_clk *= 1000000;
	if (host->max_clk == 0 || host->quirks &
			SDHCI_QUIRK_CAP_CLOCK_BASE_BROKEN) {
		if (!host->ops->get_max_clock) {
			pr_err("%s: Hardware doesn't specify base clock "
			       "frequency.\n", mmc_hostname(mmc));
			return -ENODEV;
		}
		host->max_clk = host->ops->get_max_clock(host);
	}

	/*
	 * In case of Host Controller v3.00, find out whether clock
	 * multiplier is supported.
	 */
	host->clk_mul = (caps[1] & SDHCI_CLOCK_MUL_MASK) >>
			SDHCI_CLOCK_MUL_SHIFT;

	/*
	 * In case the value in Clock Multiplier is 0, then programmable
	 * clock mode is not supported, otherwise the actual clock
	 * multiplier is one more than the value of Clock Multiplier
	 * in the Capabilities Register.
	 */
	if (host->clk_mul)
		host->clk_mul += 1;

	/*
	 * Set host parameters.
	 */
	mmc->ops = &sdhci_ops;
	max_clk = host->max_clk;

	if (host->ops->get_min_clock)
		mmc->f_min = host->ops->get_min_clock(host);
	else if (host->version >= SDHCI_SPEC_300) {
		if (host->clk_mul) {
			mmc->f_min = (host->max_clk * host->clk_mul) / 1024;
			max_clk = host->max_clk * host->clk_mul;
		} else
			mmc->f_min = host->max_clk / SDHCI_MAX_DIV_SPEC_300;
	} else
		mmc->f_min = host->max_clk / SDHCI_MAX_DIV_SPEC_200;

	if (!mmc->f_max || (mmc->f_max && (mmc->f_max > max_clk)))
		mmc->f_max = max_clk;

	if (!(host->quirks & SDHCI_QUIRK_DATA_TIMEOUT_USES_SDCLK)) {
		host->timeout_clk = (caps[0] & SDHCI_TIMEOUT_CLK_MASK) >>
					SDHCI_TIMEOUT_CLK_SHIFT;
		if (host->timeout_clk == 0) {
			if (host->ops->get_timeout_clock) {
				host->timeout_clk =
					host->ops->get_timeout_clock(host);
			} else {
				pr_err("%s: Hardware doesn't specify timeout clock frequency.\n",
					mmc_hostname(mmc));
				return -ENODEV;
			}
		}

		if (caps[0] & SDHCI_TIMEOUT_CLK_UNIT)
			host->timeout_clk *= 1000;

		if (override_timeout_clk)
			host->timeout_clk = override_timeout_clk;

		mmc->max_busy_timeout = host->ops->get_max_timeout_count ?
			host->ops->get_max_timeout_count(host) : 1 << 27;
		mmc->max_busy_timeout /= host->timeout_clk;
	}

	mmc->caps |= MMC_CAP_SDIO_IRQ | MMC_CAP_ERASE | MMC_CAP_CMD23;
	if (!(host->quirks2 & SDHCI_QUIRK2_SDIO_IRQ_THREAD))
		mmc->caps2 |= MMC_CAP2_SDIO_IRQ_NOTHREAD;

	if (host->quirks & SDHCI_QUIRK_MULTIBLOCK_READ_ACMD12)
		host->flags |= SDHCI_AUTO_CMD12;

	/* Auto-CMD23 stuff only works in ADMA or PIO. */
	if ((host->version >= SDHCI_SPEC_300) &&
	    ((host->flags & SDHCI_USE_ADMA) ||
	     !(host->flags & SDHCI_USE_SDMA)) &&
	     !(host->quirks2 & SDHCI_QUIRK2_ACMD23_BROKEN)) {
		host->flags |= SDHCI_AUTO_CMD23;
		DBG("%s: Auto-CMD23 available\n", mmc_hostname(mmc));
	} else {
		DBG("%s: Auto-CMD23 unavailable\n", mmc_hostname(mmc));
	}

	/*
	 * A controller may support 8-bit width, but the board itself
	 * might not have the pins brought out.  Boards that support
	 * 8-bit width must set "mmc->caps |= MMC_CAP_8_BIT_DATA;" in
	 * their platform code before calling sdhci_add_host(), and we
	 * won't assume 8-bit width for hosts without that CAP.
	 */
	if (!(host->quirks & SDHCI_QUIRK_FORCE_1_BIT_DATA))
		mmc->caps |= MMC_CAP_4_BIT_DATA;

	if (host->quirks2 & SDHCI_QUIRK2_HOST_NO_CMD23)
		mmc->caps &= ~MMC_CAP_CMD23;

	if (caps[0] & SDHCI_CAN_DO_HISPD)
		mmc->caps |= MMC_CAP_SD_HIGHSPEED | MMC_CAP_MMC_HIGHSPEED;

	/* If there are external regulators, get them */
	if (mmc_regulator_get_supply(mmc) == -EPROBE_DEFER)
		return -EPROBE_DEFER;

	/* If vqmmc regulator and no 1.8V signalling, then there's no UHS */
	if (!IS_ERR(mmc->supply.vqmmc)) {
		ret = regulator_enable(mmc->supply.vqmmc);
		if (!regulator_is_supported_voltage(mmc->supply.vqmmc, 1700000,
						    1950000))
			caps[1] &= ~(SDHCI_SUPPORT_SDR104 |
					SDHCI_SUPPORT_SDR50 |
					SDHCI_SUPPORT_DDR50);
		if (ret) {
			pr_warn("%s: Failed to enable vqmmc regulator: %d\n",
				mmc_hostname(mmc), ret);
			mmc->supply.vqmmc = ERR_PTR(-EINVAL);
		}
	}

	if (host->quirks2 & SDHCI_QUIRK2_NO_1_8_V)
		caps[1] &= ~(SDHCI_SUPPORT_SDR104 | SDHCI_SUPPORT_SDR50 |
		       SDHCI_SUPPORT_DDR50);

	/* Any UHS-I mode in caps implies SDR12 and SDR25 support. */
	if (caps[1] & (SDHCI_SUPPORT_SDR104 | SDHCI_SUPPORT_SDR50 |
		       SDHCI_SUPPORT_DDR50))
		mmc->caps |= MMC_CAP_UHS_SDR12 | MMC_CAP_UHS_SDR25;

	/* SDR104 supports also implies SDR50 support */
	if (caps[1] & SDHCI_SUPPORT_SDR104) {
		mmc->caps |= MMC_CAP_UHS_SDR104 | MMC_CAP_UHS_SDR50;
		/* SD3.0: SDR104 is supported so (for eMMC) the caps2
		 * field can be promoted to support HS200.
		 */
		if (!(host->quirks2 & SDHCI_QUIRK2_BROKEN_HS200))
			mmc->caps2 |= MMC_CAP2_HS200;
	} else if (caps[1] & SDHCI_SUPPORT_SDR50)
		mmc->caps |= MMC_CAP_UHS_SDR50;

	if (host->quirks2 & SDHCI_QUIRK2_CAPS_BIT63_FOR_HS400 &&
	    (caps[1] & SDHCI_SUPPORT_HS400))
		mmc->caps2 |= MMC_CAP2_HS400;

	if ((mmc->caps2 & MMC_CAP2_HSX00_1_2V) &&
	    (IS_ERR(mmc->supply.vqmmc) ||
	     !regulator_is_supported_voltage(mmc->supply.vqmmc, 1100000,
					     1300000)))
		mmc->caps2 &= ~MMC_CAP2_HSX00_1_2V;

	if ((caps[1] & SDHCI_SUPPORT_DDR50) &&
		!(host->quirks2 & SDHCI_QUIRK2_BROKEN_DDR50))
		mmc->caps |= MMC_CAP_UHS_DDR50;

	/* Does the host need tuning for SDR50? */
	if (caps[1] & SDHCI_USE_SDR50_TUNING)
		host->flags |= SDHCI_SDR50_NEEDS_TUNING;

	/* Does the host need tuning for SDR104 / HS200? */
	if (mmc->caps2 & MMC_CAP2_HS200)
		host->flags |= SDHCI_SDR104_NEEDS_TUNING;

	/* Driver Type(s) (A, C, D) supported by the host */
	if (caps[1] & SDHCI_DRIVER_TYPE_A)
		mmc->caps |= MMC_CAP_DRIVER_TYPE_A;
	if (caps[1] & SDHCI_DRIVER_TYPE_C)
		mmc->caps |= MMC_CAP_DRIVER_TYPE_C;
	if (caps[1] & SDHCI_DRIVER_TYPE_D)
		mmc->caps |= MMC_CAP_DRIVER_TYPE_D;

	/* Initial value for re-tuning timer count */
	host->tuning_count = (caps[1] & SDHCI_RETUNING_TIMER_COUNT_MASK) >>
			      SDHCI_RETUNING_TIMER_COUNT_SHIFT;

	/*
	 * In case Re-tuning Timer is not disabled, the actual value of
	 * re-tuning timer will be 2 ^ (n - 1).
	 */
	if (host->tuning_count)
		host->tuning_count = 1 << (host->tuning_count - 1);

	/* Re-tuning mode supported by the Host Controller */
	host->tuning_mode = (caps[1] & SDHCI_RETUNING_MODE_MASK) >>
			     SDHCI_RETUNING_MODE_SHIFT;

	ocr_avail = 0;

	/*
	 * According to SD Host Controller spec v3.00, if the Host System
	 * can afford more than 150mA, Host Driver should set XPC to 1. Also
	 * the value is meaningful only if Voltage Support in the Capabilities
	 * register is set. The actual current value is 4 times the register
	 * value.
	 */
	max_current_caps = sdhci_readl(host, SDHCI_MAX_CURRENT);
	if (!max_current_caps && !IS_ERR(mmc->supply.vmmc)) {
		int curr = regulator_get_current_limit(mmc->supply.vmmc);
		if (curr > 0) {

			/* convert to SDHCI_MAX_CURRENT format */
			curr = curr/1000;  /* convert to mA */
			curr = curr/SDHCI_MAX_CURRENT_MULTIPLIER;

			curr = min_t(u32, curr, SDHCI_MAX_CURRENT_LIMIT);
			max_current_caps =
				(curr << SDHCI_MAX_CURRENT_330_SHIFT) |
				(curr << SDHCI_MAX_CURRENT_300_SHIFT) |
				(curr << SDHCI_MAX_CURRENT_180_SHIFT);
		}
	}

	if (caps[0] & SDHCI_CAN_VDD_330) {
		ocr_avail |= MMC_VDD_32_33 | MMC_VDD_33_34;

		mmc->max_current_330 = ((max_current_caps &
				   SDHCI_MAX_CURRENT_330_MASK) >>
				   SDHCI_MAX_CURRENT_330_SHIFT) *
				   SDHCI_MAX_CURRENT_MULTIPLIER;
	}
	if (caps[0] & SDHCI_CAN_VDD_300) {
		ocr_avail |= MMC_VDD_29_30 | MMC_VDD_30_31;

		mmc->max_current_300 = ((max_current_caps &
				   SDHCI_MAX_CURRENT_300_MASK) >>
				   SDHCI_MAX_CURRENT_300_SHIFT) *
				   SDHCI_MAX_CURRENT_MULTIPLIER;
	}
	if (caps[0] & SDHCI_CAN_VDD_180) {
		ocr_avail |= MMC_VDD_165_195;

		mmc->max_current_180 = ((max_current_caps &
				   SDHCI_MAX_CURRENT_180_MASK) >>
				   SDHCI_MAX_CURRENT_180_SHIFT) *
				   SDHCI_MAX_CURRENT_MULTIPLIER;
	}

	/* If OCR set by host, use it instead. */
	if (host->ocr_mask)
		ocr_avail = host->ocr_mask;

	/* If OCR set by external regulators, give it highest prio. */
	if (mmc->ocr_avail)
		ocr_avail = mmc->ocr_avail;

	mmc->ocr_avail = ocr_avail;
	mmc->ocr_avail_sdio = ocr_avail;
	if (host->ocr_avail_sdio)
		mmc->ocr_avail_sdio &= host->ocr_avail_sdio;
	mmc->ocr_avail_sd = ocr_avail;
	if (host->ocr_avail_sd)
		mmc->ocr_avail_sd &= host->ocr_avail_sd;
	else /* normal SD controllers don't support 1.8V */
		mmc->ocr_avail_sd &= ~MMC_VDD_165_195;
	mmc->ocr_avail_mmc = ocr_avail;
	if (host->ocr_avail_mmc)
		mmc->ocr_avail_mmc &= host->ocr_avail_mmc;

	if (mmc->ocr_avail == 0) {
		pr_err("%s: Hardware doesn't report any "
			"support voltages.\n", mmc_hostname(mmc));
		return -ENODEV;
	}

	spin_lock_init(&host->lock);

	/*
	 * Maximum number of segments. Depends on if the hardware
	 * can do scatter/gather or not.
	 */
	if (host->flags & SDHCI_USE_ADMA)
		mmc->max_segs = SDHCI_MAX_SEGS;
	else if (host->flags & SDHCI_USE_SDMA)
		mmc->max_segs = 1;
	else /* PIO */
		mmc->max_segs = SDHCI_MAX_SEGS;

	/*
	 * Maximum number of sectors in one transfer. Limited by SDMA boundary
	 * size (512KiB). Note some tuning modes impose a 4MiB limit, but this
	 * is less anyway.
	 */
	mmc->max_req_size = 524288;

	/*
	 * Maximum segment size. Could be one segment with the maximum number
	 * of bytes. When doing hardware scatter/gather, each entry cannot
	 * be larger than 64 KiB though.
	 */
	if (host->flags & SDHCI_USE_ADMA) {
		if (host->quirks & SDHCI_QUIRK_BROKEN_ADMA_ZEROLEN_DESC)
			mmc->max_seg_size = 65535;
		else
			mmc->max_seg_size = 65536;
	} else {
		mmc->max_seg_size = mmc->max_req_size;
	}

	/*
	 * Maximum block size. This varies from controller to controller and
	 * is specified in the capabilities register.
	 */
	if (host->quirks & SDHCI_QUIRK_FORCE_BLK_SZ_2048) {
		mmc->max_blk_size = 2;
	} else {
		mmc->max_blk_size = (caps[0] & SDHCI_MAX_BLOCK_MASK) >>
				SDHCI_MAX_BLOCK_SHIFT;
		if (mmc->max_blk_size >= 3) {
			pr_warn("%s: Invalid maximum block size, assuming 512 bytes\n",
				mmc_hostname(mmc));
			mmc->max_blk_size = 0;
		}
	}

	mmc->max_blk_size = 512 << mmc->max_blk_size;

	/*
	 * Maximum block count.
	 */
	mmc->max_blk_count = (host->quirks & SDHCI_QUIRK_NO_MULTIBLOCK) ? 1 : 65535;

	/*
	 * Init tasklets.
	 */
	tasklet_init(&host->finish_tasklet,
		sdhci_tasklet_finish, (unsigned long)host);

	setup_timer(&host->timer, sdhci_timeout_timer, (unsigned long)host);

	init_waitqueue_head(&host->buf_ready_int);

	sdhci_init(host, 0);

	ret = request_threaded_irq(host->irq, sdhci_irq, sdhci_thread_irq,
				   IRQF_SHARED,	mmc_hostname(mmc), host);
	if (ret) {
		pr_err("%s: Failed to request IRQ %d: %d\n",
		       mmc_hostname(mmc), host->irq, ret);
		goto untasklet;
	}

#ifdef CONFIG_MMC_DEBUG
	sdhci_dumpregs(host);
#endif

#ifdef SDHCI_USE_LEDS_CLASS
	snprintf(host->led_name, sizeof(host->led_name),
		"%s::", mmc_hostname(mmc));
	host->led.name = host->led_name;
	host->led.brightness = LED_OFF;
	host->led.default_trigger = mmc_hostname(mmc);
	host->led.brightness_set = sdhci_led_control;

	ret = led_classdev_register(mmc_dev(mmc), &host->led);
	if (ret) {
		pr_err("%s: Failed to register LED device: %d\n",
		       mmc_hostname(mmc), ret);
		goto reset;
	}
#endif

	mmiowb();

	mmc_add_host(mmc);

	pr_info("%s: SDHCI controller on %s [%s] using %s\n",
		mmc_hostname(mmc), host->hw_name, dev_name(mmc_dev(mmc)),
		(host->flags & SDHCI_USE_ADMA) ?
		(host->flags & SDHCI_USE_64_BIT_DMA) ? "ADMA 64-bit" : "ADMA" :
		(host->flags & SDHCI_USE_SDMA) ? "DMA" : "PIO");

	sdhci_enable_card_detection(host);

	return 0;

#ifdef SDHCI_USE_LEDS_CLASS
reset:
	sdhci_do_reset(host, SDHCI_RESET_ALL);
	sdhci_writel(host, 0, SDHCI_INT_ENABLE);
	sdhci_writel(host, 0, SDHCI_SIGNAL_ENABLE);
	free_irq(host->irq, host);
#endif
untasklet:
	tasklet_kill(&host->finish_tasklet);

	return ret;
}

EXPORT_SYMBOL_GPL(sdhci_add_host);

void sdhci_remove_host(struct sdhci_host *host, int dead)
{
	struct mmc_host *mmc = host->mmc;
	unsigned long flags;

	if (dead) {
		spin_lock_irqsave(&host->lock, flags);

		host->flags |= SDHCI_DEVICE_DEAD;

		if (host->mrq) {
			pr_err("%s: Controller removed during "
				" transfer!\n", mmc_hostname(mmc));

			host->mrq->cmd->error = -ENOMEDIUM;
			tasklet_schedule(&host->finish_tasklet);
		}

		spin_unlock_irqrestore(&host->lock, flags);
	}

	sdhci_disable_card_detection(host);

	mmc_remove_host(mmc);

#ifdef SDHCI_USE_LEDS_CLASS
	led_classdev_unregister(&host->led);
#endif

	if (!dead)
		sdhci_do_reset(host, SDHCI_RESET_ALL);

	sdhci_writel(host, 0, SDHCI_INT_ENABLE);
	sdhci_writel(host, 0, SDHCI_SIGNAL_ENABLE);
	free_irq(host->irq, host);

	del_timer_sync(&host->timer);

	tasklet_kill(&host->finish_tasklet);

	if (!IS_ERR(mmc->supply.vqmmc))
		regulator_disable(mmc->supply.vqmmc);

	if (host->adma_table)
		dma_free_coherent(mmc_dev(mmc), host->adma_table_sz,
				  host->adma_table, host->adma_addr);
	kfree(host->align_buffer);

	host->adma_table = NULL;
	host->align_buffer = NULL;
}

EXPORT_SYMBOL_GPL(sdhci_remove_host);

void sdhci_free_host(struct sdhci_host *host)
{
	mmc_free_host(host->mmc);
}

EXPORT_SYMBOL_GPL(sdhci_free_host);

/*****************************************************************************\
 *                                                                           *
 * Driver init/exit                                                          *
 *                                                                           *
\*****************************************************************************/

static int __init sdhci_drv_init(void)
{
	pr_info(DRIVER_NAME
		": Secure Digital Host Controller Interface driver\n");
	pr_info(DRIVER_NAME ": Copyright(c) Pierre Ossman\n");

	return 0;
}

static void __exit sdhci_drv_exit(void)
{
}

module_init(sdhci_drv_init);
module_exit(sdhci_drv_exit);

module_param(debug_quirks, uint, 0444);
module_param(debug_quirks2, uint, 0444);

MODULE_AUTHOR("Pierre Ossman <pierre@ossman.eu>");
MODULE_DESCRIPTION("Secure Digital Host Controller Interface core driver");
MODULE_LICENSE("GPL");

MODULE_PARM_DESC(debug_quirks, "Force certain quirks.");
MODULE_PARM_DESC(debug_quirks2, "Force certain other quirks.");<|MERGE_RESOLUTION|>--- conflicted
+++ resolved
@@ -2636,25 +2636,14 @@
 			pr_err("%s: Card is consuming too much power!\n",
 				mmc_hostname(host->mmc));
 
-<<<<<<< HEAD
 		if (intmask & SDHCI_INT_RETUNE)
 			mmc_retune_needed(host->mmc);
 
-		if (intmask & SDHCI_INT_CARD_INT) {
-			if (host->mmc->caps2 & MMC_CAP2_SDIO_IRQ_NOTHREAD) {
-				sdhci_enable_sdio_irq_nolock(host, false);
-				host->thread_isr |= SDHCI_INT_CARD_INT;
-				result = IRQ_WAKE_THREAD;
-			} else {
-				cardint = 1;
-			}
-=======
 		if ((intmask & SDHCI_INT_CARD_INT) &&
 		    (host->ier & SDHCI_INT_CARD_INT)) {
 			sdhci_enable_sdio_irq_nolock(host, false);
 			host->thread_isr |= SDHCI_INT_CARD_INT;
 			result = IRQ_WAKE_THREAD;
->>>>>>> d9e0350d
 		}
 
 		intmask &= ~(SDHCI_INT_CARD_INSERT | SDHCI_INT_CARD_REMOVE |
