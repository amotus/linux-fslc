--- conflicted
+++ resolved
@@ -895,11 +895,7 @@
 		scan_req.flags |=
 			cpu_to_le16(IWL_SCAN_OFFLOAD_FLAG_EBS_ACCURATE_MODE);
 
-<<<<<<< HEAD
-	return iwl_mvm_send_cmd_pdu(mvm, SCAN_OFFLOAD_REQUEST_CMD, CMD_SYNC,
-=======
 	return iwl_mvm_send_cmd_pdu(mvm, SCAN_OFFLOAD_REQUEST_CMD, 0,
->>>>>>> af7c603e
 				    sizeof(scan_req), &scan_req);
 }
 
