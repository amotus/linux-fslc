--- conflicted
+++ resolved
@@ -149,10 +149,7 @@
 	IWL_UCODE_TLV_UMAC_DEBUG_ADDRS	= 54,
 	IWL_UCODE_TLV_LMAC_DEBUG_ADDRS	= 55,
 	IWL_UCODE_TLV_FW_RECOVERY_INFO	= 57,
-<<<<<<< HEAD
-=======
 	IWL_UCODE_TLV_FW_FSEQ_VERSION	= 60,
->>>>>>> 0ecfebd2
 
 	IWL_UCODE_TLV_TYPE_BUFFER_ALLOCATION	= IWL_UCODE_INI_TLV_GROUP + 0x1,
 	IWL_UCODE_TLV_DEBUG_BASE = IWL_UCODE_TLV_TYPE_BUFFER_ALLOCATION,
@@ -280,10 +277,6 @@
  *	version of the beacon notification.
  * @IWL_UCODE_TLV_API_BEACON_FILTER_V4: This ucode supports v4 of
  *	BEACON_FILTER_CONFIG_API_S_VER_4.
-<<<<<<< HEAD
- * @IWL_UCODE_TLV_API_FTM_NEW_RANGE_REQ: This ucode supports v7 of
- *	LOCATION_RANGE_REQ_CMD_API_S and v6 of LOCATION_RANGE_RESP_NTFY_API_S.
-=======
  * @IWL_UCODE_TLV_API_REGULATORY_NVM_INFO: This ucode supports v4 of
  *	REGULATORY_NVM_GET_INFO_RSP_API_S.
  * @IWL_UCODE_TLV_API_FTM_NEW_RANGE_REQ: This ucode supports v7 of
@@ -293,7 +286,6 @@
  *	SCAN_OFFLOAD_PROFILES_QUERY_RSP_S.
  * @IWL_UCODE_TLV_API_MBSSID_HE: This ucode supports v2 of
  *	STA_CONTEXT_DOT11AX_API_S
->>>>>>> 0ecfebd2
  *
  * @NUM_IWL_UCODE_TLV_API: number of bits used
  */
@@ -320,16 +312,12 @@
 	IWL_UCODE_TLV_API_REDUCE_TX_POWER	= (__force iwl_ucode_tlv_api_t)45,
 	IWL_UCODE_TLV_API_SHORT_BEACON_NOTIF	= (__force iwl_ucode_tlv_api_t)46,
 	IWL_UCODE_TLV_API_BEACON_FILTER_V4      = (__force iwl_ucode_tlv_api_t)47,
-<<<<<<< HEAD
-	IWL_UCODE_TLV_API_FTM_NEW_RANGE_REQ     = (__force iwl_ucode_tlv_api_t)49,
-=======
 	IWL_UCODE_TLV_API_REGULATORY_NVM_INFO   = (__force iwl_ucode_tlv_api_t)48,
 	IWL_UCODE_TLV_API_FTM_NEW_RANGE_REQ     = (__force iwl_ucode_tlv_api_t)49,
 	IWL_UCODE_TLV_API_SCAN_OFFLOAD_CHANS    = (__force iwl_ucode_tlv_api_t)50,
 	IWL_UCODE_TLV_API_MBSSID_HE		= (__force iwl_ucode_tlv_api_t)52,
 	IWL_UCODE_TLV_API_WOWLAN_TCP_SYN_WAKE	= (__force iwl_ucode_tlv_api_t)53,
 	IWL_UCODE_TLV_API_FTM_RTT_ACCURACY      = (__force iwl_ucode_tlv_api_t)54,
->>>>>>> 0ecfebd2
 
 	NUM_IWL_UCODE_TLV_API
 #ifdef __CHECKER__
@@ -379,10 +367,7 @@
  * IWL_UCODE_TLV_CAPA_CHANNEL_SWITCH_CMD: firmware supports CSA command
  * @IWL_UCODE_TLV_CAPA_ULTRA_HB_CHANNELS: firmware supports ultra high band
  *	(6 GHz).
-<<<<<<< HEAD
-=======
  * @IWL_UCODE_TLV_CAPA_CS_MODIFY: firmware supports modify action CSA command
->>>>>>> 0ecfebd2
  * @IWL_UCODE_TLV_CAPA_EXTENDED_DTS_MEASURE: extended DTS measurement
  * @IWL_UCODE_TLV_CAPA_SHORT_PM_TIMEOUTS: supports short PM timeouts
  * @IWL_UCODE_TLV_CAPA_BT_MPLUT_SUPPORT: supports bt-coex Multi-priority LUT
@@ -453,10 +438,7 @@
 	IWL_UCODE_TLV_CAPA_CHANNEL_SWITCH_CMD		= (__force iwl_ucode_tlv_capa_t)46,
 	IWL_UCODE_TLV_CAPA_ULTRA_HB_CHANNELS		= (__force iwl_ucode_tlv_capa_t)48,
 	IWL_UCODE_TLV_CAPA_FTM_CALIBRATED		= (__force iwl_ucode_tlv_capa_t)47,
-<<<<<<< HEAD
-=======
 	IWL_UCODE_TLV_CAPA_CS_MODIFY			= (__force iwl_ucode_tlv_capa_t)49,
->>>>>>> 0ecfebd2
 
 	/* set 2 */
 	IWL_UCODE_TLV_CAPA_EXTENDED_DTS_MEASURE		= (__force iwl_ucode_tlv_capa_t)64,
