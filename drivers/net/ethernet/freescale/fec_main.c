--- conflicted
+++ resolved
@@ -3744,7 +3744,6 @@
 		if (ret) {
 			dev_err(&pdev->dev,
 				"Failed to enable phy regulator: %d\n", ret);
-			clk_disable_unprepare(fep->clk_ipg);
 			goto failed_regulator;
 		}
 	} else {
@@ -3840,17 +3839,11 @@
 	if (fep->reg_phy)
 		regulator_disable(fep->reg_phy);
 failed_reset:
-<<<<<<< HEAD
 	pm_runtime_disable(&pdev->dev);
 failed_regulator:
 	clk_disable_unprepare(fep->clk_ahb);
 failed_clk_ahb:
 	clk_disable_unprepare(fep->clk_ipg);
-=======
-	pm_runtime_put(&pdev->dev);
-	pm_runtime_disable(&pdev->dev);
-failed_regulator:
->>>>>>> 3762b3e2
 failed_clk_ipg:
 	fec_enet_clk_enable(ndev, false);
 failed_clk:
