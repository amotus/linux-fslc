/*
 * flexcan.c - FLEXCAN CAN controller driver
 *
 * Copyright (c) 2005-2006 Varma Electronics Oy
 * Copyright (c) 2009 Sascha Hauer, Pengutronix
 * Copyright (c) 2010 Marc Kleine-Budde, Pengutronix
 *
 * Based on code originally by Andrey Volkov <avolkov@varma-el.com>
 *
 * LICENCE:
 * This program is free software; you can redistribute it and/or
 * modify it under the terms of the GNU General Public License as
 * published by the Free Software Foundation version 2.
 *
 * This program is distributed in the hope that it will be useful,
 * but WITHOUT ANY WARRANTY; without even the implied warranty of
 * MERCHANTABILITY or FITNESS FOR A PARTICULAR PURPOSE.  See the
 * GNU General Public License for more details.
 *
 */

#include <linux/netdevice.h>
#include <linux/can.h>
#include <linux/can/dev.h>
#include <linux/can/error.h>
#include <linux/can/led.h>
#include <linux/can/platform/flexcan.h>
#include <linux/clk.h>
#include <linux/delay.h>
#include <linux/if_arp.h>
#include <linux/if_ether.h>
#include <linux/interrupt.h>
#include <linux/io.h>
#include <linux/kernel.h>
#include <linux/list.h>
#include <linux/mfd/syscon.h>
#include <linux/mfd/syscon/imx6q-iomuxc-gpr.h>
#include <linux/module.h>
#include <linux/of.h>
#include <linux/of_device.h>
#include <linux/platform_device.h>
#include <linux/regulator/consumer.h>
#include <linux/regmap.h>

#define DRV_NAME			"flexcan"

/* 8 for RX fifo and 2 error handling */
#define FLEXCAN_NAPI_WEIGHT		(8 + 2)

/* FLEXCAN module configuration register (CANMCR) bits */
#define FLEXCAN_MCR_MDIS		BIT(31)
#define FLEXCAN_MCR_FRZ			BIT(30)
#define FLEXCAN_MCR_FEN			BIT(29)
#define FLEXCAN_MCR_HALT		BIT(28)
#define FLEXCAN_MCR_NOT_RDY		BIT(27)
#define FLEXCAN_MCR_WAK_MSK		BIT(26)
#define FLEXCAN_MCR_SOFTRST		BIT(25)
#define FLEXCAN_MCR_FRZ_ACK		BIT(24)
#define FLEXCAN_MCR_SUPV		BIT(23)
#define FLEXCAN_MCR_SLF_WAK		BIT(22)
#define FLEXCAN_MCR_WRN_EN		BIT(21)
#define FLEXCAN_MCR_LPM_ACK		BIT(20)
#define FLEXCAN_MCR_WAK_SRC		BIT(19)
#define FLEXCAN_MCR_DOZE		BIT(18)
#define FLEXCAN_MCR_SRX_DIS		BIT(17)
#define FLEXCAN_MCR_BCC			BIT(16)
#define FLEXCAN_MCR_LPRIO_EN		BIT(13)
#define FLEXCAN_MCR_AEN			BIT(12)
#define FLEXCAN_MCR_MAXMB(x)		((x) & 0x7f)
#define FLEXCAN_MCR_IDAM_A		(0 << 8)
#define FLEXCAN_MCR_IDAM_B		(1 << 8)
#define FLEXCAN_MCR_IDAM_C		(2 << 8)
#define FLEXCAN_MCR_IDAM_D		(3 << 8)

/* FLEXCAN control register (CANCTRL) bits */
#define FLEXCAN_CTRL_PRESDIV(x)		(((x) & 0xff) << 24)
#define FLEXCAN_CTRL_RJW(x)		(((x) & 0x03) << 22)
#define FLEXCAN_CTRL_PSEG1(x)		(((x) & 0x07) << 19)
#define FLEXCAN_CTRL_PSEG2(x)		(((x) & 0x07) << 16)
#define FLEXCAN_CTRL_BOFF_MSK		BIT(15)
#define FLEXCAN_CTRL_ERR_MSK		BIT(14)
#define FLEXCAN_CTRL_CLK_SRC		BIT(13)
#define FLEXCAN_CTRL_LPB		BIT(12)
#define FLEXCAN_CTRL_TWRN_MSK		BIT(11)
#define FLEXCAN_CTRL_RWRN_MSK		BIT(10)
#define FLEXCAN_CTRL_SMP		BIT(7)
#define FLEXCAN_CTRL_BOFF_REC		BIT(6)
#define FLEXCAN_CTRL_TSYN		BIT(5)
#define FLEXCAN_CTRL_LBUF		BIT(4)
#define FLEXCAN_CTRL_LOM		BIT(3)
#define FLEXCAN_CTRL_PROPSEG(x)		((x) & 0x07)
#define FLEXCAN_CTRL_ERR_BUS		(FLEXCAN_CTRL_ERR_MSK)
#define FLEXCAN_CTRL_ERR_STATE \
	(FLEXCAN_CTRL_TWRN_MSK | FLEXCAN_CTRL_RWRN_MSK | \
	 FLEXCAN_CTRL_BOFF_MSK)
#define FLEXCAN_CTRL_ERR_ALL \
	(FLEXCAN_CTRL_ERR_BUS | FLEXCAN_CTRL_ERR_STATE)

/* FLEXCAN control register 2 (CTRL2) bits */
#define FLEXCAN_CRL2_ECRWRE		BIT(29)
#define FLEXCAN_CRL2_WRMFRZ		BIT(28)
#define FLEXCAN_CRL2_RFFN(x)		(((x) & 0x0f) << 24)
#define FLEXCAN_CRL2_TASD(x)		(((x) & 0x1f) << 19)
#define FLEXCAN_CRL2_MRP		BIT(18)
#define FLEXCAN_CRL2_RRS		BIT(17)
#define FLEXCAN_CRL2_EACEN		BIT(16)

/* FLEXCAN memory error control register (MECR) bits */
#define FLEXCAN_MECR_ECRWRDIS		BIT(31)
#define FLEXCAN_MECR_HANCEI_MSK		BIT(19)
#define FLEXCAN_MECR_FANCEI_MSK		BIT(18)
#define FLEXCAN_MECR_CEI_MSK		BIT(16)
#define FLEXCAN_MECR_HAERRIE		BIT(15)
#define FLEXCAN_MECR_FAERRIE		BIT(14)
#define FLEXCAN_MECR_EXTERRIE		BIT(13)
#define FLEXCAN_MECR_RERRDIS		BIT(9)
#define FLEXCAN_MECR_ECCDIS		BIT(8)
#define FLEXCAN_MECR_NCEFAFRZ		BIT(7)

/* FLEXCAN error and status register (ESR) bits */
#define FLEXCAN_ESR_TWRN_INT		BIT(17)
#define FLEXCAN_ESR_RWRN_INT		BIT(16)
#define FLEXCAN_ESR_BIT1_ERR		BIT(15)
#define FLEXCAN_ESR_BIT0_ERR		BIT(14)
#define FLEXCAN_ESR_ACK_ERR		BIT(13)
#define FLEXCAN_ESR_CRC_ERR		BIT(12)
#define FLEXCAN_ESR_FRM_ERR		BIT(11)
#define FLEXCAN_ESR_STF_ERR		BIT(10)
#define FLEXCAN_ESR_TX_WRN		BIT(9)
#define FLEXCAN_ESR_RX_WRN		BIT(8)
#define FLEXCAN_ESR_IDLE		BIT(7)
#define FLEXCAN_ESR_TXRX		BIT(6)
#define FLEXCAN_EST_FLT_CONF_SHIFT	(4)
#define FLEXCAN_ESR_FLT_CONF_MASK	(0x3 << FLEXCAN_EST_FLT_CONF_SHIFT)
#define FLEXCAN_ESR_FLT_CONF_ACTIVE	(0x0 << FLEXCAN_EST_FLT_CONF_SHIFT)
#define FLEXCAN_ESR_FLT_CONF_PASSIVE	(0x1 << FLEXCAN_EST_FLT_CONF_SHIFT)
#define FLEXCAN_ESR_BOFF_INT		BIT(2)
#define FLEXCAN_ESR_ERR_INT		BIT(1)
#define FLEXCAN_ESR_WAK_INT		BIT(0)
#define FLEXCAN_ESR_ERR_BUS \
	(FLEXCAN_ESR_BIT1_ERR | FLEXCAN_ESR_BIT0_ERR | \
	 FLEXCAN_ESR_ACK_ERR | FLEXCAN_ESR_CRC_ERR | \
	 FLEXCAN_ESR_FRM_ERR | FLEXCAN_ESR_STF_ERR)
#define FLEXCAN_ESR_ERR_STATE \
	(FLEXCAN_ESR_TWRN_INT | FLEXCAN_ESR_RWRN_INT | FLEXCAN_ESR_BOFF_INT)
#define FLEXCAN_ESR_ERR_ALL \
	(FLEXCAN_ESR_ERR_BUS | FLEXCAN_ESR_ERR_STATE)
#define FLEXCAN_ESR_ALL_INT \
	(FLEXCAN_ESR_TWRN_INT | FLEXCAN_ESR_RWRN_INT | \
	 FLEXCAN_ESR_BOFF_INT | FLEXCAN_ESR_ERR_INT | \
	 FLEXCAN_ESR_WAK_INT)

/* FLEXCAN interrupt flag register (IFLAG) bits */
/* Errata ERR005829 step7: Reserve first valid MB */
#define FLEXCAN_TX_BUF_RESERVED		8
#define FLEXCAN_TX_BUF_ID		9
#define FLEXCAN_IFLAG_BUF(x)		BIT(x)
#define FLEXCAN_IFLAG_RX_FIFO_OVERFLOW	BIT(7)
#define FLEXCAN_IFLAG_RX_FIFO_WARN	BIT(6)
#define FLEXCAN_IFLAG_RX_FIFO_AVAILABLE	BIT(5)
#define FLEXCAN_IFLAG_DEFAULT \
	(FLEXCAN_IFLAG_RX_FIFO_OVERFLOW | FLEXCAN_IFLAG_RX_FIFO_AVAILABLE | \
	 FLEXCAN_IFLAG_BUF(FLEXCAN_TX_BUF_ID))

/* FLEXCAN message buffers */
#define FLEXCAN_MB_CNT_CODE(x)		(((x) & 0xf) << 24)
#define FLEXCAN_MB_CODE_RX_INACTIVE	(0x0 << 24)
#define FLEXCAN_MB_CODE_RX_EMPTY	(0x4 << 24)
#define FLEXCAN_MB_CODE_RX_FULL		(0x2 << 24)
#define FLEXCAN_MB_CODE_RX_OVERRRUN	(0x6 << 24)
#define FLEXCAN_MB_CODE_RX_RANSWER	(0xa << 24)

#define FLEXCAN_MB_CODE_TX_INACTIVE	(0x8 << 24)
#define FLEXCAN_MB_CODE_TX_ABORT	(0x9 << 24)
#define FLEXCAN_MB_CODE_TX_DATA		(0xc << 24)
#define FLEXCAN_MB_CODE_TX_TANSWER	(0xe << 24)

#define FLEXCAN_MB_CNT_SRR		BIT(22)
#define FLEXCAN_MB_CNT_IDE		BIT(21)
#define FLEXCAN_MB_CNT_RTR		BIT(20)
#define FLEXCAN_MB_CNT_LENGTH(x)	(((x) & 0xf) << 16)
#define FLEXCAN_MB_CNT_TIMESTAMP(x)	((x) & 0xffff)

#define FLEXCAN_MB_CODE_MASK		(0xf0ffffff)

#define FLEXCAN_TIMEOUT_US             (50)

/*
 * FLEXCAN hardware feature flags
 *
 * Below is some version info we got:
 *    SOC   Version   IP-Version  Glitch-  [TR]WRN_INT  Memory err
 *                                Filter?   connected?  detection
 *   MX25  FlexCAN2  03.00.00.00     no         no         no
 *   MX28  FlexCAN2  03.00.04.00    yes        yes         no
 *   MX35  FlexCAN2  03.00.00.00     no         no         no
 *   MX53  FlexCAN2  03.00.00.00    yes         no         no
 *   MX6s  FlexCAN3  10.00.12.00    yes        yes         no
 *   VF610 FlexCAN3  ?               no        yes        yes
 *
 * Some SOCs do not have the RX_WARN & TX_WARN interrupt line connected.
 */
#define FLEXCAN_HAS_V10_FEATURES	BIT(1) /* For core version >= 10 */
#define FLEXCAN_HAS_BROKEN_ERR_STATE	BIT(2) /* [TR]WRN_INT not connected */
#define FLEXCAN_HAS_MECR_FEATURES	BIT(3) /* Memory error detection */

/* Structure of the message buffer */
struct flexcan_mb {
	u32 can_ctrl;
	u32 can_id;
	u32 data[2];
};

/* Structure of the hardware registers */
struct flexcan_regs {
	u32 mcr;		/* 0x00 */
	u32 ctrl;		/* 0x04 */
	u32 timer;		/* 0x08 */
	u32 _reserved1;		/* 0x0c */
	u32 rxgmask;		/* 0x10 */
	u32 rx14mask;		/* 0x14 */
	u32 rx15mask;		/* 0x18 */
	u32 ecr;		/* 0x1c */
	u32 esr;		/* 0x20 */
	u32 imask2;		/* 0x24 */
	u32 imask1;		/* 0x28 */
	u32 iflag2;		/* 0x2c */
	u32 iflag1;		/* 0x30 */
	u32 crl2;		/* 0x34 */
	u32 esr2;		/* 0x38 */
	u32 imeur;		/* 0x3c */
	u32 lrfr;		/* 0x40 */
	u32 crcr;		/* 0x44 */
	u32 rxfgmask;		/* 0x48 */
	u32 rxfir;		/* 0x4c */
	u32 _reserved3[12];	/* 0x50 */
	struct flexcan_mb cantxfg[64];	/* 0x80 */
	u32 _reserved4[408];
	u32 mecr;		/* 0xae0 */
	u32 erriar;		/* 0xae4 */
	u32 erridpr;		/* 0xae8 */
	u32 errippr;		/* 0xaec */
	u32 rerrar;		/* 0xaf0 */
	u32 rerrdr;		/* 0xaf4 */
	u32 rerrsynr;		/* 0xaf8 */
	u32 errsr;		/* 0xafc */
};

struct flexcan_devtype_data {
	u32 features;	/* hardware controller features */
};

struct flexcan_stop_mode {
	struct regmap *gpr;
	u8 req_gpr;
	u8 req_bit;
	u8 ack_gpr;
	u8 ack_bit;
};
struct flexcan_priv {
	struct can_priv can;
	struct napi_struct napi;

	void __iomem *base;
	u32 reg_esr;
	u32 reg_ctrl_default;

	struct clk *clk_ipg;
	struct clk *clk_per;
	struct flexcan_platform_data *pdata;
	const struct flexcan_devtype_data *devtype_data;
	struct regulator *reg_xceiver;
	struct flexcan_stop_mode stm;
	int id;
};

static struct flexcan_devtype_data fsl_p1010_devtype_data = {
	.features = FLEXCAN_HAS_BROKEN_ERR_STATE,
};
static struct flexcan_devtype_data fsl_imx28_devtype_data;
static struct flexcan_devtype_data fsl_imx6q_devtype_data = {
	.features = FLEXCAN_HAS_V10_FEATURES,
};
static struct flexcan_devtype_data fsl_vf610_devtype_data = {
	.features = FLEXCAN_HAS_V10_FEATURES | FLEXCAN_HAS_MECR_FEATURES,
};

static const struct can_bittiming_const flexcan_bittiming_const = {
	.name = DRV_NAME,
	.tseg1_min = 4,
	.tseg1_max = 16,
	.tseg2_min = 2,
	.tseg2_max = 8,
	.sjw_max = 4,
	.brp_min = 1,
	.brp_max = 256,
	.brp_inc = 1,
};

/*
 * Abstract off the read/write for arm versus ppc. This
 * assumes that PPC uses big-endian registers and everything
 * else uses little-endian registers, independent of CPU
 * endianess.
 */
#if defined(CONFIG_PPC)
static inline u32 flexcan_read(void __iomem *addr)
{
	return in_be32(addr);
}

static inline void flexcan_write(u32 val, void __iomem *addr)
{
	out_be32(addr, val);
}
#else
static inline u32 flexcan_read(void __iomem *addr)
{
	return readl(addr);
}

static inline void flexcan_write(u32 val, void __iomem *addr)
{
	writel(val, addr);
}
#endif

static inline void flexcan_enter_stop_mode(struct flexcan_priv *priv)
{
	/* enable stop request */
	if (priv->devtype_data->features & FLEXCAN_HAS_V10_FEATURES)
		regmap_update_bits(priv->stm.gpr, priv->stm.req_gpr,
			1 << priv->stm.req_bit, 1 << priv->stm.req_bit);
}

static inline void flexcan_exit_stop_mode(struct flexcan_priv *priv)
{
	/* remove stop request */
	if (priv->devtype_data->features & FLEXCAN_HAS_V10_FEATURES)
		regmap_update_bits(priv->stm.gpr, priv->stm.req_gpr,
			1 << priv->stm.req_bit, 0);
}

static inline int flexcan_transceiver_enable(const struct flexcan_priv *priv)
{
	if (priv->pdata && priv->pdata->transceiver_switch) {
		priv->pdata->transceiver_switch(1);
		return 0;
	}

	if (!priv->reg_xceiver)
		return 0;

	return regulator_enable(priv->reg_xceiver);
}

static inline int flexcan_transceiver_disable(const struct flexcan_priv *priv)
{
	if (priv->pdata && priv->pdata->transceiver_switch) {
		priv->pdata->transceiver_switch(0);
		return 0;
	}

	if (!priv->reg_xceiver)
		return 0;

	return regulator_disable(priv->reg_xceiver);
}

static inline int flexcan_has_and_handle_berr(const struct flexcan_priv *priv,
					      u32 reg_esr)
{
	return (priv->can.ctrlmode & CAN_CTRLMODE_BERR_REPORTING) &&
		(reg_esr & FLEXCAN_ESR_ERR_BUS);
}

static int flexcan_chip_enable(struct flexcan_priv *priv)
{
	struct flexcan_regs __iomem *regs = priv->base;
	unsigned int timeout = FLEXCAN_TIMEOUT_US / 10;
	u32 reg;

	reg = flexcan_read(&regs->mcr);
	reg &= ~FLEXCAN_MCR_MDIS;
	flexcan_write(reg, &regs->mcr);

	while (timeout-- && (flexcan_read(&regs->mcr) & FLEXCAN_MCR_LPM_ACK))
		udelay(10);

	if (flexcan_read(&regs->mcr) & FLEXCAN_MCR_LPM_ACK)
		return -ETIMEDOUT;

	return 0;
}

static int flexcan_chip_disable(struct flexcan_priv *priv)
{
	struct flexcan_regs __iomem *regs = priv->base;
	unsigned int timeout = FLEXCAN_TIMEOUT_US / 10;
	u32 reg;

	reg = flexcan_read(&regs->mcr);
	reg |= FLEXCAN_MCR_MDIS;
	flexcan_write(reg, &regs->mcr);

	while (timeout-- && !(flexcan_read(&regs->mcr) & FLEXCAN_MCR_LPM_ACK))
		udelay(10);

	if (!(flexcan_read(&regs->mcr) & FLEXCAN_MCR_LPM_ACK))
		return -ETIMEDOUT;

	return 0;
}

static int flexcan_chip_freeze(struct flexcan_priv *priv)
{
	struct flexcan_regs __iomem *regs = priv->base;
	unsigned int timeout = 1000 * 1000 * 10 / priv->can.bittiming.bitrate;
	u32 reg;

	reg = flexcan_read(&regs->mcr);
	reg |= FLEXCAN_MCR_HALT;
	flexcan_write(reg, &regs->mcr);

	while (timeout-- && !(flexcan_read(&regs->mcr) & FLEXCAN_MCR_FRZ_ACK))
		udelay(100);

	if (!(flexcan_read(&regs->mcr) & FLEXCAN_MCR_FRZ_ACK))
		return -ETIMEDOUT;

	return 0;
}

static int flexcan_chip_unfreeze(struct flexcan_priv *priv)
{
	struct flexcan_regs __iomem *regs = priv->base;
	unsigned int timeout = FLEXCAN_TIMEOUT_US / 10;
	u32 reg;

	reg = flexcan_read(&regs->mcr);
	reg &= ~FLEXCAN_MCR_HALT;
	flexcan_write(reg, &regs->mcr);

	while (timeout-- && (flexcan_read(&regs->mcr) & FLEXCAN_MCR_FRZ_ACK))
		udelay(20);

	if (flexcan_read(&regs->mcr) & FLEXCAN_MCR_FRZ_ACK)
		return -ETIMEDOUT;

	return 0;
}

static int flexcan_chip_softreset(struct flexcan_priv *priv)
{
	struct flexcan_regs __iomem *regs = priv->base;
	unsigned int timeout = FLEXCAN_TIMEOUT_US / 10;

	flexcan_write(FLEXCAN_MCR_SOFTRST, &regs->mcr);
	while (timeout-- && (flexcan_read(&regs->mcr) & FLEXCAN_MCR_SOFTRST))
		udelay(10);

	if (flexcan_read(&regs->mcr) & FLEXCAN_MCR_SOFTRST)
		return -ETIMEDOUT;

	return 0;
}


static int __flexcan_get_berr_counter(const struct net_device *dev,
				      struct can_berr_counter *bec)
{
	const struct flexcan_priv *priv = netdev_priv(dev);
	struct flexcan_regs __iomem *regs = priv->base;
	u32 reg = flexcan_read(&regs->ecr);

	bec->txerr = (reg >> 0) & 0xff;
	bec->rxerr = (reg >> 8) & 0xff;

	return 0;
}

static int flexcan_get_berr_counter(const struct net_device *dev,
				    struct can_berr_counter *bec)
{
	const struct flexcan_priv *priv = netdev_priv(dev);
	int err;

	err = clk_prepare_enable(priv->clk_ipg);
	if (err)
		return err;

	err = clk_prepare_enable(priv->clk_per);
	if (err)
		goto out_disable_ipg;

	err = __flexcan_get_berr_counter(dev, bec);

	clk_disable_unprepare(priv->clk_per);
 out_disable_ipg:
	clk_disable_unprepare(priv->clk_ipg);

	return err;
}

static int flexcan_start_xmit(struct sk_buff *skb, struct net_device *dev)
{
	const struct flexcan_priv *priv = netdev_priv(dev);
	struct flexcan_regs __iomem *regs = priv->base;
	struct can_frame *cf = (struct can_frame *)skb->data;
	u32 can_id;
	u32 ctrl = FLEXCAN_MB_CNT_CODE(0xc) | (cf->can_dlc << 16);

	if (can_dropped_invalid_skb(dev, skb))
		return NETDEV_TX_OK;

	netif_stop_queue(dev);

	if (cf->can_id & CAN_EFF_FLAG) {
		can_id = cf->can_id & CAN_EFF_MASK;
		ctrl |= FLEXCAN_MB_CNT_IDE | FLEXCAN_MB_CNT_SRR;
	} else {
		can_id = (cf->can_id & CAN_SFF_MASK) << 18;
	}

	if (cf->can_id & CAN_RTR_FLAG)
		ctrl |= FLEXCAN_MB_CNT_RTR;

	if (cf->can_dlc > 0) {
		u32 data = be32_to_cpup((__be32 *)&cf->data[0]);
		flexcan_write(data, &regs->cantxfg[FLEXCAN_TX_BUF_ID].data[0]);
	}
	if (cf->can_dlc > 3) {
		u32 data = be32_to_cpup((__be32 *)&cf->data[4]);
		flexcan_write(data, &regs->cantxfg[FLEXCAN_TX_BUF_ID].data[1]);
	}

	can_put_echo_skb(skb, dev, 0);

	flexcan_write(can_id, &regs->cantxfg[FLEXCAN_TX_BUF_ID].can_id);
	flexcan_write(ctrl, &regs->cantxfg[FLEXCAN_TX_BUF_ID].can_ctrl);

	/* Errata ERR005829 step8:
	 * Write twice INACTIVE(0x8) code to first MB.
	 */
	flexcan_write(FLEXCAN_MB_CODE_TX_INACTIVE,
		      &regs->cantxfg[FLEXCAN_TX_BUF_RESERVED].can_ctrl);
	flexcan_write(FLEXCAN_MB_CODE_TX_INACTIVE,
		      &regs->cantxfg[FLEXCAN_TX_BUF_RESERVED].can_ctrl);

	return NETDEV_TX_OK;
}

static void do_bus_err(struct net_device *dev,
		       struct can_frame *cf, u32 reg_esr)
{
	struct flexcan_priv *priv = netdev_priv(dev);
	int rx_errors = 0, tx_errors = 0;

	cf->can_id |= CAN_ERR_PROT | CAN_ERR_BUSERROR;

	if (reg_esr & FLEXCAN_ESR_BIT1_ERR) {
		netdev_dbg(dev, "BIT1_ERR irq\n");
		cf->data[2] |= CAN_ERR_PROT_BIT1;
		tx_errors = 1;
	}
	if (reg_esr & FLEXCAN_ESR_BIT0_ERR) {
		netdev_dbg(dev, "BIT0_ERR irq\n");
		cf->data[2] |= CAN_ERR_PROT_BIT0;
		tx_errors = 1;
	}
	if (reg_esr & FLEXCAN_ESR_ACK_ERR) {
		netdev_dbg(dev, "ACK_ERR irq\n");
		cf->can_id |= CAN_ERR_ACK;
		cf->data[3] |= CAN_ERR_PROT_LOC_ACK;
		tx_errors = 1;
	}
	if (reg_esr & FLEXCAN_ESR_CRC_ERR) {
		netdev_dbg(dev, "CRC_ERR irq\n");
		cf->data[2] |= CAN_ERR_PROT_BIT;
		cf->data[3] |= CAN_ERR_PROT_LOC_CRC_SEQ;
		rx_errors = 1;
	}
	if (reg_esr & FLEXCAN_ESR_FRM_ERR) {
		netdev_dbg(dev, "FRM_ERR irq\n");
		cf->data[2] |= CAN_ERR_PROT_FORM;
		rx_errors = 1;
	}
	if (reg_esr & FLEXCAN_ESR_STF_ERR) {
		netdev_dbg(dev, "STF_ERR irq\n");
		cf->data[2] |= CAN_ERR_PROT_STUFF;
		rx_errors = 1;
	}

	priv->can.can_stats.bus_error++;
	if (rx_errors)
		dev->stats.rx_errors++;
	if (tx_errors)
		dev->stats.tx_errors++;
}

static int flexcan_poll_bus_err(struct net_device *dev, u32 reg_esr)
{
	struct sk_buff *skb;
	struct can_frame *cf;

	skb = alloc_can_err_skb(dev, &cf);
	if (unlikely(!skb))
		return 0;

	do_bus_err(dev, cf, reg_esr);
	netif_receive_skb(skb);

	dev->stats.rx_packets++;
	dev->stats.rx_bytes += cf->can_dlc;

	return 1;
}

static int flexcan_poll_state(struct net_device *dev, u32 reg_esr)
{
	struct flexcan_priv *priv = netdev_priv(dev);
	struct sk_buff *skb;
	struct can_frame *cf;
	enum can_state new_state = 0, rx_state = 0, tx_state = 0;
	int flt;
	struct can_berr_counter bec;

	flt = reg_esr & FLEXCAN_ESR_FLT_CONF_MASK;
	if (likely(flt == FLEXCAN_ESR_FLT_CONF_ACTIVE)) {
		tx_state = unlikely(reg_esr & FLEXCAN_ESR_TX_WRN) ?
			   CAN_STATE_ERROR_WARNING : CAN_STATE_ERROR_ACTIVE;
		rx_state = unlikely(reg_esr & FLEXCAN_ESR_RX_WRN) ?
			   CAN_STATE_ERROR_WARNING : CAN_STATE_ERROR_ACTIVE;
		new_state = max(tx_state, rx_state);
	} else {
		__flexcan_get_berr_counter(dev, &bec);
		new_state = flt == FLEXCAN_ESR_FLT_CONF_PASSIVE ?
			    CAN_STATE_ERROR_PASSIVE : CAN_STATE_BUS_OFF;
		rx_state = bec.rxerr >= bec.txerr ? new_state : 0;
		tx_state = bec.rxerr <= bec.txerr ? new_state : 0;
	}

	/* state hasn't changed */
	if (likely(new_state == priv->can.state))
		return 0;

	skb = alloc_can_err_skb(dev, &cf);
	if (unlikely(!skb))
		return 0;

	can_change_state(dev, cf, tx_state, rx_state);

	if (unlikely(new_state == CAN_STATE_BUS_OFF))
		can_bus_off(dev);

	netif_receive_skb(skb);

	dev->stats.rx_packets++;
	dev->stats.rx_bytes += cf->can_dlc;

	return 1;
}

static void flexcan_read_fifo(const struct net_device *dev,
			      struct can_frame *cf)
{
	const struct flexcan_priv *priv = netdev_priv(dev);
	struct flexcan_regs __iomem *regs = priv->base;
	struct flexcan_mb __iomem *mb = &regs->cantxfg[0];
	u32 reg_ctrl, reg_id;

	reg_ctrl = flexcan_read(&mb->can_ctrl);
	reg_id = flexcan_read(&mb->can_id);
	if (reg_ctrl & FLEXCAN_MB_CNT_IDE)
		cf->can_id = ((reg_id >> 0) & CAN_EFF_MASK) | CAN_EFF_FLAG;
	else
		cf->can_id = (reg_id >> 18) & CAN_SFF_MASK;

	if (reg_ctrl & FLEXCAN_MB_CNT_RTR)
		cf->can_id |= CAN_RTR_FLAG;
	cf->can_dlc = get_can_dlc((reg_ctrl >> 16) & 0xf);

	*(__be32 *)(cf->data + 0) = cpu_to_be32(flexcan_read(&mb->data[0]));
	*(__be32 *)(cf->data + 4) = cpu_to_be32(flexcan_read(&mb->data[1]));

	/* mark as read */
	flexcan_write(FLEXCAN_IFLAG_RX_FIFO_AVAILABLE, &regs->iflag1);
	flexcan_read(&regs->timer);
}

static int flexcan_read_frame(struct net_device *dev)
{
	struct net_device_stats *stats = &dev->stats;
	struct can_frame *cf;
	struct sk_buff *skb;

	skb = alloc_can_skb(dev, &cf);
	if (unlikely(!skb)) {
		stats->rx_dropped++;
		return 0;
	}

	flexcan_read_fifo(dev, cf);
	netif_receive_skb(skb);

	stats->rx_packets++;
	stats->rx_bytes += cf->can_dlc;

	can_led_event(dev, CAN_LED_EVENT_RX);

	return 1;
}

static int flexcan_poll(struct napi_struct *napi, int quota)
{
	struct net_device *dev = napi->dev;
	const struct flexcan_priv *priv = netdev_priv(dev);
	struct flexcan_regs __iomem *regs = priv->base;
	u32 reg_iflag1, reg_esr;
	int work_done = 0;

	/*
	 * The error bits are cleared on read,
	 * use saved value from irq handler.
	 */
	reg_esr = flexcan_read(&regs->esr) | priv->reg_esr;

	/* handle state changes */
	work_done += flexcan_poll_state(dev, reg_esr);

	/* handle RX-FIFO */
	reg_iflag1 = flexcan_read(&regs->iflag1);
	while (reg_iflag1 & FLEXCAN_IFLAG_RX_FIFO_AVAILABLE &&
	       work_done < quota) {
		work_done += flexcan_read_frame(dev);
		reg_iflag1 = flexcan_read(&regs->iflag1);
	}

	/* report bus errors */
	if (flexcan_has_and_handle_berr(priv, reg_esr) && work_done < quota)
		work_done += flexcan_poll_bus_err(dev, reg_esr);

	if (work_done < quota) {
		napi_complete(napi);
		/* enable IRQs */
		flexcan_write(FLEXCAN_IFLAG_DEFAULT, &regs->imask1);
		flexcan_write(priv->reg_ctrl_default, &regs->ctrl);
	}

	return work_done;
}

static irqreturn_t flexcan_irq(int irq, void *dev_id)
{
	struct net_device *dev = dev_id;
	struct net_device_stats *stats = &dev->stats;
	struct flexcan_priv *priv = netdev_priv(dev);
	struct flexcan_regs __iomem *regs = priv->base;
	u32 reg_iflag1, reg_esr;

	reg_iflag1 = flexcan_read(&regs->iflag1);
	reg_esr = flexcan_read(&regs->esr);
	/* ACK all bus error and state change IRQ sources */
	if (reg_esr & FLEXCAN_ESR_ALL_INT)
		flexcan_write(reg_esr & FLEXCAN_ESR_ALL_INT, &regs->esr);

	if (reg_esr & FLEXCAN_ESR_WAK_INT)
		flexcan_exit_stop_mode(priv);

	/*
	 * schedule NAPI in case of:
	 * - rx IRQ
	 * - state change IRQ
	 * - bus error IRQ and bus error reporting is activated
	 */
	if ((reg_iflag1 & FLEXCAN_IFLAG_RX_FIFO_AVAILABLE) ||
	    (reg_esr & FLEXCAN_ESR_ERR_STATE) ||
	    flexcan_has_and_handle_berr(priv, reg_esr)) {
		/*
		 * The error bits are cleared on read,
		 * save them for later use.
		 */
		priv->reg_esr = reg_esr & FLEXCAN_ESR_ERR_BUS;
		flexcan_write(FLEXCAN_IFLAG_DEFAULT &
			~FLEXCAN_IFLAG_RX_FIFO_AVAILABLE, &regs->imask1);
		flexcan_write(priv->reg_ctrl_default & ~FLEXCAN_CTRL_ERR_ALL,
		       &regs->ctrl);
		napi_schedule(&priv->napi);
	}

	/* FIFO overflow */
	if (reg_iflag1 & FLEXCAN_IFLAG_RX_FIFO_OVERFLOW) {
		flexcan_write(FLEXCAN_IFLAG_RX_FIFO_OVERFLOW, &regs->iflag1);
		dev->stats.rx_over_errors++;
		dev->stats.rx_errors++;
	}

	/* transmission complete interrupt */
	if (reg_iflag1 & (1 << FLEXCAN_TX_BUF_ID)) {
		stats->tx_bytes += can_get_echo_skb(dev, 0);
		stats->tx_packets++;
		can_led_event(dev, CAN_LED_EVENT_TX);
		/* after sending a RTR frame mailbox is in RX mode */
		flexcan_write(FLEXCAN_MB_CODE_TX_INACTIVE,
			      &regs->cantxfg[FLEXCAN_TX_BUF_ID].can_ctrl);
		flexcan_write((1 << FLEXCAN_TX_BUF_ID), &regs->iflag1);
		netif_wake_queue(dev);
	}

	return IRQ_HANDLED;
}

static void flexcan_set_bittiming(struct net_device *dev)
{
	const struct flexcan_priv *priv = netdev_priv(dev);
	const struct can_bittiming *bt = &priv->can.bittiming;
	struct flexcan_regs __iomem *regs = priv->base;
	u32 reg;

	reg = flexcan_read(&regs->ctrl);
	reg &= ~(FLEXCAN_CTRL_PRESDIV(0xff) |
		 FLEXCAN_CTRL_RJW(0x3) |
		 FLEXCAN_CTRL_PSEG1(0x7) |
		 FLEXCAN_CTRL_PSEG2(0x7) |
		 FLEXCAN_CTRL_PROPSEG(0x7) |
		 FLEXCAN_CTRL_LPB |
		 FLEXCAN_CTRL_SMP |
		 FLEXCAN_CTRL_LOM);

	reg |= FLEXCAN_CTRL_PRESDIV(bt->brp - 1) |
		FLEXCAN_CTRL_PSEG1(bt->phase_seg1 - 1) |
		FLEXCAN_CTRL_PSEG2(bt->phase_seg2 - 1) |
		FLEXCAN_CTRL_RJW(bt->sjw - 1) |
		FLEXCAN_CTRL_PROPSEG(bt->prop_seg - 1);

	if (priv->can.ctrlmode & CAN_CTRLMODE_LOOPBACK)
		reg |= FLEXCAN_CTRL_LPB;
	if (priv->can.ctrlmode & CAN_CTRLMODE_LISTENONLY)
		reg |= FLEXCAN_CTRL_LOM;
	if (priv->can.ctrlmode & CAN_CTRLMODE_3_SAMPLES)
		reg |= FLEXCAN_CTRL_SMP;

	netdev_info(dev, "writing ctrl=0x%08x\n", reg);
	flexcan_write(reg, &regs->ctrl);

	/* print chip status */
	netdev_dbg(dev, "%s: mcr=0x%08x ctrl=0x%08x\n", __func__,
		   flexcan_read(&regs->mcr), flexcan_read(&regs->ctrl));
}

/*
 * flexcan_chip_start
 *
 * this functions is entered with clocks enabled
 *
 */
static int flexcan_chip_start(struct net_device *dev)
{
	struct flexcan_priv *priv = netdev_priv(dev);
	struct flexcan_regs __iomem *regs = priv->base;
	u32 reg_mcr, reg_ctrl, reg_crl2, reg_mecr;
	int err, i;

	/* enable module */
	err = flexcan_chip_enable(priv);
	if (err)
		return err;

	/* soft reset */
	err = flexcan_chip_softreset(priv);
	if (err)
		goto out_chip_disable;

	flexcan_set_bittiming(dev);

	/*
	 * MCR
	 *
	 * enable freeze
	 * enable fifo
	 * halt now
	 * only supervisor access
	 * enable warning int
	 * choose format C
	 * disable local echo
	 * enable self wakeup
	 */
	reg_mcr = flexcan_read(&regs->mcr);
	reg_mcr &= ~FLEXCAN_MCR_MAXMB(0xff);
	reg_mcr |= FLEXCAN_MCR_FRZ | FLEXCAN_MCR_FEN | FLEXCAN_MCR_HALT |
		FLEXCAN_MCR_SUPV | FLEXCAN_MCR_WRN_EN |
		FLEXCAN_MCR_IDAM_C | FLEXCAN_MCR_SRX_DIS |
		FLEXCAN_MCR_WAK_MSK | FLEXCAN_MCR_SLF_WAK |
		FLEXCAN_MCR_MAXMB(FLEXCAN_TX_BUF_ID);
	netdev_dbg(dev, "%s: writing mcr=0x%08x", __func__, reg_mcr);
	flexcan_write(reg_mcr, &regs->mcr);

	/*
	 * CTRL
	 *
	 * disable timer sync feature
	 *
	 * disable auto busoff recovery
	 * transmit lowest buffer first
	 *
	 * enable tx and rx warning interrupt
	 * enable bus off interrupt
	 * (== FLEXCAN_CTRL_ERR_STATE)
	 */
	reg_ctrl = flexcan_read(&regs->ctrl);
	reg_ctrl &= ~FLEXCAN_CTRL_TSYN;
	reg_ctrl |= FLEXCAN_CTRL_BOFF_REC | FLEXCAN_CTRL_LBUF |
		FLEXCAN_CTRL_ERR_STATE;
	/*
	 * enable the "error interrupt" (FLEXCAN_CTRL_ERR_MSK),
	 * on most Flexcan cores, too. Otherwise we don't get
	 * any error warning or passive interrupts.
	 */
	if (priv->devtype_data->features & FLEXCAN_HAS_BROKEN_ERR_STATE ||
	    priv->can.ctrlmode & CAN_CTRLMODE_BERR_REPORTING)
		reg_ctrl |= FLEXCAN_CTRL_ERR_MSK;
	else
		reg_ctrl &= ~FLEXCAN_CTRL_ERR_MSK;

	/* save for later use */
	priv->reg_ctrl_default = reg_ctrl;
	netdev_dbg(dev, "%s: writing ctrl=0x%08x", __func__, reg_ctrl);
	flexcan_write(reg_ctrl, &regs->ctrl);

	/* clear and invalidate all mailboxes first */
	for (i = FLEXCAN_TX_BUF_ID; i < ARRAY_SIZE(regs->cantxfg); i++) {
		flexcan_write(FLEXCAN_MB_CODE_RX_INACTIVE,
			      &regs->cantxfg[i].can_ctrl);
	}

	/* Errata ERR005829: mark first TX mailbox as INACTIVE */
	flexcan_write(FLEXCAN_MB_CODE_TX_INACTIVE,
		      &regs->cantxfg[FLEXCAN_TX_BUF_RESERVED].can_ctrl);

	/* mark TX mailbox as INACTIVE */
	flexcan_write(FLEXCAN_MB_CODE_TX_INACTIVE,
		      &regs->cantxfg[FLEXCAN_TX_BUF_ID].can_ctrl);

	/* acceptance mask/acceptance code (accept everything) */
	flexcan_write(0x0, &regs->rxgmask);
	flexcan_write(0x0, &regs->rx14mask);
	flexcan_write(0x0, &regs->rx15mask);

	if (priv->devtype_data->features & FLEXCAN_HAS_V10_FEATURES)
		flexcan_write(0x0, &regs->rxfgmask);

	/*
	 * On Vybrid, disable memory error detection interrupts
	 * and freeze mode.
	 * This also works around errata e5295 which generates
	 * false positive memory errors and put the device in
	 * freeze mode.
	 */
	if (priv->devtype_data->features & FLEXCAN_HAS_MECR_FEATURES) {
		/*
		 * Follow the protocol as described in "Detection
		 * and Correction of Memory Errors" to write to
		 * MECR register
		 */
		reg_crl2 = flexcan_read(&regs->crl2);
		reg_crl2 |= FLEXCAN_CRL2_ECRWRE;
		flexcan_write(reg_crl2, &regs->crl2);

		reg_mecr = flexcan_read(&regs->mecr);
		reg_mecr &= ~FLEXCAN_MECR_ECRWRDIS;
		flexcan_write(reg_mecr, &regs->mecr);
		reg_mecr &= ~(FLEXCAN_MECR_NCEFAFRZ | FLEXCAN_MECR_HANCEI_MSK |
				FLEXCAN_MECR_FANCEI_MSK);
		flexcan_write(reg_mecr, &regs->mecr);
	}

	err = flexcan_transceiver_enable(priv);
	if (err)
		goto out_chip_disable;

	/* synchronize with the can bus */
	err = flexcan_chip_unfreeze(priv);
	if (err)
		goto out_transceiver_disable;

	priv->can.state = CAN_STATE_ERROR_ACTIVE;

	/* enable FIFO interrupts */
	flexcan_write(FLEXCAN_IFLAG_DEFAULT, &regs->imask1);

	/* print chip status */
	netdev_dbg(dev, "%s: reading mcr=0x%08x ctrl=0x%08x\n", __func__,
		   flexcan_read(&regs->mcr), flexcan_read(&regs->ctrl));

	return 0;

 out_transceiver_disable:
	flexcan_transceiver_disable(priv);
 out_chip_disable:
	flexcan_chip_disable(priv);
	return err;
}

/*
 * flexcan_chip_stop
 *
 * this functions is entered with clocks enabled
 *
 */
static void flexcan_chip_stop(struct net_device *dev)
{
	struct flexcan_priv *priv = netdev_priv(dev);
	struct flexcan_regs __iomem *regs = priv->base;

	/* freeze + disable module */
	flexcan_chip_freeze(priv);
	flexcan_chip_disable(priv);

	/* Disable all interrupts */
	flexcan_write(0, &regs->imask1);
	flexcan_write(priv->reg_ctrl_default & ~FLEXCAN_CTRL_ERR_ALL,
		      &regs->ctrl);

	flexcan_transceiver_disable(priv);
	priv->can.state = CAN_STATE_STOPPED;

	return;
}

static int flexcan_open(struct net_device *dev)
{
	struct flexcan_priv *priv = netdev_priv(dev);
	int err;

	err = clk_prepare_enable(priv->clk_ipg);
	if (err)
		return err;

	err = clk_prepare_enable(priv->clk_per);
	if (err)
		goto out_disable_ipg;

	err = open_candev(dev);
	if (err)
		goto out_disable_per;

	err = request_irq(dev->irq, flexcan_irq, IRQF_SHARED, dev->name, dev);
	if (err)
		goto out_close;

	/* start chip and queuing */
	err = flexcan_chip_start(dev);
	if (err)
		goto out_free_irq;

	can_led_event(dev, CAN_LED_EVENT_OPEN);

	napi_enable(&priv->napi);
	netif_start_queue(dev);

	return 0;

 out_free_irq:
	free_irq(dev->irq, dev);
 out_close:
	close_candev(dev);
 out_disable_per:
	clk_disable_unprepare(priv->clk_per);
 out_disable_ipg:
	clk_disable_unprepare(priv->clk_ipg);

	return err;
}

static int flexcan_close(struct net_device *dev)
{
	struct flexcan_priv *priv = netdev_priv(dev);

	netif_stop_queue(dev);
	napi_disable(&priv->napi);
	flexcan_chip_stop(dev);

	free_irq(dev->irq, dev);
	clk_disable_unprepare(priv->clk_per);
	clk_disable_unprepare(priv->clk_ipg);

	close_candev(dev);

	can_led_event(dev, CAN_LED_EVENT_STOP);

	return 0;
}

static int flexcan_set_mode(struct net_device *dev, enum can_mode mode)
{
	int err;

	switch (mode) {
	case CAN_MODE_START:
		err = flexcan_chip_start(dev);
		if (err)
			return err;

		netif_wake_queue(dev);
		break;

	default:
		return -EOPNOTSUPP;
	}

	return 0;
}

static const struct net_device_ops flexcan_netdev_ops = {
	.ndo_open	= flexcan_open,
	.ndo_stop	= flexcan_close,
	.ndo_start_xmit	= flexcan_start_xmit,
	.ndo_change_mtu = can_change_mtu,
};

static int register_flexcandev(struct net_device *dev)
{
	struct flexcan_priv *priv = netdev_priv(dev);
	struct flexcan_regs __iomem *regs = priv->base;
	u32 reg, err;

	err = clk_prepare_enable(priv->clk_ipg);
	if (err)
		return err;

	err = clk_prepare_enable(priv->clk_per);
	if (err)
		goto out_disable_ipg;

	/* select "bus clock", chip must be disabled */
	err = flexcan_chip_disable(priv);
	if (err)
		goto out_disable_per;
	reg = flexcan_read(&regs->ctrl);
	reg |= FLEXCAN_CTRL_CLK_SRC;
	flexcan_write(reg, &regs->ctrl);

	err = flexcan_chip_enable(priv);
	if (err)
		goto out_chip_disable;

	/* set freeze, halt and activate FIFO, restrict register access */
	reg = flexcan_read(&regs->mcr);
	reg |= FLEXCAN_MCR_FRZ | FLEXCAN_MCR_HALT |
		FLEXCAN_MCR_FEN | FLEXCAN_MCR_SUPV;
	flexcan_write(reg, &regs->mcr);

	/*
	 * Currently we only support newer versions of this core
	 * featuring a RX FIFO. Older cores found on some Coldfire
	 * derivates are not yet supported.
	 */
	reg = flexcan_read(&regs->mcr);
	if (!(reg & FLEXCAN_MCR_FEN)) {
		netdev_err(dev, "Could not enable RX FIFO, unsupported core\n");
		err = -ENODEV;
		goto out_chip_disable;
	}

	err = register_candev(dev);

	/* disable core and turn off clocks */
 out_chip_disable:
	flexcan_chip_disable(priv);
 out_disable_per:
	clk_disable_unprepare(priv->clk_per);
 out_disable_ipg:
	clk_disable_unprepare(priv->clk_ipg);

	return err;
}

static void unregister_flexcandev(struct net_device *dev)
{
	unregister_candev(dev);
}

static int flexcan_of_parse_stop_mode(struct platform_device *pdev)
{
	struct net_device *dev = platform_get_drvdata(pdev);
	struct device_node *np = pdev->dev.of_node;
	struct device_node *node;
	struct flexcan_priv *priv;
	phandle phandle;
	u32 out_val[5];
	int ret;

	if (!np)
		return -EINVAL;
	/*
	 * stop mode property format is:
	 * <&gpr req_gpr req_bit ack_gpr ack_bit>.
	 */
	ret = of_property_read_u32_array(np, "stop-mode", out_val, 5);
	if (ret) {
		dev_dbg(&pdev->dev, "no stop-mode property\n");
		return ret;
	}
	phandle = *out_val;

	node = of_find_node_by_phandle(phandle);
	if (!node) {
		dev_dbg(&pdev->dev, "could not find gpr node by phandle\n");
		return PTR_ERR(node);
	}

	priv = netdev_priv(dev);
	priv->stm.gpr = syscon_node_to_regmap(node);
	if (IS_ERR(priv->stm.gpr)) {
		dev_dbg(&pdev->dev, "could not find gpr regmap\n");
		return PTR_ERR(priv->stm.gpr);
	}

	of_node_put(node);

	priv->stm.req_gpr = out_val[1];
	priv->stm.req_bit = out_val[2];
	priv->stm.ack_gpr = out_val[3];
	priv->stm.ack_bit = out_val[4];

	dev_dbg(&pdev->dev, "gpr %s req_gpr 0x%x req_bit %u ack_gpr 0x%x ack_bit %u\n",
			node->full_name, priv->stm.req_gpr,
			priv->stm.req_bit, priv->stm.ack_gpr,
			priv->stm.ack_bit);
	return 0;
}

static const struct of_device_id flexcan_of_match[] = {
	{ .compatible = "fsl,imx6q-flexcan", .data = &fsl_imx6q_devtype_data, },
	{ .compatible = "fsl,imx28-flexcan", .data = &fsl_imx28_devtype_data, },
	{ .compatible = "fsl,p1010-flexcan", .data = &fsl_p1010_devtype_data, },
	{ .compatible = "fsl,vf610-flexcan", .data = &fsl_vf610_devtype_data, },
	{ /* sentinel */ },
};
MODULE_DEVICE_TABLE(of, flexcan_of_match);

static const struct platform_device_id flexcan_id_table[] = {
	{ .name = "flexcan", .driver_data = (kernel_ulong_t)&fsl_p1010_devtype_data, },
	{ /* sentinel */ },
};
MODULE_DEVICE_TABLE(platform, flexcan_id_table);

static int flexcan_probe(struct platform_device *pdev)
{
	const struct of_device_id *of_id;
	const struct flexcan_devtype_data *devtype_data;
	struct net_device *dev;
	struct flexcan_priv *priv;
	struct regulator *reg_xceiver;
	struct resource *mem;
	struct clk *clk_ipg = NULL, *clk_per = NULL;
	void __iomem *base;
	int err, irq;
	u32 clock_freq = 0;
	int wakeup = 1;

	reg_xceiver = devm_regulator_get(&pdev->dev, "xceiver");
	if (PTR_ERR(reg_xceiver) == -EPROBE_DEFER)
		return -EPROBE_DEFER;
	else if (IS_ERR(reg_xceiver))
		reg_xceiver = NULL;

	if (pdev->dev.of_node)
		of_property_read_u32(pdev->dev.of_node,
						"clock-frequency", &clock_freq);

	if (!clock_freq) {
		clk_ipg = devm_clk_get(&pdev->dev, "ipg");
		if (IS_ERR(clk_ipg)) {
			dev_err(&pdev->dev, "no ipg clock defined\n");
			return PTR_ERR(clk_ipg);
		}

		clk_per = devm_clk_get(&pdev->dev, "per");
		if (IS_ERR(clk_per)) {
			dev_err(&pdev->dev, "no per clock defined\n");
			return PTR_ERR(clk_per);
		}
		clock_freq = clk_get_rate(clk_per);
	}

	mem = platform_get_resource(pdev, IORESOURCE_MEM, 0);
	irq = platform_get_irq(pdev, 0);
	if (irq <= 0)
		return -ENODEV;

	base = devm_ioremap_resource(&pdev->dev, mem);
	if (IS_ERR(base))
		return PTR_ERR(base);

	of_id = of_match_device(flexcan_of_match, &pdev->dev);
	if (of_id) {
		devtype_data = of_id->data;
	} else if (platform_get_device_id(pdev)->driver_data) {
		devtype_data = (struct flexcan_devtype_data *)
			platform_get_device_id(pdev)->driver_data;
	} else {
		return -ENODEV;
	}

	dev = alloc_candev(sizeof(struct flexcan_priv), 1);
	if (!dev)
		return -ENOMEM;

	dev->netdev_ops = &flexcan_netdev_ops;
	dev->irq = irq;
	dev->flags |= IFF_ECHO;

	priv = netdev_priv(dev);
	priv->can.clock.freq = clock_freq;
	priv->can.bittiming_const = &flexcan_bittiming_const;
	priv->can.do_set_mode = flexcan_set_mode;
	priv->can.do_get_berr_counter = flexcan_get_berr_counter;
	priv->can.ctrlmode_supported = CAN_CTRLMODE_LOOPBACK |
		CAN_CTRLMODE_LISTENONLY	| CAN_CTRLMODE_3_SAMPLES |
		CAN_CTRLMODE_BERR_REPORTING;
	priv->base = base;
	priv->clk_ipg = clk_ipg;
	priv->clk_per = clk_per;
	priv->pdata = dev_get_platdata(&pdev->dev);
	priv->devtype_data = devtype_data;

	priv->reg_xceiver = reg_xceiver;

	netif_napi_add(dev, &priv->napi, flexcan_poll, FLEXCAN_NAPI_WEIGHT);

	platform_set_drvdata(pdev, dev);
	SET_NETDEV_DEV(dev, &pdev->dev);

	err = register_flexcandev(dev);
	if (err) {
		dev_err(&pdev->dev, "registering netdev failed\n");
		goto failed_register;
	}

	devm_can_led_init(dev);

	if (priv->devtype_data->features & FLEXCAN_HAS_V10_FEATURES) {
		err = flexcan_of_parse_stop_mode(pdev);
		if (err) {
			wakeup = 0;
			dev_dbg(&pdev->dev, "failed to parse stop-mode\n");
		}
	}

	device_set_wakeup_capable(&pdev->dev, wakeup);

	dev_info(&pdev->dev, "device registered (reg_base=%p, irq=%d)\n",
		 priv->base, dev->irq);

	return 0;

 failed_register:
	free_candev(dev);
	return err;
}

static int flexcan_remove(struct platform_device *pdev)
{
	struct net_device *dev = platform_get_drvdata(pdev);
	struct flexcan_priv *priv = netdev_priv(dev);

	unregister_flexcandev(dev);
	netif_napi_del(&priv->napi);
	free_candev(dev);

	return 0;
}

static int __maybe_unused flexcan_suspend(struct device *device)
{
	struct net_device *dev = dev_get_drvdata(device);
	struct flexcan_priv *priv = netdev_priv(dev);
<<<<<<< HEAD
=======
	int err;
>>>>>>> 9ca365c0

	if (netif_running(dev)) {
		err = flexcan_chip_disable(priv);
		if (err)
			return err;
		netif_stop_queue(dev);
		netif_device_detach(dev);
		/*
		* if wakeup is enabled, enter stop mode
		* else enter disabled mode.
		*/
		if (device_may_wakeup(device)) {
			enable_irq_wake(dev->irq);
			flexcan_enter_stop_mode(priv);
		} else {
			flexcan_chip_stop(dev);
		}
	}
	priv->can.state = CAN_STATE_SLEEPING;

	pinctrl_pm_select_sleep_state(device);

	return 0;
}

static int __maybe_unused flexcan_resume(struct device *device)
{
	struct net_device *dev = dev_get_drvdata(device);
	struct flexcan_priv *priv = netdev_priv(dev);
<<<<<<< HEAD
	int err = 0;

	pinctrl_pm_select_default_state(device);
=======
	int err;
>>>>>>> 9ca365c0

	priv->can.state = CAN_STATE_ERROR_ACTIVE;
	if (netif_running(dev)) {
		netif_device_attach(dev);
		netif_start_queue(dev);
<<<<<<< HEAD

		if (device_may_wakeup(device)) {
			disable_irq_wake(dev->irq);
			flexcan_exit_stop_mode(priv);
		}

		err = flexcan_chip_start(dev);
	}

	return err;
=======
		err = flexcan_chip_enable(priv);
		if (err)
			return err;
	}
	return 0;
>>>>>>> 9ca365c0
}

static SIMPLE_DEV_PM_OPS(flexcan_pm_ops, flexcan_suspend, flexcan_resume);

static struct platform_driver flexcan_driver = {
	.driver = {
		.name = DRV_NAME,
		.pm = &flexcan_pm_ops,
		.of_match_table = flexcan_of_match,
	},
	.probe = flexcan_probe,
	.remove = flexcan_remove,
	.id_table = flexcan_id_table,
};

module_platform_driver(flexcan_driver);

MODULE_AUTHOR("Sascha Hauer <kernel@pengutronix.de>, "
	      "Marc Kleine-Budde <kernel@pengutronix.de>");
MODULE_LICENSE("GPL v2");
MODULE_DESCRIPTION("CAN port driver for flexcan based chip");<|MERGE_RESOLUTION|>--- conflicted
+++ resolved
@@ -1376,10 +1376,7 @@
 {
 	struct net_device *dev = dev_get_drvdata(device);
 	struct flexcan_priv *priv = netdev_priv(dev);
-<<<<<<< HEAD
-=======
 	int err;
->>>>>>> 9ca365c0
 
 	if (netif_running(dev)) {
 		err = flexcan_chip_disable(priv);
@@ -1409,36 +1406,17 @@
 {
 	struct net_device *dev = dev_get_drvdata(device);
 	struct flexcan_priv *priv = netdev_priv(dev);
-<<<<<<< HEAD
-	int err = 0;
-
-	pinctrl_pm_select_default_state(device);
-=======
 	int err;
->>>>>>> 9ca365c0
 
 	priv->can.state = CAN_STATE_ERROR_ACTIVE;
 	if (netif_running(dev)) {
 		netif_device_attach(dev);
 		netif_start_queue(dev);
-<<<<<<< HEAD
-
-		if (device_may_wakeup(device)) {
-			disable_irq_wake(dev->irq);
-			flexcan_exit_stop_mode(priv);
-		}
-
-		err = flexcan_chip_start(dev);
-	}
-
-	return err;
-=======
 		err = flexcan_chip_enable(priv);
 		if (err)
 			return err;
 	}
 	return 0;
->>>>>>> 9ca365c0
 }
 
 static SIMPLE_DEV_PM_OPS(flexcan_pm_ops, flexcan_suspend, flexcan_resume);
