/*
 * Self tests for device tree subsystem
 */

#define pr_fmt(fmt) "### dt-test ### " fmt

#include <linux/clk.h>
#include <linux/err.h>
#include <linux/errno.h>
#include <linux/module.h>
#include <linux/of.h>
#include <linux/of_irq.h>
#include <linux/list.h>
#include <linux/mutex.h>
#include <linux/slab.h>
#include <linux/device.h>

static struct selftest_results {
	int passed;
	int failed;
} selftest_results;

#define selftest(result, fmt, ...) { \
	if (!(result)) { \
		selftest_results.failed++; \
		pr_err("FAIL %s():%i " fmt, __func__, __LINE__, ##__VA_ARGS__); \
	} else { \
		selftest_results.passed++; \
		pr_debug("pass %s():%i\n", __func__, __LINE__); \
	} \
}

static void __init of_selftest_parse_phandle_with_args(void)
{
	struct device_node *np;
	struct of_phandle_args args;
	int i, rc;

	np = of_find_node_by_path("/testcase-data/phandle-tests/consumer-a");
	if (!np) {
		pr_err("missing testcase data\n");
		return;
	}

	rc = of_count_phandle_with_args(np, "phandle-list", "#phandle-cells");
	selftest(rc == 7, "of_count_phandle_with_args() returned %i, expected 7\n", rc);

	for (i = 0; i < 8; i++) {
		bool passed = true;
		rc = of_parse_phandle_with_args(np, "phandle-list",
						"#phandle-cells", i, &args);

		/* Test the values from tests-phandle.dtsi */
		switch (i) {
		case 0:
			passed &= !rc;
			passed &= (args.args_count == 1);
			passed &= (args.args[0] == (i + 1));
			break;
		case 1:
			passed &= !rc;
			passed &= (args.args_count == 2);
			passed &= (args.args[0] == (i + 1));
			passed &= (args.args[1] == 0);
			break;
		case 2:
			passed &= (rc == -ENOENT);
			break;
		case 3:
			passed &= !rc;
			passed &= (args.args_count == 3);
			passed &= (args.args[0] == (i + 1));
			passed &= (args.args[1] == 4);
			passed &= (args.args[2] == 3);
			break;
		case 4:
			passed &= !rc;
			passed &= (args.args_count == 2);
			passed &= (args.args[0] == (i + 1));
			passed &= (args.args[1] == 100);
			break;
		case 5:
			passed &= !rc;
			passed &= (args.args_count == 0);
			break;
		case 6:
			passed &= !rc;
			passed &= (args.args_count == 1);
			passed &= (args.args[0] == (i + 1));
			break;
		case 7:
			passed &= (rc == -ENOENT);
			break;
		default:
			passed = false;
		}

		selftest(passed, "index %i - data error on node %s rc=%i\n",
			 i, args.np->full_name, rc);
	}

	/* Check for missing list property */
	rc = of_parse_phandle_with_args(np, "phandle-list-missing",
					"#phandle-cells", 0, &args);
	selftest(rc == -ENOENT, "expected:%i got:%i\n", -ENOENT, rc);
	rc = of_count_phandle_with_args(np, "phandle-list-missing",
					"#phandle-cells");
	selftest(rc == -ENOENT, "expected:%i got:%i\n", -ENOENT, rc);

	/* Check for missing cells property */
	rc = of_parse_phandle_with_args(np, "phandle-list",
					"#phandle-cells-missing", 0, &args);
	selftest(rc == -EINVAL, "expected:%i got:%i\n", -EINVAL, rc);
	rc = of_count_phandle_with_args(np, "phandle-list",
					"#phandle-cells-missing");
	selftest(rc == -EINVAL, "expected:%i got:%i\n", -EINVAL, rc);

	/* Check for bad phandle in list */
	rc = of_parse_phandle_with_args(np, "phandle-list-bad-phandle",
					"#phandle-cells", 0, &args);
	selftest(rc == -EINVAL, "expected:%i got:%i\n", -EINVAL, rc);
	rc = of_count_phandle_with_args(np, "phandle-list-bad-phandle",
					"#phandle-cells");
	selftest(rc == -EINVAL, "expected:%i got:%i\n", -EINVAL, rc);

	/* Check for incorrectly formed argument list */
	rc = of_parse_phandle_with_args(np, "phandle-list-bad-args",
					"#phandle-cells", 1, &args);
	selftest(rc == -EINVAL, "expected:%i got:%i\n", -EINVAL, rc);
	rc = of_count_phandle_with_args(np, "phandle-list-bad-args",
					"#phandle-cells");
	selftest(rc == -EINVAL, "expected:%i got:%i\n", -EINVAL, rc);
}

static void __init of_selftest_property_string(void)
{
	const char *strings[4];
	struct device_node *np;
	int rc;

	np = of_find_node_by_path("/testcase-data/phandle-tests/consumer-a");
	if (!np) {
		pr_err("No testcase data in device tree\n");
		return;
	}

	rc = of_property_match_string(np, "phandle-list-names", "first");
	selftest(rc == 0, "first expected:0 got:%i\n", rc);
	rc = of_property_match_string(np, "phandle-list-names", "second");
	selftest(rc == 1, "second expected:0 got:%i\n", rc);
	rc = of_property_match_string(np, "phandle-list-names", "third");
	selftest(rc == 2, "third expected:0 got:%i\n", rc);
	rc = of_property_match_string(np, "phandle-list-names", "fourth");
	selftest(rc == -ENODATA, "unmatched string; rc=%i\n", rc);
	rc = of_property_match_string(np, "missing-property", "blah");
	selftest(rc == -EINVAL, "missing property; rc=%i\n", rc);
	rc = of_property_match_string(np, "empty-property", "blah");
	selftest(rc == -ENODATA, "empty property; rc=%i\n", rc);
	rc = of_property_match_string(np, "unterminated-string", "blah");
	selftest(rc == -EILSEQ, "unterminated string; rc=%i\n", rc);

	/* of_property_count_strings() tests */
	rc = of_property_count_strings(np, "string-property");
	selftest(rc == 1, "Incorrect string count; rc=%i\n", rc);
	rc = of_property_count_strings(np, "phandle-list-names");
	selftest(rc == 3, "Incorrect string count; rc=%i\n", rc);
	rc = of_property_count_strings(np, "unterminated-string");
	selftest(rc == -EILSEQ, "unterminated string; rc=%i\n", rc);
	rc = of_property_count_strings(np, "unterminated-string-list");
	selftest(rc == -EILSEQ, "unterminated string array; rc=%i\n", rc);

	/* of_property_read_string_index() tests */
	rc = of_property_read_string_index(np, "string-property", 0, strings);
	selftest(rc == 0 && !strcmp(strings[0], "foobar"), "of_property_read_string_index() failure; rc=%i\n", rc);
	strings[0] = NULL;
	rc = of_property_read_string_index(np, "string-property", 1, strings);
	selftest(rc == -ENODATA && strings[0] == NULL, "of_property_read_string_index() failure; rc=%i\n", rc);
	rc = of_property_read_string_index(np, "phandle-list-names", 0, strings);
	selftest(rc == 0 && !strcmp(strings[0], "first"), "of_property_read_string_index() failure; rc=%i\n", rc);
	rc = of_property_read_string_index(np, "phandle-list-names", 1, strings);
	selftest(rc == 0 && !strcmp(strings[0], "second"), "of_property_read_string_index() failure; rc=%i\n", rc);
	rc = of_property_read_string_index(np, "phandle-list-names", 2, strings);
	selftest(rc == 0 && !strcmp(strings[0], "third"), "of_property_read_string_index() failure; rc=%i\n", rc);
	strings[0] = NULL;
	rc = of_property_read_string_index(np, "phandle-list-names", 3, strings);
	selftest(rc == -ENODATA && strings[0] == NULL, "of_property_read_string_index() failure; rc=%i\n", rc);
	strings[0] = NULL;
	rc = of_property_read_string_index(np, "unterminated-string", 0, strings);
	selftest(rc == -EILSEQ && strings[0] == NULL, "of_property_read_string_index() failure; rc=%i\n", rc);
	rc = of_property_read_string_index(np, "unterminated-string-list", 0, strings);
	selftest(rc == 0 && !strcmp(strings[0], "first"), "of_property_read_string_index() failure; rc=%i\n", rc);
	strings[0] = NULL;
	rc = of_property_read_string_index(np, "unterminated-string-list", 2, strings); /* should fail */
	selftest(rc == -EILSEQ && strings[0] == NULL, "of_property_read_string_index() failure; rc=%i\n", rc);
	strings[1] = NULL;

	/* of_property_read_string_array() tests */
	rc = of_property_read_string_array(np, "string-property", strings, 4);
	selftest(rc == 1, "Incorrect string count; rc=%i\n", rc);
	rc = of_property_read_string_array(np, "phandle-list-names", strings, 4);
	selftest(rc == 3, "Incorrect string count; rc=%i\n", rc);
	rc = of_property_read_string_array(np, "unterminated-string", strings, 4);
	selftest(rc == -EILSEQ, "unterminated string; rc=%i\n", rc);
	/* -- An incorrectly formed string should cause a failure */
	rc = of_property_read_string_array(np, "unterminated-string-list", strings, 4);
	selftest(rc == -EILSEQ, "unterminated string array; rc=%i\n", rc);
	/* -- parsing the correctly formed strings should still work: */
	strings[2] = NULL;
	rc = of_property_read_string_array(np, "unterminated-string-list", strings, 2);
	selftest(rc == 2 && strings[2] == NULL, "of_property_read_string_array() failure; rc=%i\n", rc);
	strings[1] = NULL;
	rc = of_property_read_string_array(np, "phandle-list-names", strings, 1);
	selftest(rc == 1 && strings[1] == NULL, "Overwrote end of string array; rc=%i, str='%s'\n", rc, strings[1]);
}

static void __init of_selftest_parse_interrupts(void)
{
	struct device_node *np;
	struct of_phandle_args args;
	int i, rc;

	np = of_find_node_by_path("/testcase-data/interrupts/interrupts0");
	if (!np) {
		pr_err("missing testcase data\n");
		return;
	}

	for (i = 0; i < 4; i++) {
		bool passed = true;
		args.args_count = 0;
		rc = of_irq_parse_one(np, i, &args);

		passed &= !rc;
		passed &= (args.args_count == 1);
		passed &= (args.args[0] == (i + 1));

		selftest(passed, "index %i - data error on node %s rc=%i\n",
			 i, args.np->full_name, rc);
	}
	of_node_put(np);

	np = of_find_node_by_path("/testcase-data/interrupts/interrupts1");
	if (!np) {
		pr_err("missing testcase data\n");
		return;
	}

	for (i = 0; i < 4; i++) {
		bool passed = true;
		args.args_count = 0;
		rc = of_irq_parse_one(np, i, &args);

		/* Test the values from tests-phandle.dtsi */
		switch (i) {
		case 0:
			passed &= !rc;
			passed &= (args.args_count == 1);
			passed &= (args.args[0] == 9);
			break;
		case 1:
			passed &= !rc;
			passed &= (args.args_count == 3);
			passed &= (args.args[0] == 10);
			passed &= (args.args[1] == 11);
			passed &= (args.args[2] == 12);
			break;
		case 2:
			passed &= !rc;
			passed &= (args.args_count == 2);
			passed &= (args.args[0] == 13);
			passed &= (args.args[1] == 14);
			break;
		case 3:
			passed &= !rc;
			passed &= (args.args_count == 2);
			passed &= (args.args[0] == 15);
			passed &= (args.args[1] == 16);
			break;
		default:
			passed = false;
		}
		selftest(passed, "index %i - data error on node %s rc=%i\n",
			 i, args.np->full_name, rc);
	}
	of_node_put(np);
}

static void __init of_selftest_parse_interrupts_extended(void)
{
	struct device_node *np;
	struct of_phandle_args args;
	int i, rc;

	np = of_find_node_by_path("/testcase-data/interrupts/interrupts-extended0");
	if (!np) {
		pr_err("missing testcase data\n");
		return;
	}

	for (i = 0; i < 7; i++) {
		bool passed = true;
		rc = of_irq_parse_one(np, i, &args);

		/* Test the values from tests-phandle.dtsi */
		switch (i) {
		case 0:
			passed &= !rc;
			passed &= (args.args_count == 1);
			passed &= (args.args[0] == 1);
			break;
		case 1:
			passed &= !rc;
			passed &= (args.args_count == 3);
			passed &= (args.args[0] == 2);
			passed &= (args.args[1] == 3);
			passed &= (args.args[2] == 4);
			break;
		case 2:
			passed &= !rc;
			passed &= (args.args_count == 2);
			passed &= (args.args[0] == 5);
			passed &= (args.args[1] == 6);
			break;
		case 3:
			passed &= !rc;
			passed &= (args.args_count == 1);
			passed &= (args.args[0] == 9);
			break;
		case 4:
			passed &= !rc;
			passed &= (args.args_count == 3);
			passed &= (args.args[0] == 10);
			passed &= (args.args[1] == 11);
			passed &= (args.args[2] == 12);
			break;
		case 5:
			passed &= !rc;
			passed &= (args.args_count == 2);
			passed &= (args.args[0] == 13);
			passed &= (args.args[1] == 14);
			break;
		case 6:
			passed &= !rc;
			passed &= (args.args_count == 1);
			passed &= (args.args[0] == 15);
			break;
		default:
			passed = false;
		}

		selftest(passed, "index %i - data error on node %s rc=%i\n",
			 i, args.np->full_name, rc);
	}
	of_node_put(np);
}

static int __init of_selftest(void)
{
	struct device_node *np;

	np = of_find_node_by_path("/testcase-data/phandle-tests/consumer-a");
	if (!np) {
		pr_info("No testcase data in device tree; not running tests\n");
		return 0;
	}
	of_node_put(np);

	pr_info("start of selftest - you will see error messages\n");
	of_selftest_parse_phandle_with_args();
<<<<<<< HEAD
	of_selftest_property_match_string();
	of_selftest_parse_interrupts();
	of_selftest_parse_interrupts_extended();
	pr_info("end of selftest - %i passed, %i failed\n",
		selftest_results.passed, selftest_results.failed);
=======
	of_selftest_property_string();
	pr_info("end of selftest - %s\n", selftest_passed ? "PASS" : "FAIL");
>>>>>>> 4227cffc
	return 0;
}
late_initcall(of_selftest);<|MERGE_RESOLUTION|>--- conflicted
+++ resolved
@@ -367,16 +367,11 @@
 
 	pr_info("start of selftest - you will see error messages\n");
 	of_selftest_parse_phandle_with_args();
-<<<<<<< HEAD
-	of_selftest_property_match_string();
+	of_selftest_property_string();
 	of_selftest_parse_interrupts();
 	of_selftest_parse_interrupts_extended();
 	pr_info("end of selftest - %i passed, %i failed\n",
 		selftest_results.passed, selftest_results.failed);
-=======
-	of_selftest_property_string();
-	pr_info("end of selftest - %s\n", selftest_passed ? "PASS" : "FAIL");
->>>>>>> 4227cffc
 	return 0;
 }
 late_initcall(of_selftest);