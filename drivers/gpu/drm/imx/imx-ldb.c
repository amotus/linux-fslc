/*
 * i.MX drm driver - LVDS display bridge
 *
 * Copyright (C) 2012 Sascha Hauer, Pengutronix
 *
 * This program is free software; you can redistribute it and/or
 * modify it under the terms of the GNU General Public License
 * as published by the Free Software Foundation; either version 2
 * of the License, or (at your option) any later version.
 * This program is distributed in the hope that it will be useful,
 * but WITHOUT ANY WARRANTY; without even the implied warranty of
 * MERCHANTABILITY or FITNESS FOR A PARTICULAR PURPOSE.  See the
 * GNU General Public License for more details.
 */

#include <linux/module.h>
#include <linux/clk.h>
#include <linux/component.h>
#include <drm/drmP.h>
#include <drm/drm_atomic.h>
#include <drm/drm_atomic_helper.h>
#include <drm/drm_fb_helper.h>
#include <drm/drm_crtc_helper.h>
#include <drm/drm_of.h>
#include <drm/drm_panel.h>
#include <linux/mfd/syscon.h>
#include <linux/mfd/syscon/imx6q-iomuxc-gpr.h>
#include <linux/of_device.h>
#include <linux/of_graph.h>
#include <video/of_display_timing.h>
#include <video/of_videomode.h>
#include <linux/phy/phy.h>
#include <linux/phy/phy-mixel-lvds.h>
#include <linux/phy/phy-mixel-lvds-combo.h>
#include <linux/regmap.h>
#include <linux/videodev2.h>
#include <soc/imx8/sc/sci.h>

#include "imx-drm.h"

#define DRIVER_NAME "imx-ldb"

#define LDB_CH0_MODE_EN_TO_DI0		(1 << 0)
#define LDB_CH0_MODE_EN_TO_DI1		(3 << 0)
#define LDB_CH0_MODE_EN_MASK		(3 << 0)
#define LDB_CH1_MODE_EN_TO_DI0		(1 << 2)
#define LDB_CH1_MODE_EN_TO_DI1		(3 << 2)
#define LDB_CH1_MODE_EN_MASK		(3 << 2)
#define LDB_SPLIT_MODE_EN		(1 << 4)
#define LDB_DATA_WIDTH_CH0_24		(1 << 5)
#define LDB_BIT_MAP_CH0_JEIDA		(1 << 6)
#define LDB_DATA_WIDTH_CH1_24		(1 << 7)
#define LDB_BIT_MAP_CH1_JEIDA		(1 << 8)
#define LDB_DI0_VS_POL_ACT_LOW		(1 << 9)
#define LDB_DI1_VS_POL_ACT_LOW		(1 << 10)
#define LDB_BGREF_RMODE_INT		(1 << 15)
#define LDB_CH0_10BIT_EN		(1 << 22)
#define LDB_CH1_10BIT_EN		(1 << 23)
#define LDB_CH0_DATA_WIDTH_24BIT	(1 << 24)
#define LDB_CH1_DATA_WIDTH_24BIT	(1 << 26)
#define LDB_CH0_DATA_WIDTH_30BIT	(2 << 24)
#define LDB_CH1_DATA_WIDTH_30BIT	(2 << 26)
#define LDB_CH_SEL			(1 << 28)

struct imx_ldb;

struct imx_ldb_channel {
	struct imx_ldb *ldb;
	struct drm_connector connector;
	struct drm_encoder encoder;

	/* Defines what is connected to the ldb, only one at a time */
	struct drm_panel *panel;
	struct drm_bridge *bridge;

	struct phy *phy;
	bool phy_is_on;

	struct device_node *child;
	struct i2c_adapter *ddc;
	int chno;
	void *edid;
	int edid_len;
	struct drm_display_mode mode;
	int mode_valid;
	u32 bus_format;
	u32 bus_flags;
};

static inline struct imx_ldb_channel *con_to_imx_ldb_ch(struct drm_connector *c)
{
	return container_of(c, struct imx_ldb_channel, connector);
}

static inline struct imx_ldb_channel *enc_to_imx_ldb_ch(struct drm_encoder *e)
{
	return container_of(e, struct imx_ldb_channel, encoder);
}

struct bus_mux {
	int reg;
	int shift;
	int mask;
};

struct devtype {
	int ctrl_reg;
	struct bus_mux *bus_mux;
	bool capable_10bit;
	bool visible_phy;
	bool has_mux;
	bool has_ch_sel;
	bool is_imx8;
	bool use_mixel_phy;
	bool use_mixel_combo_phy;
	bool padding_quirks;
	bool pixel_link_init_quirks;
	bool pixel_link_valid_quirks;

	/* pixel rate in KHz */
	unsigned int max_prate_single_mode;
	unsigned int max_prate_dual_mode;
};

struct imx_ldb {
	struct regmap *regmap;
	struct device *dev;
	struct imx_ldb_channel channel[2];
	struct clk *clk[2]; /* our own clock */
	struct clk *clk_sel[4]; /* parent of display clock */
	struct clk *clk_parent[4]; /* original parent of clk_sel */
	struct clk *clk_pll[2]; /* upstream clock we can adjust */
	struct clk *clk_pixel;
	struct clk *clk_bypass;
	u32 ldb_ctrl_reg;
	u32 ldb_ctrl;
	const struct bus_mux *lvds_mux;
	bool capable_10bit;
	bool visible_phy;
	bool has_mux;
	bool has_ch_sel;
	bool is_imx8;
	bool use_mixel_phy;
	bool use_mixel_combo_phy;
	bool padding_quirks;
	bool pixel_link_init_quirks;
	bool pixel_link_valid_quirks;

	/* pixel rate in KHz */
	unsigned int max_prate_single_mode;
	unsigned int max_prate_dual_mode;

	int id;
};

static enum drm_connector_status imx_ldb_connector_detect(
		struct drm_connector *connector, bool force)
{
	return connector_status_connected;
}

static void imx_ldb_ch_set_bus_format(struct imx_ldb_channel *imx_ldb_ch,
				      u32 bus_format)
{
	struct imx_ldb *ldb = imx_ldb_ch->ldb;
	int dual = ldb->ldb_ctrl & LDB_SPLIT_MODE_EN;

	switch (bus_format) {
	case MEDIA_BUS_FMT_RGB666_1X7X3_SPWG:
		break;
	case MEDIA_BUS_FMT_RGB888_1X7X4_SPWG:
		if (imx_ldb_ch->chno == 0 || dual)
			ldb->ldb_ctrl |= LDB_DATA_WIDTH_CH0_24 |
					 LDB_CH0_DATA_WIDTH_24BIT;
		if (imx_ldb_ch->chno == 1 || dual)
			ldb->ldb_ctrl |= LDB_DATA_WIDTH_CH1_24 |
					 LDB_CH1_DATA_WIDTH_24BIT;
		break;
	case MEDIA_BUS_FMT_RGB888_1X7X4_JEIDA:
		if (imx_ldb_ch->chno == 0 || dual)
			ldb->ldb_ctrl |= LDB_DATA_WIDTH_CH0_24 |
					 LDB_CH0_DATA_WIDTH_24BIT |
					 LDB_BIT_MAP_CH0_JEIDA;
		if (imx_ldb_ch->chno == 1 || dual)
			ldb->ldb_ctrl |= LDB_DATA_WIDTH_CH1_24 |
					 LDB_CH1_DATA_WIDTH_24BIT |
					 LDB_BIT_MAP_CH1_JEIDA;
		break;
	case MEDIA_BUS_FMT_RGB101010_1X7X5_SPWG:
		if (imx_ldb_ch->chno == 0 || dual)
			ldb->ldb_ctrl |= LDB_CH0_10BIT_EN |
					 LDB_CH0_DATA_WIDTH_30BIT;
		if (imx_ldb_ch->chno == 1 || dual)
			ldb->ldb_ctrl |= LDB_CH1_10BIT_EN |
					 LDB_CH1_DATA_WIDTH_30BIT;
		break;
	case MEDIA_BUS_FMT_RGB101010_1X7X5_JEIDA:
		if (imx_ldb_ch->chno == 0 || dual)
			ldb->ldb_ctrl |= LDB_CH0_10BIT_EN |
					 LDB_CH0_DATA_WIDTH_30BIT |
					 LDB_BIT_MAP_CH0_JEIDA;
		if (imx_ldb_ch->chno == 1 || dual)
			ldb->ldb_ctrl |= LDB_CH1_10BIT_EN |
					 LDB_CH1_DATA_WIDTH_30BIT |
					 LDB_BIT_MAP_CH1_JEIDA;
		break;
	}
}

static int imx_ldb_connector_get_modes(struct drm_connector *connector)
{
	struct imx_ldb_channel *imx_ldb_ch = con_to_imx_ldb_ch(connector);
	int num_modes = 0;

	if (imx_ldb_ch->panel && imx_ldb_ch->panel->funcs &&
	    imx_ldb_ch->panel->funcs->get_modes) {
		num_modes = imx_ldb_ch->panel->funcs->get_modes(imx_ldb_ch->panel);
		if (num_modes > 0)
			return num_modes;
	}

	if (!imx_ldb_ch->edid && imx_ldb_ch->ddc)
		imx_ldb_ch->edid = drm_get_edid(connector, imx_ldb_ch->ddc);

	if (imx_ldb_ch->edid) {
		drm_mode_connector_update_edid_property(connector,
							imx_ldb_ch->edid);
		num_modes = drm_add_edid_modes(connector, imx_ldb_ch->edid);
	}

	if (imx_ldb_ch->mode_valid) {
		struct drm_display_mode *mode;

		mode = drm_mode_create(connector->dev);
		if (!mode)
			return -EINVAL;
		drm_mode_copy(mode, &imx_ldb_ch->mode);
		mode->type |= DRM_MODE_TYPE_DRIVER | DRM_MODE_TYPE_PREFERRED;
		drm_mode_probed_add(connector, mode);
		num_modes++;
	}

	return num_modes;
}

static struct drm_encoder *imx_ldb_connector_best_encoder(
		struct drm_connector *connector)
{
	struct imx_ldb_channel *imx_ldb_ch = con_to_imx_ldb_ch(connector);

	return &imx_ldb_ch->encoder;
}

static void imx_ldb_set_clock(struct imx_ldb *ldb, int mux, int chno,
		unsigned long serial_clk, unsigned long di_clk)
{
	int ret;

	if (ldb->is_imx8) {
		/*
		 * To workaround setting clock rate failure issue
		 * when the system resumes back from PM sleep mode,
		 * we need to get the clock rates before setting
		 * their rates, otherwise, setting the clock rates
		 * will fail.
		 */
		clk_get_rate(ldb->clk_bypass);
		clk_get_rate(ldb->clk_pixel);
		clk_set_rate(ldb->clk_bypass, di_clk);
		clk_set_rate(ldb->clk_pixel, di_clk);
		return;
	}

	dev_dbg(ldb->dev, "%s: now: %ld want: %ld\n", __func__,
			clk_get_rate(ldb->clk_pll[chno]), serial_clk);
	clk_set_rate(ldb->clk_pll[chno], serial_clk);

	dev_dbg(ldb->dev, "%s after: %ld\n", __func__,
			clk_get_rate(ldb->clk_pll[chno]));

	dev_dbg(ldb->dev, "%s: now: %ld want: %ld\n", __func__,
			clk_get_rate(ldb->clk[chno]),
			(long int)di_clk);
	clk_set_rate(ldb->clk[chno], di_clk);

	dev_dbg(ldb->dev, "%s after: %ld\n", __func__,
			clk_get_rate(ldb->clk[chno]));

	/* set display clock mux to LDB input clock */
	ret = clk_set_parent(ldb->clk_sel[mux], ldb->clk[chno]);
	if (ret)
		dev_err(ldb->dev,
			"unable to set di%d parent clock to ldb_di%d\n", mux,
			chno);
}

/* FIXME: validate pixel link in a proper manner */
static void dpu_pixel_link_validate(int dpu_id, int stream_id)
{
	sc_err_t sciErr;
	sc_ipc_t ipcHndl = 0;
	u32 mu_id;

	sciErr = sc_ipc_getMuID(&mu_id);
	if (sciErr != SC_ERR_NONE) {
		pr_err("Cannot obtain MU ID\n");
		return;
	}

	sciErr = sc_ipc_open(&ipcHndl, mu_id);
	if (sciErr != SC_ERR_NONE) {
		pr_err("sc_ipc_open failed! (sciError = %d)\n", sciErr);
		return;
	}

	if (dpu_id == 0) {
		sciErr = sc_misc_set_control(ipcHndl, SC_R_DC_0,
			stream_id ? SC_C_PXL_LINK_MST2_VLD : SC_C_PXL_LINK_MST1_VLD, 1);
		if (sciErr != SC_ERR_NONE)
			pr_err("SC_R_DC_0:SC_C_PXL_LINK_MST%d_VLD sc_misc_set_control failed! (sciError = %d)\n", stream_id + 1, sciErr);

		sciErr = sc_misc_set_control(ipcHndl, SC_R_DC_0,
			stream_id ? SC_C_SYNC_CTRL1 : SC_C_SYNC_CTRL0, 1);
		if (sciErr != SC_ERR_NONE)
			pr_err("SC_R_DC_0:SC_C_SYNC_CTRL%d sc_misc_set_control failed! (sciError = %d)\n", stream_id, sciErr);
	} else if (dpu_id == 1) {
		sciErr = sc_misc_set_control(ipcHndl, SC_R_DC_1,
			stream_id ? SC_C_PXL_LINK_MST2_VLD : SC_C_PXL_LINK_MST1_VLD, 1);
		if (sciErr != SC_ERR_NONE)
			pr_err("SC_R_DC_1:SC_C_PXL_LINK_MST%d_VLD sc_misc_set_control failed! (sciError = %d)\n", stream_id + 1, sciErr);

		sciErr = sc_misc_set_control(ipcHndl, SC_R_DC_1,
			stream_id ? SC_C_SYNC_CTRL1 : SC_C_SYNC_CTRL0, 1);
		if (sciErr != SC_ERR_NONE)
			pr_err("SC_R_DC_1:SC_C_SYNC_CTRL%d sc_misc_set_control failed! (sciError = %d)\n", stream_id, sciErr);
	}

	sc_ipc_close(mu_id);
}

/* FIXME: invalidate pixel link in a proper manner */
static void dpu_pixel_link_invalidate(int dpu_id, int stream_id)
{
	sc_err_t sciErr;
	sc_ipc_t ipcHndl = 0;
	u32 mu_id;

	sciErr = sc_ipc_getMuID(&mu_id);
	if (sciErr != SC_ERR_NONE) {
		pr_err("Cannot obtain MU ID\n");
		return;
	}

	sciErr = sc_ipc_open(&ipcHndl, mu_id);
	if (sciErr != SC_ERR_NONE) {
		pr_err("sc_ipc_open failed! (sciError = %d)\n", sciErr);
		return;
	}

	if (dpu_id == 0) {
		sciErr = sc_misc_set_control(ipcHndl, SC_R_DC_0,
			stream_id ? SC_C_SYNC_CTRL1 : SC_C_SYNC_CTRL0, 0);
		if (sciErr != SC_ERR_NONE)
			pr_err("SC_R_DC_0:SC_C_SYNC_CTRL%d sc_misc_set_control failed! (sciError = %d)\n", stream_id, sciErr);

		sciErr = sc_misc_set_control(ipcHndl, SC_R_DC_0,
			stream_id ? SC_C_PXL_LINK_MST2_VLD : SC_C_PXL_LINK_MST1_VLD, 0);
		if (sciErr != SC_ERR_NONE)
			pr_err("SC_R_DC_0:SC_C_PXL_LINK_MST%d_VLD sc_misc_set_control failed! (sciError = %d)\n", stream_id + 1, sciErr);
	} else if (dpu_id == 1) {
		sciErr = sc_misc_set_control(ipcHndl, SC_R_DC_1,
			stream_id ? SC_C_SYNC_CTRL1 : SC_C_SYNC_CTRL0, 0);
		if (sciErr != SC_ERR_NONE)
			pr_err("SC_R_DC_1:SC_C_SYNC_CTRL%d sc_misc_set_control failed! (sciError = %d)\n", stream_id, sciErr);

		sciErr = sc_misc_set_control(ipcHndl, SC_R_DC_1,
			stream_id ? SC_C_PXL_LINK_MST2_VLD : SC_C_PXL_LINK_MST1_VLD, 0);
		if (sciErr != SC_ERR_NONE)
			pr_err("SC_R_DC_1:SC_C_PXL_LINK_MST%d_VLD sc_misc_set_control failed! (sciError = %d)\n", stream_id + 1, sciErr);

	}

	sc_ipc_close(mu_id);
}

static void imx_ldb_encoder_enable(struct drm_encoder *encoder)
{
	struct imx_ldb_channel *imx_ldb_ch = enc_to_imx_ldb_ch(encoder);
	struct imx_ldb *ldb = imx_ldb_ch->ldb;
	int dual = ldb->ldb_ctrl & LDB_SPLIT_MODE_EN;
	int mux = drm_of_encoder_active_port_id(imx_ldb_ch->child, encoder);

	drm_panel_prepare(imx_ldb_ch->panel);

	if (ldb->is_imx8) {
		clk_prepare_enable(ldb->clk_pixel);
		clk_prepare_enable(ldb->clk_bypass);
	}

	if (ldb->has_mux) {
		if (dual) {
			clk_set_parent(ldb->clk_sel[mux], ldb->clk[0]);
			clk_set_parent(ldb->clk_sel[mux], ldb->clk[1]);

			clk_prepare_enable(ldb->clk[0]);
			clk_prepare_enable(ldb->clk[1]);
		} else {
			clk_set_parent(ldb->clk_sel[mux],
				       ldb->clk[imx_ldb_ch->chno]);
		}
	}

	if (imx_ldb_ch == &ldb->channel[0] || dual) {
		ldb->ldb_ctrl &= ~LDB_CH0_MODE_EN_MASK;
		if (mux == 0 || ldb->lvds_mux)
			ldb->ldb_ctrl |= LDB_CH0_MODE_EN_TO_DI0;
		else if (mux == 1)
			ldb->ldb_ctrl |= LDB_CH0_MODE_EN_TO_DI1;
	}
	if (imx_ldb_ch == &ldb->channel[1] || dual) {
		ldb->ldb_ctrl &= ~LDB_CH1_MODE_EN_MASK;
		if (mux == 1 || ldb->lvds_mux)
			ldb->ldb_ctrl |= LDB_CH1_MODE_EN_TO_DI1;
		else if (mux == 0)
			ldb->ldb_ctrl |= LDB_CH1_MODE_EN_TO_DI0;
	}

	if (ldb->lvds_mux) {
		const struct bus_mux *lvds_mux = NULL;

		if (imx_ldb_ch == &ldb->channel[0])
			lvds_mux = &ldb->lvds_mux[0];
		else if (imx_ldb_ch == &ldb->channel[1])
			lvds_mux = &ldb->lvds_mux[1];

		regmap_update_bits(ldb->regmap, lvds_mux->reg, lvds_mux->mask,
				   mux << lvds_mux->shift);
	}

	regmap_write(ldb->regmap, ldb->ldb_ctrl_reg, ldb->ldb_ctrl);

	if (dual) {
		phy_power_on(ldb->channel[0].phy);
		phy_power_on(ldb->channel[1].phy);

		ldb->channel[0].phy_is_on = true;
		ldb->channel[1].phy_is_on = true;
	} else {
		phy_power_on(imx_ldb_ch->phy);

		imx_ldb_ch->phy_is_on = true;
	}

	if (ldb->pixel_link_valid_quirks) {
		if (ldb->use_mixel_phy)
			dpu_pixel_link_validate(ldb->id, 1);
		else if (ldb->use_mixel_combo_phy)
			dpu_pixel_link_validate(0, ldb->id);
	}

	drm_panel_enable(imx_ldb_ch->panel);
}

static void
imx_ldb_encoder_atomic_mode_set(struct drm_encoder *encoder,
				struct drm_crtc_state *crtc_state,
				struct drm_connector_state *connector_state)
{
	struct imx_ldb_channel *imx_ldb_ch = enc_to_imx_ldb_ch(encoder);
	struct drm_display_mode *mode = &crtc_state->adjusted_mode;
	struct imx_ldb *ldb = imx_ldb_ch->ldb;
	int dual = ldb->ldb_ctrl & LDB_SPLIT_MODE_EN;
	unsigned long serial_clk;
	unsigned long di_clk = mode->clock * 1000;
	int mux = drm_of_encoder_active_port_id(imx_ldb_ch->child, encoder);
	u32 bus_format = imx_ldb_ch->bus_format;

	if (mode->clock > ldb->max_prate_dual_mode) {
		dev_warn(ldb->dev,
			 "%s: mode exceeds %u MHz pixel clock\n", __func__,
			 ldb->max_prate_dual_mode / 1000);
	}
	if (mode->clock > ldb->max_prate_single_mode && !dual) {
		dev_warn(ldb->dev,
			 "%s: mode exceeds %u MHz pixel clock\n", __func__,
			 ldb->max_prate_single_mode / 1000);
	}

	if (dual) {
		serial_clk = 3500UL * mode->clock;
		imx_ldb_set_clock(ldb, mux, 0, serial_clk, di_clk);
		imx_ldb_set_clock(ldb, mux, 1, serial_clk, di_clk);

		if (ldb->use_mixel_phy) {
			mixel_phy_lvds_set_phy_speed(ldb->channel[0].phy,
						     di_clk / 2);
			mixel_phy_lvds_set_phy_speed(ldb->channel[1].phy,
						     di_clk / 2);
		} else if (ldb->use_mixel_combo_phy) {
			mixel_phy_combo_lvds_set_phy_speed(ldb->channel[0].phy,
						     di_clk / 2);
		}
	} else {
		serial_clk = 7000UL * mode->clock;
		imx_ldb_set_clock(ldb, mux, imx_ldb_ch->chno, serial_clk,
				  di_clk);

		if (ldb->use_mixel_phy)
			mixel_phy_lvds_set_phy_speed(imx_ldb_ch->phy, di_clk);
		else if (ldb->use_mixel_combo_phy)
			mixel_phy_combo_lvds_set_phy_speed(imx_ldb_ch->phy,
							   di_clk);
	}

	if (ldb->has_ch_sel) {
		if (imx_ldb_ch == &ldb->channel[0])
			ldb->ldb_ctrl &= ~LDB_CH_SEL;
		if (imx_ldb_ch == &ldb->channel[1])
			ldb->ldb_ctrl |= LDB_CH_SEL;
	}

	/* FIXME - assumes straight connections DI0 --> CH0, DI1 --> CH1 */
	if (imx_ldb_ch == &ldb->channel[0] || dual) {
		if (mode->flags & DRM_MODE_FLAG_NVSYNC)
			ldb->ldb_ctrl |= LDB_DI0_VS_POL_ACT_LOW;
		else
			ldb->ldb_ctrl &= ~LDB_DI0_VS_POL_ACT_LOW;
	}
	if (imx_ldb_ch == &ldb->channel[1] || dual) {
		if (mode->flags & DRM_MODE_FLAG_NVSYNC)
			ldb->ldb_ctrl |= LDB_DI1_VS_POL_ACT_LOW;
		else
			ldb->ldb_ctrl &= ~LDB_DI1_VS_POL_ACT_LOW;
	}

	if (dual) {
		if (ldb->use_mixel_phy) {
			/* VSYNC */
			if (mode->flags & DRM_MODE_FLAG_NVSYNC) {
				mixel_phy_lvds_set_vsync_pol(
					ldb->channel[0].phy, false);
				mixel_phy_lvds_set_vsync_pol(
					ldb->channel[1].phy, false);
			} else {
				mixel_phy_lvds_set_vsync_pol(
					ldb->channel[0].phy, true);
				mixel_phy_lvds_set_vsync_pol(
					ldb->channel[1].phy, true);
			}
			/* HSYNC */
			if (mode->flags & DRM_MODE_FLAG_NHSYNC) {
				mixel_phy_lvds_set_hsync_pol(
					ldb->channel[0].phy, false);
				mixel_phy_lvds_set_hsync_pol(
					ldb->channel[1].phy, false);
			} else {
				mixel_phy_lvds_set_hsync_pol(
					ldb->channel[0].phy, true);
				mixel_phy_lvds_set_hsync_pol(
					ldb->channel[1].phy, true);
			}
		} else if (ldb->use_mixel_combo_phy) {
			/* VSYNC */
			if (mode->flags & DRM_MODE_FLAG_NVSYNC)
				mixel_phy_combo_lvds_set_vsync_pol(
					ldb->channel[0].phy, false);
			else
				mixel_phy_combo_lvds_set_vsync_pol(
					ldb->channel[0].phy, true);
			/* HSYNC */
			if (mode->flags & DRM_MODE_FLAG_NHSYNC)
				mixel_phy_combo_lvds_set_hsync_pol(
					ldb->channel[0].phy, false);
			else
				mixel_phy_combo_lvds_set_hsync_pol(
					ldb->channel[0].phy, true);
		}
	} else {
		if (ldb->use_mixel_phy) {
			/* VSYNC */
			if (mode->flags & DRM_MODE_FLAG_NVSYNC)
				mixel_phy_lvds_set_vsync_pol(imx_ldb_ch->phy,
								false);
			else
				mixel_phy_lvds_set_vsync_pol(imx_ldb_ch->phy,
								true);
			/* HSYNC */
			if (mode->flags & DRM_MODE_FLAG_NHSYNC)
				mixel_phy_lvds_set_hsync_pol(imx_ldb_ch->phy,
								false);
			else
				mixel_phy_lvds_set_hsync_pol(imx_ldb_ch->phy,
								true);
		} else if (ldb->use_mixel_combo_phy) {
			/* VSYNC */
			if (mode->flags & DRM_MODE_FLAG_NVSYNC)
				mixel_phy_combo_lvds_set_vsync_pol(
								imx_ldb_ch->phy,
								false);
			else
				mixel_phy_combo_lvds_set_vsync_pol(
								imx_ldb_ch->phy,
								true);
			/* HSYNC */
			if (mode->flags & DRM_MODE_FLAG_NHSYNC)
				mixel_phy_combo_lvds_set_hsync_pol(
								imx_ldb_ch->phy,
								false);
			else
				mixel_phy_combo_lvds_set_hsync_pol(
								imx_ldb_ch->phy,
								true);
		}
	}

	if (!bus_format) {
		struct drm_connector *connector = connector_state->connector;
		struct drm_display_info *di = &connector->display_info;

		if (di->num_bus_formats)
			bus_format = di->bus_formats[0];
	}
	imx_ldb_ch_set_bus_format(imx_ldb_ch, bus_format);
}

static void imx_ldb_encoder_disable(struct drm_encoder *encoder)
{
	struct imx_ldb_channel *imx_ldb_ch = enc_to_imx_ldb_ch(encoder);
	struct imx_ldb *ldb = imx_ldb_ch->ldb;
	int dual = ldb->ldb_ctrl & LDB_SPLIT_MODE_EN;
	int mux, ret;

	drm_panel_disable(imx_ldb_ch->panel);

	if (ldb->pixel_link_valid_quirks) {
		if (ldb->use_mixel_phy)
			dpu_pixel_link_invalidate(ldb->id, 1);
		else if (ldb->use_mixel_combo_phy)
			dpu_pixel_link_invalidate(0, ldb->id);
	}

	if (dual) {
		phy_power_off(ldb->channel[0].phy);
		phy_power_off(ldb->channel[1].phy);

		ldb->channel[0].phy_is_on = false;
		ldb->channel[1].phy_is_on = false;
	} else {
		phy_power_off(imx_ldb_ch->phy);

		imx_ldb_ch->phy_is_on = false;
	}

	if (imx_ldb_ch == &ldb->channel[0])
		ldb->ldb_ctrl &= ~LDB_CH0_MODE_EN_MASK;
	else if (imx_ldb_ch == &ldb->channel[1])
		ldb->ldb_ctrl &= ~LDB_CH1_MODE_EN_MASK;

	regmap_write(ldb->regmap, ldb->ldb_ctrl_reg, ldb->ldb_ctrl);

	if (ldb->is_imx8) {
		clk_disable_unprepare(ldb->clk_bypass);
		clk_disable_unprepare(ldb->clk_pixel);
	} else {
		if (ldb->ldb_ctrl & LDB_SPLIT_MODE_EN) {
			clk_disable_unprepare(ldb->clk[0]);
			clk_disable_unprepare(ldb->clk[1]);
		}
	}

	if (!ldb->has_mux)
		goto unprepare_panel;

	if (ldb->lvds_mux) {
		const struct bus_mux *lvds_mux = NULL;

		if (imx_ldb_ch == &ldb->channel[0])
			lvds_mux = &ldb->lvds_mux[0];
		else if (imx_ldb_ch == &ldb->channel[1])
			lvds_mux = &ldb->lvds_mux[1];

		regmap_read(ldb->regmap, lvds_mux->reg, &mux);
		mux &= lvds_mux->mask;
		mux >>= lvds_mux->shift;
	} else {
		mux = (imx_ldb_ch == &ldb->channel[0]) ? 0 : 1;
	}

	/* set display clock mux back to original input clock */
	ret = clk_set_parent(ldb->clk_sel[mux], ldb->clk_parent[mux]);
	if (ret)
		dev_err(ldb->dev,
			"unable to set di%d parent clock to original parent\n",
			mux);

unprepare_panel:
	drm_panel_unprepare(imx_ldb_ch->panel);
}

static int imx_ldb_encoder_atomic_check(struct drm_encoder *encoder,
					struct drm_crtc_state *crtc_state,
					struct drm_connector_state *conn_state)
{
	struct imx_crtc_state *imx_crtc_state = to_imx_crtc_state(crtc_state);
	struct imx_ldb_channel *imx_ldb_ch = enc_to_imx_ldb_ch(encoder);
	struct imx_ldb *ldb = imx_ldb_ch->ldb;
	struct drm_display_info *di = &conn_state->connector->display_info;
	u32 bus_format = imx_ldb_ch->bus_format;

	/* Bus format description in DT overrides connector display info. */
	if (!bus_format && di->num_bus_formats) {
		bus_format = di->bus_formats[0];
		imx_crtc_state->bus_flags = di->bus_flags;
	} else {
		bus_format = imx_ldb_ch->bus_format;
		imx_crtc_state->bus_flags = imx_ldb_ch->bus_flags;
	}
	switch (bus_format) {
	case MEDIA_BUS_FMT_RGB666_1X7X3_SPWG:
		if (ldb->padding_quirks)
			imx_crtc_state->bus_format =
					MEDIA_BUS_FMT_RGB666_1X30_PADLO;
		else
			imx_crtc_state->bus_format = MEDIA_BUS_FMT_RGB666_1X18;
		break;
	case MEDIA_BUS_FMT_RGB888_1X7X4_SPWG:
	case MEDIA_BUS_FMT_RGB888_1X7X4_JEIDA:
		if (ldb->padding_quirks)
			imx_crtc_state->bus_format =
					MEDIA_BUS_FMT_RGB888_1X30_PADLO;
		else
			imx_crtc_state->bus_format = MEDIA_BUS_FMT_RGB888_1X24;
		break;
	case MEDIA_BUS_FMT_RGB101010_1X7X5_SPWG:
	case MEDIA_BUS_FMT_RGB101010_1X7X5_JEIDA:
		imx_crtc_state->bus_format = MEDIA_BUS_FMT_RGB101010_1X30;
		break;
	default:
		return -EINVAL;
	}

	imx_crtc_state->di_hsync_pin = 2;
	imx_crtc_state->di_vsync_pin = 3;

	return 0;
}


static const struct drm_connector_funcs imx_ldb_connector_funcs = {
	.dpms = drm_atomic_helper_connector_dpms,
	.fill_modes = drm_helper_probe_single_connector_modes,
	.detect = imx_ldb_connector_detect,
	.destroy = imx_drm_connector_destroy,
	.reset = drm_atomic_helper_connector_reset,
	.atomic_duplicate_state = drm_atomic_helper_connector_duplicate_state,
	.atomic_destroy_state = drm_atomic_helper_connector_destroy_state,
};

static const struct drm_connector_helper_funcs imx_ldb_connector_helper_funcs = {
	.get_modes = imx_ldb_connector_get_modes,
	.best_encoder = imx_ldb_connector_best_encoder,
};

static const struct drm_encoder_funcs imx_ldb_encoder_funcs = {
	.destroy = imx_drm_encoder_destroy,
};

static const struct drm_encoder_helper_funcs imx_ldb_encoder_helper_funcs = {
	.atomic_mode_set = imx_ldb_encoder_atomic_mode_set,
	.enable = imx_ldb_encoder_enable,
	.disable = imx_ldb_encoder_disable,
	.atomic_check = imx_ldb_encoder_atomic_check,
};

static int imx_ldb_get_clk(struct imx_ldb *ldb, int chno)
{
	char clkname[16];

	if (ldb->is_imx8)
		return 0;

	snprintf(clkname, sizeof(clkname), "di%d", chno);
	ldb->clk[chno] = devm_clk_get(ldb->dev, clkname);
	if (IS_ERR(ldb->clk[chno]))
		return PTR_ERR(ldb->clk[chno]);

	snprintf(clkname, sizeof(clkname), "di%d_pll", chno);
	ldb->clk_pll[chno] = devm_clk_get(ldb->dev, clkname);

	return PTR_ERR_OR_ZERO(ldb->clk_pll[chno]);
}

static int imx_ldb_register(struct drm_device *drm,
	struct imx_ldb_channel *imx_ldb_ch)
{
	struct imx_ldb *ldb = imx_ldb_ch->ldb;
	struct drm_encoder *encoder = &imx_ldb_ch->encoder;
	int ret;

	ret = imx_drm_encoder_parse_of(drm, encoder, imx_ldb_ch->child);
	if (ret)
		return ret;

	ret = imx_ldb_get_clk(ldb, imx_ldb_ch->chno);
	if (ret)
		return ret;

	if (ldb->ldb_ctrl & LDB_SPLIT_MODE_EN) {
		ret = imx_ldb_get_clk(ldb, 1);
		if (ret)
			return ret;
	}

	drm_encoder_helper_add(encoder, &imx_ldb_encoder_helper_funcs);
	drm_encoder_init(drm, encoder, &imx_ldb_encoder_funcs,
			 DRM_MODE_ENCODER_LVDS, NULL);

	if (imx_ldb_ch->bridge) {
		imx_ldb_ch->bridge->encoder = encoder;

		imx_ldb_ch->encoder.bridge = imx_ldb_ch->bridge;
		ret = drm_bridge_attach(drm, imx_ldb_ch->bridge);
		if (ret) {
			DRM_ERROR("Failed to initialize bridge with drm\n");
			return ret;
		}
	} else {
		/*
		 * We want to add the connector whenever there is no bridge
		 * that brings its own, not only when there is a panel. For
		 * historical reasons, the ldb driver can also work without
		 * a panel.
		 */
		drm_connector_helper_add(&imx_ldb_ch->connector,
				&imx_ldb_connector_helper_funcs);
		drm_connector_init(drm, &imx_ldb_ch->connector,
				&imx_ldb_connector_funcs,
				DRM_MODE_CONNECTOR_LVDS);
		drm_mode_connector_attach_encoder(&imx_ldb_ch->connector,
				encoder);
	}

	if (imx_ldb_ch->panel) {
		ret = drm_panel_attach(imx_ldb_ch->panel,
				       &imx_ldb_ch->connector);
		if (ret)
			return ret;
	}

	return 0;
}

enum {
	LVDS_BIT_MAP_SPWG,
	LVDS_BIT_MAP_JEIDA
};

struct imx_ldb_bit_mapping {
	u32 bus_format;
	u32 datawidth;
	const char * const mapping;
};

static const struct imx_ldb_bit_mapping imx_ldb_bit_mappings[] = {
	{ MEDIA_BUS_FMT_RGB666_1X7X3_SPWG,     18, "spwg" },
	{ MEDIA_BUS_FMT_RGB888_1X7X4_SPWG,     24, "spwg" },
	{ MEDIA_BUS_FMT_RGB888_1X7X4_JEIDA,    24, "jeida" },
	{ MEDIA_BUS_FMT_RGB101010_1X7X5_SPWG,  30, "spwg" },
	{ MEDIA_BUS_FMT_RGB101010_1X7X5_JEIDA, 30, "jeida" },
};

static u32 of_get_bus_format(struct device *dev, struct imx_ldb *ldb,
			     struct device_node *np)
{
	const char *bm;
	u32 datawidth = 0;
	int ret, i;

	ret = of_property_read_string(np, "fsl,data-mapping", &bm);
	if (ret < 0)
		return ret;

	of_property_read_u32(np, "fsl,data-width", &datawidth);

	if (!ldb->capable_10bit && datawidth == 30) {
		dev_err(dev, "invalid data width: %d-bit\n", datawidth);
		return -ENOENT;
	}

	for (i = 0; i < ARRAY_SIZE(imx_ldb_bit_mappings); i++) {
		if (!strcasecmp(bm, imx_ldb_bit_mappings[i].mapping) &&
		    datawidth == imx_ldb_bit_mappings[i].datawidth)
			return imx_ldb_bit_mappings[i].bus_format;
	}

	dev_err(dev, "invalid data mapping: %d-bit \"%s\"\n", datawidth, bm);

	return -ENOENT;
}

static struct devtype imx53_ldb_devtype = {
	.ctrl_reg = IOMUXC_GPR2,
	.bus_mux = NULL,
	.capable_10bit = false,
	.visible_phy = false,
	.has_mux = true,
	.max_prate_single_mode = 85000,
	.max_prate_dual_mode = 150000,
};

static struct bus_mux imx6q_lvds_mux[2] = {
	{
		.reg = IOMUXC_GPR3,
		.shift = 6,
		.mask = IMX6Q_GPR3_LVDS0_MUX_CTL_MASK,
	}, {
		.reg = IOMUXC_GPR3,
		.shift = 8,
		.mask = IMX6Q_GPR3_LVDS1_MUX_CTL_MASK,
	}
};

static struct devtype imx6q_ldb_devtype = {
	.ctrl_reg = IOMUXC_GPR2,
	.bus_mux = imx6q_lvds_mux,
	.capable_10bit = false,
	.visible_phy = false,
	.has_mux = true,
	.max_prate_single_mode = 85000,
	.max_prate_dual_mode = 170000,
};

static struct devtype imx8qm_ldb_devtype = {
	.ctrl_reg = 0x10e0,
	.bus_mux = NULL,
	.capable_10bit = true,
	.visible_phy = true,
	.is_imx8 = true,
	.use_mixel_phy = true,
	.padding_quirks = true,
	.pixel_link_valid_quirks = true,
	.max_prate_single_mode = 150000,
	.max_prate_dual_mode = 300000,
};

static struct devtype imx8qxp_ldb_devtype = {
	.ctrl_reg = 0x10e0,
	.bus_mux = NULL,
	.visible_phy = true,
	.has_ch_sel = true,
	.is_imx8 = true,
	.use_mixel_combo_phy = true,
	.padding_quirks = true,
	.pixel_link_init_quirks = true,
	.pixel_link_valid_quirks = true,
	.max_prate_single_mode = 150000,
	.max_prate_dual_mode = 300000,
};

/*
 * For a device declaring compatible = "fsl,imx8qxp-ldb", "fsl,imx8qm-ldb",
 * "fsl,imx6q-ldb",  "fsl,imx53-ldb", of_match_device will walk through this
 * list and take the first entry matching any of its compatible values.
 * Therefore, the more generic entries (in this case fsl,imx53-ldb) need to be
 * ordered last.
 */
static const struct of_device_id imx_ldb_dt_ids[] = {
	{ .compatible = "fsl,imx8qxp-ldb", .data = &imx8qxp_ldb_devtype, },
	{ .compatible = "fsl,imx8qm-ldb", .data = &imx8qm_ldb_devtype, },
	{ .compatible = "fsl,imx6q-ldb", .data = &imx6q_ldb_devtype, },
	{ .compatible = "fsl,imx53-ldb", .data = &imx53_ldb_devtype, },
	{ }
};
MODULE_DEVICE_TABLE(of, imx_ldb_dt_ids);

static int imx_ldb_panel_ddc(struct device *dev,
		struct imx_ldb_channel *channel, struct device_node *child)
{
	struct device_node *ddc_node;
	const u8 *edidp;
	int ret;

	ddc_node = of_parse_phandle(child, "ddc-i2c-bus", 0);
	if (ddc_node) {
		channel->ddc = of_find_i2c_adapter_by_node(ddc_node);
		of_node_put(ddc_node);
		if (!channel->ddc) {
			dev_warn(dev, "failed to get ddc i2c adapter\n");
			return -EPROBE_DEFER;
		}
	}

	if (!channel->ddc) {
		/* if no DDC available, fallback to hardcoded EDID */
		dev_dbg(dev, "no ddc available\n");

		edidp = of_get_property(child, "edid",
					&channel->edid_len);
		if (edidp) {
			channel->edid = kmemdup(edidp,
						channel->edid_len,
						GFP_KERNEL);
		} else if (!channel->panel) {
			/* fallback to display-timings node */
			ret = of_get_drm_display_mode(child,
						      &channel->mode,
						      &channel->bus_flags,
						      OF_USE_NATIVE_MODE);
			if (!ret)
				channel->mode_valid = 1;
		}
	}
	return 0;
}

static void ldb_pixel_link_init(int id)
{
	sc_err_t sciErr;
	sc_ipc_t ipcHndl = 0;
	u32 mu_id;

	sciErr = sc_ipc_getMuID(&mu_id);
	if (sciErr != SC_ERR_NONE) {
		pr_err("Cannot obtain MU ID\n");
		return;
	}

	sciErr = sc_ipc_open(&ipcHndl, mu_id);
	if (sciErr != SC_ERR_NONE) {
		pr_err("sc_ipc_open failed! (sciError = %d)\n", sciErr);
		return;
	}

	if (id == 0) {
		sc_misc_set_control(ipcHndl, SC_R_MIPI_0, SC_C_MODE, 1);
		if (sciErr != SC_ERR_NONE)
			pr_err("SC_R_MIPI_%d MODE failed %d!\n", id, sciErr);
		sc_misc_set_control(ipcHndl, SC_R_MIPI_0, SC_C_DUAL_MODE, 0);
		if (sciErr != SC_ERR_NONE)
			pr_err("SC_R_MIPI_%d DUAL_MODE failed %d!\n", id, sciErr);
		sc_misc_set_control(ipcHndl, SC_R_MIPI_0, SC_C_PXL_LINK_SEL, 0);
		if (sciErr != SC_ERR_NONE)
			pr_err("SC_R_MIPI_%d PXL_LINK_SEL failed %d!\n", id, sciErr);
	} else {
		sc_misc_set_control(ipcHndl, SC_R_MIPI_1, SC_C_MODE, 1);
		if (sciErr != SC_ERR_NONE)
			pr_err("SC_R_MIPI_%d MODE failed %d!\n", id, sciErr);
		sc_misc_set_control(ipcHndl, SC_R_MIPI_1, SC_C_DUAL_MODE, 0);
		if (sciErr != SC_ERR_NONE)
			pr_err("SC_R_MIPI_%d DUAL_MODE failed %d!\n", id, sciErr);
		sc_misc_set_control(ipcHndl, SC_R_MIPI_1, SC_C_PXL_LINK_SEL, 0);
		if (sciErr != SC_ERR_NONE)
			pr_err("SC_R_MIPI_%d PXL_LINK_SEL failed %d!\n", id, sciErr);
	}

	sc_ipc_close(mu_id);
}

static int imx_ldb_bind(struct device *dev, struct device *master, void *data)
{
	struct drm_device *drm = data;
	struct device_node *np = dev->of_node;
	const struct of_device_id *of_id =
			of_match_device(imx_ldb_dt_ids, dev);
	const struct devtype *devtype = of_id->data;
	struct device_node *child;
	struct imx_ldb *imx_ldb;
	int dual;
	int ret;
	int i;

	imx_ldb = devm_kzalloc(dev, sizeof(*imx_ldb), GFP_KERNEL);
	if (!imx_ldb)
		return -ENOMEM;

	imx_ldb->regmap = syscon_regmap_lookup_by_phandle(np, "gpr");
	if (IS_ERR(imx_ldb->regmap)) {
		dev_err(dev, "failed to get parent regmap\n");
		return PTR_ERR(imx_ldb->regmap);
	}

	/* disable LDB by resetting the control register to POR default */
	regmap_write(imx_ldb->regmap, IOMUXC_GPR2, 0);

	imx_ldb->dev = dev;
	imx_ldb->ldb_ctrl_reg = devtype->ctrl_reg;
	imx_ldb->lvds_mux = devtype->bus_mux;
	imx_ldb->capable_10bit = devtype->capable_10bit;
	imx_ldb->visible_phy = devtype->visible_phy;
	imx_ldb->has_mux = devtype->has_mux;
	imx_ldb->has_ch_sel = devtype->has_ch_sel;
	imx_ldb->is_imx8 = devtype->is_imx8;
	imx_ldb->use_mixel_phy = devtype->use_mixel_phy;
	imx_ldb->use_mixel_combo_phy = devtype->use_mixel_combo_phy;
	imx_ldb->padding_quirks = devtype->padding_quirks;
	imx_ldb->pixel_link_init_quirks = devtype->pixel_link_init_quirks;
	imx_ldb->pixel_link_valid_quirks = devtype->pixel_link_valid_quirks;
	imx_ldb->max_prate_single_mode = devtype->max_prate_single_mode;
	imx_ldb->max_prate_dual_mode = devtype->max_prate_dual_mode;

	dual = of_property_read_bool(np, "fsl,dual-channel");
	if (dual) {
		if (imx_ldb->has_ch_sel) {
			dev_info(dev, "do not suppurt dual channel mode\n");
			return -EINVAL;
		}
		imx_ldb->ldb_ctrl |= LDB_SPLIT_MODE_EN;
	}

	if (imx_ldb->is_imx8) {
		imx_ldb->clk_pixel = devm_clk_get(imx_ldb->dev, "pixel");
		if (IS_ERR(imx_ldb->clk_pixel))
			return PTR_ERR(imx_ldb->clk_pixel);

		imx_ldb->clk_bypass = devm_clk_get(imx_ldb->dev, "bypass");
		if (IS_ERR(imx_ldb->clk_bypass))
			return PTR_ERR(imx_ldb->clk_bypass);
	}

	if (imx_ldb->has_mux) {
		/*
		 * There are three different possible clock mux configurations:
		 * i.MX53:  ipu1_di0_sel, ipu1_di1_sel
		 * i.MX6q:  ipu1_di0_sel, ipu1_di1_sel, ipu2_di0_sel,
		 *          ipu2_di1_sel
		 * i.MX6dl: ipu1_di0_sel, ipu1_di1_sel, lcdif_sel
		 * Map them all to di0_sel...di3_sel.
		 */
		for (i = 0; i < 4; i++) {
			char clkname[16];

			sprintf(clkname, "di%d_sel", i);
			imx_ldb->clk_sel[i] = devm_clk_get(imx_ldb->dev,
								clkname);
			if (IS_ERR(imx_ldb->clk_sel[i])) {
				ret = PTR_ERR(imx_ldb->clk_sel[i]);
				imx_ldb->clk_sel[i] = NULL;
				break;
			}

			imx_ldb->clk_parent[i] =
					clk_get_parent(imx_ldb->clk_sel[i]);
		}
		if (i == 0)
			return ret;
	}

	for_each_child_of_node(np, child) {
		struct imx_ldb_channel *channel;
		struct device_node *ep;
		int bus_format;
		int port_reg;
		bool auxiliary_ch = false;

		ret = of_property_read_u32(child, "reg", &i);
		if (ret || i < 0 || i > 1)
			return -EINVAL;

<<<<<<< HEAD
		if (dual && imx_ldb->use_mixel_phy && i > 0) {
			auxiliary_ch = true;
			channel = &imx_ldb->channel[i];
			goto get_phy;
		}
=======
		if (!of_device_is_available(child))
			continue;
>>>>>>> 66f5a871

		if (dual && i > 0) {
			dev_warn(dev, "dual-channel mode, ignoring second output\n");
			continue;
		}

		channel = &imx_ldb->channel[i];
		channel->ldb = imx_ldb;
		channel->chno = i;
		channel->child = child;

		/*
		 * The output port is port@4 with an external 4-port mux or
		 * port@2 with the internal 2-port mux or port@1 without mux.
		 */
		if (imx_ldb->has_mux)
			port_reg = imx_ldb->lvds_mux ? 4 : 2;
		else
			port_reg = 1;

		ep = of_graph_get_endpoint_by_regs(child, port_reg, -1);
		if (ep) {
			struct device_node *remote;

			remote = of_graph_get_remote_port_parent(ep);
			of_node_put(ep);
			if (remote) {
				channel->panel = of_drm_find_panel(remote);
				channel->bridge = of_drm_find_bridge(remote);
			} else
				return -EPROBE_DEFER;
			of_node_put(remote);

			if (!channel->panel && !channel->bridge) {
				dev_err(dev, "panel/bridge not found: %s\n",
					remote->full_name);
				return -EPROBE_DEFER;
			}
		}

		/* panel ddc only if there is no bridge */
		if (!channel->bridge) {
			ret = imx_ldb_panel_ddc(dev, channel, child);
			if (ret)
				return ret;
		}

		bus_format = of_get_bus_format(dev, imx_ldb, child);
		if (bus_format == -EINVAL) {
			/*
			 * If no bus format was specified in the device tree,
			 * we can still get it from the connected panel later.
			 */
			if (channel->panel && channel->panel->funcs &&
			    channel->panel->funcs->get_modes)
				bus_format = 0;
		}
		if (bus_format < 0) {
			dev_err(dev, "could not determine data mapping: %d\n",
				bus_format);
			return bus_format;
		}
		channel->bus_format = bus_format;

get_phy:
		if (imx_ldb->visible_phy) {
			channel->phy = devm_of_phy_get(dev, child, "ldb_phy");
			if (IS_ERR(channel->phy)) {
				ret = PTR_ERR(channel->phy);
				if (ret == -EPROBE_DEFER) {
					return ret;
				} else {
					dev_err(dev,
						"can't get channel%d phy: %d\n",
							channel->chno, ret);
					return ret;
				}
			}

			ret = phy_init(channel->phy);
			if (ret < 0) {
				dev_err(dev,
					"failed to initialize channel%d phy: %d\n",
					channel->chno, ret);
				return ret;
			}

			if (auxiliary_ch)
				continue;
		}

		ret = imx_ldb_register(drm, channel);
		if (ret)
			return ret;
	}

	dev_set_drvdata(dev, imx_ldb);

	if (imx_ldb->pixel_link_valid_quirks ||
	    imx_ldb->pixel_link_init_quirks)
		imx_ldb->id = of_alias_get_id(np, "ldb");

	if (imx_ldb->pixel_link_init_quirks)
		ldb_pixel_link_init(imx_ldb->id);

	return 0;
}

static void imx_ldb_unbind(struct device *dev, struct device *master,
	void *data)
{
	struct imx_ldb *imx_ldb = dev_get_drvdata(dev);
	int i;

	for (i = 0; i < 2; i++) {
		struct imx_ldb_channel *channel = &imx_ldb->channel[i];

		if (channel->phy_is_on)
			phy_power_off(channel->phy);

		phy_exit(channel->phy);

		if (channel->bridge)
			drm_bridge_detach(channel->bridge);
		if (channel->panel)
			drm_panel_detach(channel->panel);

		kfree(channel->edid);
		i2c_put_adapter(channel->ddc);
	}

	dev_set_drvdata(dev, NULL);
}

static const struct component_ops imx_ldb_ops = {
	.bind	= imx_ldb_bind,
	.unbind	= imx_ldb_unbind,
};

static int imx_ldb_probe(struct platform_device *pdev)
{
	return component_add(&pdev->dev, &imx_ldb_ops);
}

static int imx_ldb_remove(struct platform_device *pdev)
{
	component_del(&pdev->dev, &imx_ldb_ops);
	return 0;
}

#ifdef CONFIG_PM_SLEEP
static int imx_ldb_suspend(struct device *dev)
{
	struct imx_ldb *imx_ldb = dev_get_drvdata(dev);
	struct imx_ldb_channel *channel;
	int i;

	if (imx_ldb == NULL)
		return 0;

	for (i = 0; i < 2; i++) {
		channel = &imx_ldb->channel[i];

		if (channel->phy_is_on)
			phy_power_off(channel->phy);

		phy_exit(channel->phy);
	}

	return 0;
}

static int imx_ldb_resume(struct device *dev)
{
	struct imx_ldb *imx_ldb = dev_get_drvdata(dev);
	int i;

	if (imx_ldb == NULL)
		return 0;

	if (imx_ldb->visible_phy)
		for (i = 0; i < 2; i++)
			phy_init(imx_ldb->channel[i].phy);

	if (imx_ldb->pixel_link_init_quirks)
		ldb_pixel_link_init(imx_ldb->id);

	return 0;
}
#endif

static SIMPLE_DEV_PM_OPS(imx_ldb_pm_ops, imx_ldb_suspend, imx_ldb_resume);

static struct platform_driver imx_ldb_driver = {
	.probe		= imx_ldb_probe,
	.remove		= imx_ldb_remove,
	.driver		= {
		.of_match_table = imx_ldb_dt_ids,
		.name	= DRIVER_NAME,
		.pm	= &imx_ldb_pm_ops,
	},
};

module_platform_driver(imx_ldb_driver);

MODULE_DESCRIPTION("i.MX LVDS driver");
MODULE_AUTHOR("Sascha Hauer, Pengutronix");
MODULE_LICENSE("GPL");
MODULE_ALIAS("platform:" DRIVER_NAME);<|MERGE_RESOLUTION|>--- conflicted
+++ resolved
@@ -1156,16 +1156,14 @@
 		if (ret || i < 0 || i > 1)
 			return -EINVAL;
 
-<<<<<<< HEAD
 		if (dual && imx_ldb->use_mixel_phy && i > 0) {
 			auxiliary_ch = true;
 			channel = &imx_ldb->channel[i];
 			goto get_phy;
 		}
-=======
+
 		if (!of_device_is_available(child))
 			continue;
->>>>>>> 66f5a871
 
 		if (dual && i > 0) {
 			dev_warn(dev, "dual-channel mode, ignoring second output\n");
