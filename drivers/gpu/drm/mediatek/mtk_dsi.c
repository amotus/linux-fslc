--- conflicted
+++ resolved
@@ -785,80 +785,6 @@
 	.mode_set = mtk_dsi_bridge_mode_set,
 };
 
-<<<<<<< HEAD
-static const struct drm_connector_helper_funcs
-	mtk_dsi_connector_helper_funcs = {
-	.get_modes = mtk_dsi_connector_get_modes,
-};
-
-static int mtk_dsi_create_connector(struct drm_device *drm, struct mtk_dsi *dsi)
-{
-	int ret;
-
-	ret = drm_connector_init(drm, &dsi->conn, &mtk_dsi_connector_funcs,
-				 DRM_MODE_CONNECTOR_DSI);
-	if (ret) {
-		DRM_ERROR("Failed to connector init to drm\n");
-		return ret;
-	}
-
-	drm_connector_helper_add(&dsi->conn, &mtk_dsi_connector_helper_funcs);
-
-	dsi->conn.dpms = DRM_MODE_DPMS_OFF;
-	drm_connector_attach_encoder(&dsi->conn, &dsi->encoder);
-
-	return 0;
-}
-
-static int mtk_dsi_create_conn_enc(struct drm_device *drm, struct mtk_dsi *dsi)
-{
-	int ret;
-
-	ret = drm_simple_encoder_init(drm, &dsi->encoder,
-				      DRM_MODE_ENCODER_DSI);
-	if (ret) {
-		DRM_ERROR("Failed to encoder init to drm\n");
-		return ret;
-	}
-	drm_encoder_helper_add(&dsi->encoder, &mtk_dsi_encoder_helper_funcs);
-
-	/*
-	 * Currently display data paths are statically assigned to a crtc each.
-	 * crtc 0 is OVL0 -> COLOR0 -> AAL -> OD -> RDMA0 -> UFOE -> DSI0
-	 */
-	dsi->encoder.possible_crtcs = 1;
-
-	/* If there's a bridge, attach to it and let it create the connector */
-	if (dsi->bridge) {
-		ret = drm_bridge_attach(&dsi->encoder, dsi->bridge, NULL, 0);
-		if (ret) {
-			DRM_ERROR("Failed to attach bridge to drm\n");
-			goto err_encoder_cleanup;
-		}
-	} else {
-		/* Otherwise create our own connector and attach to a panel */
-		ret = mtk_dsi_create_connector(drm, dsi);
-		if (ret)
-			goto err_encoder_cleanup;
-	}
-
-	return 0;
-
-err_encoder_cleanup:
-	drm_encoder_cleanup(&dsi->encoder);
-	return ret;
-}
-
-static void mtk_dsi_destroy_conn_enc(struct mtk_dsi *dsi)
-{
-	drm_encoder_cleanup(&dsi->encoder);
-	/* Skip connector cleanup if creation was delegated to the bridge */
-	if (dsi->conn.dev)
-		drm_connector_cleanup(&dsi->conn);
-}
-
-=======
->>>>>>> 62975d27
 static void mtk_dsi_ddp_start(struct mtk_ddp_comp *comp)
 {
 	struct mtk_dsi *dsi = container_of(comp, struct mtk_dsi, ddp_comp);
