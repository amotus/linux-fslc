--- conflicted
+++ resolved
@@ -152,11 +152,7 @@
 	struct mtd_info	 *mtd = &this->mtd;
 	int saved_chip_number = 0;
 	uint8_t device_feature[FEATURE_SIZE];
-<<<<<<< HEAD
-	int mode = 0;/* there is 5 mode available, default is 0 */
-=======
 	int mode = 5;/* there is 5 mode available, default is 0 */
->>>>>>> 79f31695
 
 	saved_chip_number = this->current_chip;
 	nand->select_chip(mtd, 0);
@@ -182,16 +178,6 @@
 	/* [3] about the clock, pay attention! */
 	nand->select_chip(mtd, saved_chip_number);
 	{
-<<<<<<< HEAD
-		struct clk *pll1;
-		pll1 = clk_get(NULL, "pll1_main_clk");
-		if (IS_ERR(pll1)) {
-			printk(KERN_INFO "No PLL1 clock\n");
-			return -EINVAL;
-		}
-		clk_set_parent(resources->clock, pll1);
-		clk_set_rate(resources->clock, 20000000);
-=======
 		struct clk *enfc_clk;
 		enfc_clk = clk_get(NULL, "enfc_clk");
 		if (IS_ERR(enfc_clk)) {
@@ -202,7 +188,6 @@
 		clk_set_rate(enfc_clk, \
 				enfc_clk->round_rate(enfc_clk, 100000000));
 		clk_set_rate(resources->clock, 100000000);
->>>>>>> 79f31695
 	}
 	nand->select_chip(mtd, 0);
 
@@ -275,33 +260,20 @@
 	/* [3] about the clock, pay attention! */
 	nand->select_chip(mtd, saved_chip_number);
 	{
-<<<<<<< HEAD
-		struct clk *pll1;
-		unsigned long rate;
-
-		pll1 = clk_get(NULL, "pll1_main_clk");
-		if (IS_ERR(pll1)) {
-			printk(KERN_INFO "No PLL1 clock\n");
-=======
 		struct clk *enfc_clk;
 		unsigned long rate;
 
 		enfc_clk = clk_get(NULL, "enfc_clk");
 		if (IS_ERR(enfc_clk)) {
 			printk(KERN_INFO "No enfc_clk clock\n");
->>>>>>> 79f31695
 			return -EINVAL;
 		}
 
 		/* toggle nand : 133/66 MHz */
 		rate = 33000000;
-<<<<<<< HEAD
-		clk_set_parent(resources->clock, pll1);
-=======
 		clk_set_parent(resources->clock, enfc_clk);
 		clk_set_rate(enfc_clk, \
 				enfc_clk->round_rate(enfc_clk, rate));
->>>>>>> 79f31695
 		clk_set_rate(resources->clock, rate);
 	}
 	nand->select_chip(mtd, 0);
