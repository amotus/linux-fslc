--- conflicted
+++ resolved
@@ -449,14 +449,11 @@
 		}
 	}
 
-<<<<<<< HEAD
-=======
 	writel(LUT0(CMD, PAD1, cmd) | LUT1(ADDR, PAD1, addrlen),
 			base + QUADSPI_LUT(lut_base));
 	writel(LUT0(DUMMY, PAD1, dummy) | LUT1(FSL_READ, PAD4, rxfifo),
 			base + QUADSPI_LUT(lut_base + 1));
 
->>>>>>> 5fbef6af
 	/* Write enable */
 	lut_base = SEQID_WREN * 4;
 	writel(LUT0(CMD, PAD1, SPINOR_OP_WREN), base + QUADSPI_LUT(lut_base));
