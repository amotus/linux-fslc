--- conflicted
+++ resolved
@@ -2179,7 +2179,6 @@
 	if (ret)
 		dev_err(&pdev->dev, "Error %d on creating file for disp "
 				    " device propety\n", ret);
-<<<<<<< HEAD
 
 	disp_dev = mxc_dispdrv_getdev(mxcfbi->dispdrv);
 	if (disp_dev) {
@@ -2189,8 +2188,6 @@
 			dev_err(&pdev->dev,
 				"Error %d on creating file\n", ret);
 	}
-=======
->>>>>>> 79f31695
 
 #ifdef CONFIG_LOGO
 	fb_prepare_logo(fbi, 0);
