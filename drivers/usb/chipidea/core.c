--- conflicted
+++ resolved
@@ -824,16 +824,10 @@
 
 static inline void ci_role_destroy(struct ci_hdrc *ci)
 {
-<<<<<<< HEAD
-	if (ci->is_otg)
-=======
 	ci_hdrc_gadget_destroy(ci);
 	ci_hdrc_host_destroy(ci);
 	if (ci->is_otg && ci->roles[CI_ROLE_GADGET])
->>>>>>> 3762b3e2
 		ci_hdrc_otg_destroy(ci);
-	ci_hdrc_gadget_destroy(ci);
-	ci_hdrc_host_destroy(ci);
 }
 
 static void ci_get_otg_capable(struct ci_hdrc *ci)
