/*
 * Qualcomm Peripheral Image Loader
 *
 * Copyright (C) 2016 Linaro Ltd.
 * Copyright (C) 2014 Sony Mobile Communications AB
 * Copyright (c) 2012-2013, The Linux Foundation. All rights reserved.
 *
 * This program is free software; you can redistribute it and/or
 * modify it under the terms of the GNU General Public License
 * version 2 as published by the Free Software Foundation.
 *
 * This program is distributed in the hope that it will be useful,
 * but WITHOUT ANY WARRANTY; without even the implied warranty of
 * MERCHANTABILITY or FITNESS FOR A PARTICULAR PURPOSE.  See the
 * GNU General Public License for more details.
 */

#include <linux/clk.h>
#include <linux/delay.h>
#include <linux/dma-mapping.h>
#include <linux/interrupt.h>
#include <linux/kernel.h>
#include <linux/mfd/syscon.h>
#include <linux/module.h>
#include <linux/of_address.h>
#include <linux/of_device.h>
#include <linux/platform_device.h>
#include <linux/regmap.h>
#include <linux/regulator/consumer.h>
#include <linux/remoteproc.h>
#include <linux/reset.h>
#include <linux/soc/qcom/mdt_loader.h>
#include <linux/soc/qcom/smem.h>
#include <linux/soc/qcom/smem_state.h>
#include <linux/iopoll.h>

#include "remoteproc_internal.h"
#include "qcom_common.h"

#include <linux/qcom_scm.h>

#define MPSS_CRASH_REASON_SMEM		421

/* RMB Status Register Values */
#define RMB_PBL_SUCCESS			0x1

#define RMB_MBA_XPU_UNLOCKED		0x1
#define RMB_MBA_XPU_UNLOCKED_SCRIBBLED	0x2
#define RMB_MBA_META_DATA_AUTH_SUCCESS	0x3
#define RMB_MBA_AUTH_COMPLETE		0x4

/* PBL/MBA interface registers */
#define RMB_MBA_IMAGE_REG		0x00
#define RMB_PBL_STATUS_REG		0x04
#define RMB_MBA_COMMAND_REG		0x08
#define RMB_MBA_STATUS_REG		0x0C
#define RMB_PMI_META_DATA_REG		0x10
#define RMB_PMI_CODE_START_REG		0x14
#define RMB_PMI_CODE_LENGTH_REG		0x18

#define RMB_CMD_META_DATA_READY		0x1
#define RMB_CMD_LOAD_READY		0x2

/* QDSP6SS Register Offsets */
#define QDSP6SS_RESET_REG		0x014
#define QDSP6SS_GFMUX_CTL_REG		0x020
#define QDSP6SS_PWR_CTL_REG		0x030
#define QDSP6SS_MEM_PWR_CTL		0x0B0
#define QDSP6SS_STRAP_ACC		0x110

/* AXI Halt Register Offsets */
#define AXI_HALTREQ_REG			0x0
#define AXI_HALTACK_REG			0x4
#define AXI_IDLE_REG			0x8

#define HALT_ACK_TIMEOUT_MS		100

/* QDSP6SS_RESET */
#define Q6SS_STOP_CORE			BIT(0)
#define Q6SS_CORE_ARES			BIT(1)
#define Q6SS_BUS_ARES_ENABLE		BIT(2)

/* QDSP6SS_GFMUX_CTL */
#define Q6SS_CLK_ENABLE			BIT(1)

/* QDSP6SS_PWR_CTL */
#define Q6SS_L2DATA_SLP_NRET_N_0	BIT(0)
#define Q6SS_L2DATA_SLP_NRET_N_1	BIT(1)
#define Q6SS_L2DATA_SLP_NRET_N_2	BIT(2)
#define Q6SS_L2TAG_SLP_NRET_N		BIT(16)
#define Q6SS_ETB_SLP_NRET_N		BIT(17)
#define Q6SS_L2DATA_STBY_N		BIT(18)
#define Q6SS_SLP_RET_N			BIT(19)
#define Q6SS_CLAMP_IO			BIT(20)
#define QDSS_BHS_ON			BIT(21)
#define QDSS_LDO_BYP			BIT(22)

/* QDSP6v56 parameters */
#define QDSP6v56_LDO_BYP		BIT(25)
#define QDSP6v56_BHS_ON		BIT(24)
#define QDSP6v56_CLAMP_WL		BIT(21)
#define QDSP6v56_CLAMP_QMC_MEM		BIT(22)
#define HALT_CHECK_MAX_LOOPS		200
#define QDSP6SS_XO_CBCR		0x0038
#define QDSP6SS_ACC_OVERRIDE_VAL		0x20

struct reg_info {
	struct regulator *reg;
	int uV;
	int uA;
};

struct qcom_mss_reg_res {
	const char *supply;
	int uV;
	int uA;
};

struct rproc_hexagon_res {
	const char *hexagon_mba_image;
	struct qcom_mss_reg_res *proxy_supply;
	struct qcom_mss_reg_res *active_supply;
	char **proxy_clk_names;
	char **active_clk_names;
	int version;
	bool need_mem_protection;
};

struct q6v5 {
	struct device *dev;
	struct rproc *rproc;

	void __iomem *reg_base;
	void __iomem *rmb_base;

	struct regmap *halt_map;
	u32 halt_q6;
	u32 halt_modem;
	u32 halt_nc;

	struct reset_control *mss_restart;

	struct qcom_smem_state *state;
	unsigned stop_bit;

	struct clk *active_clks[8];
	struct clk *proxy_clks[4];
	int active_clk_count;
	int proxy_clk_count;

	struct reg_info active_regs[1];
	struct reg_info proxy_regs[3];
	int active_reg_count;
	int proxy_reg_count;

	struct completion start_done;
	struct completion stop_done;
	bool running;

	phys_addr_t mba_phys;
	void *mba_region;
	size_t mba_size;

	phys_addr_t mpss_phys;
	phys_addr_t mpss_reloc;
	void *mpss_region;
	size_t mpss_size;

	struct qcom_rproc_subdev smd_subdev;
	struct qcom_rproc_ssr ssr_subdev;
	bool need_mem_protection;
	int mpss_perm;
	int mba_perm;
	int version;
};

enum {
	MSS_MSM8916,
	MSS_MSM8974,
	MSS_MSM8996,
};

static int q6v5_regulator_init(struct device *dev, struct reg_info *regs,
			       const struct qcom_mss_reg_res *reg_res)
{
	int rc;
	int i;

	if (!reg_res)
		return 0;

	for (i = 0; reg_res[i].supply; i++) {
		regs[i].reg = devm_regulator_get(dev, reg_res[i].supply);
		if (IS_ERR(regs[i].reg)) {
			rc = PTR_ERR(regs[i].reg);
			if (rc != -EPROBE_DEFER)
				dev_err(dev, "Failed to get %s\n regulator",
					reg_res[i].supply);
			return rc;
		}

		regs[i].uV = reg_res[i].uV;
		regs[i].uA = reg_res[i].uA;
	}

	return i;
}

static int q6v5_regulator_enable(struct q6v5 *qproc,
				 struct reg_info *regs, int count)
{
	int ret;
	int i;

	for (i = 0; i < count; i++) {
		if (regs[i].uV > 0) {
			ret = regulator_set_voltage(regs[i].reg,
					regs[i].uV, INT_MAX);
			if (ret) {
				dev_err(qproc->dev,
					"Failed to request voltage for %d.\n",
						i);
				goto err;
			}
		}

		if (regs[i].uA > 0) {
			ret = regulator_set_load(regs[i].reg,
						 regs[i].uA);
			if (ret < 0) {
				dev_err(qproc->dev,
					"Failed to set regulator mode\n");
				goto err;
			}
		}

		ret = regulator_enable(regs[i].reg);
		if (ret) {
			dev_err(qproc->dev, "Regulator enable failed\n");
			goto err;
		}
	}

	return 0;
err:
	for (; i >= 0; i--) {
		if (regs[i].uV > 0)
			regulator_set_voltage(regs[i].reg, 0, INT_MAX);

		if (regs[i].uA > 0)
			regulator_set_load(regs[i].reg, 0);

		regulator_disable(regs[i].reg);
	}

	return ret;
}

static void q6v5_regulator_disable(struct q6v5 *qproc,
				   struct reg_info *regs, int count)
{
	int i;

	for (i = 0; i < count; i++) {
		if (regs[i].uV > 0)
			regulator_set_voltage(regs[i].reg, 0, INT_MAX);

		if (regs[i].uA > 0)
			regulator_set_load(regs[i].reg, 0);

		regulator_disable(regs[i].reg);
	}
}

static int q6v5_clk_enable(struct device *dev,
			   struct clk **clks, int count)
{
	int rc;
	int i;

	for (i = 0; i < count; i++) {
		rc = clk_prepare_enable(clks[i]);
		if (rc) {
			dev_err(dev, "Clock enable failed\n");
			goto err;
		}
	}

	return 0;
err:
	for (i--; i >= 0; i--)
		clk_disable_unprepare(clks[i]);

	return rc;
}

static void q6v5_clk_disable(struct device *dev,
			     struct clk **clks, int count)
{
	int i;

	for (i = 0; i < count; i++)
		clk_disable_unprepare(clks[i]);
}

static int q6v5_xfer_mem_ownership(struct q6v5 *qproc, int *current_perm,
				   bool remote_owner, phys_addr_t addr,
				   size_t size)
{
	struct qcom_scm_vmperm next;

	if (!qproc->need_mem_protection)
		return 0;
	if (remote_owner && *current_perm == BIT(QCOM_SCM_VMID_MSS_MSA))
		return 0;
	if (!remote_owner && *current_perm == BIT(QCOM_SCM_VMID_HLOS))
		return 0;

	next.vmid = remote_owner ? QCOM_SCM_VMID_MSS_MSA : QCOM_SCM_VMID_HLOS;
	next.perm = remote_owner ? QCOM_SCM_PERM_RW : QCOM_SCM_PERM_RWX;

	return qcom_scm_assign_mem(addr, ALIGN(size, SZ_4K),
				   current_perm, &next, 1);
}

static int q6v5_xfer_mem_ownership(struct q6v5 *qproc, int *current_perm,
				   bool remote_owner, phys_addr_t addr,
				   size_t size)
{
	struct qcom_scm_vmperm next;

	if (!qproc->need_mem_protection)
		return 0;
	if (remote_owner && *current_perm == BIT(QCOM_SCM_VMID_MSS_MSA))
		return 0;
	if (!remote_owner && *current_perm == BIT(QCOM_SCM_VMID_HLOS))
		return 0;

	next.vmid = remote_owner ? QCOM_SCM_VMID_MSS_MSA : QCOM_SCM_VMID_HLOS;
	next.perm = remote_owner ? QCOM_SCM_PERM_RW : QCOM_SCM_PERM_RWX;

	return qcom_scm_assign_mem(addr, ALIGN(size, SZ_4K),
				   current_perm, &next, 1);
}

static int q6v5_load(struct rproc *rproc, const struct firmware *fw)
{
	struct q6v5 *qproc = rproc->priv;

	memcpy(qproc->mba_region, fw->data, fw->size);

	return 0;
}

static int q6v5_rmb_pbl_wait(struct q6v5 *qproc, int ms)
{
	unsigned long timeout;
	s32 val;

	timeout = jiffies + msecs_to_jiffies(ms);
	for (;;) {
		val = readl(qproc->rmb_base + RMB_PBL_STATUS_REG);
		if (val)
			break;

		if (time_after(jiffies, timeout))
			return -ETIMEDOUT;

		msleep(1);
	}

	return val;
}

static int q6v5_rmb_mba_wait(struct q6v5 *qproc, u32 status, int ms)
{

	unsigned long timeout;
	s32 val;

	timeout = jiffies + msecs_to_jiffies(ms);
	for (;;) {
		val = readl(qproc->rmb_base + RMB_MBA_STATUS_REG);
		if (val < 0)
			break;

		if (!status && val)
			break;
		else if (status && val == status)
			break;

		if (time_after(jiffies, timeout))
			return -ETIMEDOUT;

		msleep(1);
	}

	return val;
}

static int q6v5proc_reset(struct q6v5 *qproc)
{
	u32 val;
	int ret;
	int i;


	if (qproc->version == MSS_MSM8996) {
		/* Override the ACC value if required */
		writel(QDSP6SS_ACC_OVERRIDE_VAL,
		       qproc->reg_base + QDSP6SS_STRAP_ACC);
<<<<<<< HEAD

		/* Assert resets, stop core */
		val = readl(qproc->reg_base + QDSP6SS_RESET_REG);
		val |= Q6SS_CORE_ARES | Q6SS_BUS_ARES_ENABLE | Q6SS_STOP_CORE;
		writel(val, qproc->reg_base + QDSP6SS_RESET_REG);

=======

		/* Assert resets, stop core */
		val = readl(qproc->reg_base + QDSP6SS_RESET_REG);
		val |= Q6SS_CORE_ARES | Q6SS_BUS_ARES_ENABLE | Q6SS_STOP_CORE;
		writel(val, qproc->reg_base + QDSP6SS_RESET_REG);

>>>>>>> 661e50bc
		/* BHS require xo cbcr to be enabled */
		val = readl(qproc->reg_base + QDSP6SS_XO_CBCR);
		val |= 0x1;
		writel(val, qproc->reg_base + QDSP6SS_XO_CBCR);

		/* Read CLKOFF bit to go low indicating CLK is enabled */
		ret = readl_poll_timeout(qproc->reg_base + QDSP6SS_XO_CBCR,
					 val, !(val & BIT(31)), 1,
					 HALT_CHECK_MAX_LOOPS);
		if (ret) {
			dev_err(qproc->dev,
				"xo cbcr enabling timed out (rc:%d)\n", ret);
			return ret;
		}
		/* Enable power block headswitch and wait for it to stabilize */
		val = readl(qproc->reg_base + QDSP6SS_PWR_CTL_REG);
		val |= QDSP6v56_BHS_ON;
		writel(val, qproc->reg_base + QDSP6SS_PWR_CTL_REG);
		val |= readl(qproc->reg_base + QDSP6SS_PWR_CTL_REG);
		udelay(1);

		/* Put LDO in bypass mode */
		val |= QDSP6v56_LDO_BYP;
		writel(val, qproc->reg_base + QDSP6SS_PWR_CTL_REG);

		/* Deassert QDSP6 compiler memory clamp */
		val = readl(qproc->reg_base + QDSP6SS_PWR_CTL_REG);
		val &= ~QDSP6v56_CLAMP_QMC_MEM;
		writel(val, qproc->reg_base + QDSP6SS_PWR_CTL_REG);

		/* Deassert memory peripheral sleep and L2 memory standby */
		val |= Q6SS_L2DATA_STBY_N | Q6SS_SLP_RET_N;
		writel(val, qproc->reg_base + QDSP6SS_PWR_CTL_REG);

		/* Turn on L1, L2, ETB and JU memories 1 at a time */
		val = readl(qproc->reg_base + QDSP6SS_MEM_PWR_CTL);
		for (i = 19; i >= 0; i--) {
			val |= BIT(i);
			writel(val, qproc->reg_base +
						QDSP6SS_MEM_PWR_CTL);
			/*
			 * Read back value to ensure the write is done then
			 * wait for 1us for both memory peripheral and data
			 * array to turn on.
			 */
			val |= readl(qproc->reg_base + QDSP6SS_MEM_PWR_CTL);
			udelay(1);
		}
		/* Remove word line clamp */
		val = readl(qproc->reg_base + QDSP6SS_PWR_CTL_REG);
		val &= ~QDSP6v56_CLAMP_WL;
		writel(val, qproc->reg_base + QDSP6SS_PWR_CTL_REG);
	} else {
		/* Assert resets, stop core */
		val = readl(qproc->reg_base + QDSP6SS_RESET_REG);
		val |= Q6SS_CORE_ARES | Q6SS_BUS_ARES_ENABLE | Q6SS_STOP_CORE;
		writel(val, qproc->reg_base + QDSP6SS_RESET_REG);

		/* Enable power block headswitch and wait for it to stabilize */
		val = readl(qproc->reg_base + QDSP6SS_PWR_CTL_REG);
		val |= QDSS_BHS_ON | QDSS_LDO_BYP;
		writel(val, qproc->reg_base + QDSP6SS_PWR_CTL_REG);
		val |= readl(qproc->reg_base + QDSP6SS_PWR_CTL_REG);
		udelay(1);
		/*
		 * Turn on memories. L2 banks should be done individually
		 * to minimize inrush current.
		 */
		val = readl(qproc->reg_base + QDSP6SS_PWR_CTL_REG);
		val |= Q6SS_SLP_RET_N | Q6SS_L2TAG_SLP_NRET_N |
			Q6SS_ETB_SLP_NRET_N | Q6SS_L2DATA_STBY_N;
		writel(val, qproc->reg_base + QDSP6SS_PWR_CTL_REG);
		val |= Q6SS_L2DATA_SLP_NRET_N_2;
		writel(val, qproc->reg_base + QDSP6SS_PWR_CTL_REG);
		val |= Q6SS_L2DATA_SLP_NRET_N_1;
		writel(val, qproc->reg_base + QDSP6SS_PWR_CTL_REG);
		val |= Q6SS_L2DATA_SLP_NRET_N_0;
		writel(val, qproc->reg_base + QDSP6SS_PWR_CTL_REG);
	}
	/* Remove IO clamp */
	val &= ~Q6SS_CLAMP_IO;
	writel(val, qproc->reg_base + QDSP6SS_PWR_CTL_REG);

	/* Bring core out of reset */
	val = readl(qproc->reg_base + QDSP6SS_RESET_REG);
	val &= ~Q6SS_CORE_ARES;
	writel(val, qproc->reg_base + QDSP6SS_RESET_REG);

	/* Turn on core clock */
	val = readl(qproc->reg_base + QDSP6SS_GFMUX_CTL_REG);
	val |= Q6SS_CLK_ENABLE;
	writel(val, qproc->reg_base + QDSP6SS_GFMUX_CTL_REG);

	/* Start core execution */
	val = readl(qproc->reg_base + QDSP6SS_RESET_REG);
	val &= ~Q6SS_STOP_CORE;
	writel(val, qproc->reg_base + QDSP6SS_RESET_REG);

	/* Wait for PBL status */
	ret = q6v5_rmb_pbl_wait(qproc, 1000);
	if (ret == -ETIMEDOUT) {
		dev_err(qproc->dev, "PBL boot timed out\n");
	} else if (ret != RMB_PBL_SUCCESS) {
		dev_err(qproc->dev, "PBL returned unexpected status %d\n", ret);
		ret = -EINVAL;
	} else {
		ret = 0;
	}

	return ret;
}

static void q6v5proc_halt_axi_port(struct q6v5 *qproc,
				   struct regmap *halt_map,
				   u32 offset)
{
	unsigned long timeout;
	unsigned int val;
	int ret;

	/* Check if we're already idle */
	ret = regmap_read(halt_map, offset + AXI_IDLE_REG, &val);
	if (!ret && val)
		return;

	/* Assert halt request */
	regmap_write(halt_map, offset + AXI_HALTREQ_REG, 1);

	/* Wait for halt */
	timeout = jiffies + msecs_to_jiffies(HALT_ACK_TIMEOUT_MS);
	for (;;) {
		ret = regmap_read(halt_map, offset + AXI_HALTACK_REG, &val);
		if (ret || val || time_after(jiffies, timeout))
			break;

		msleep(1);
	}

	ret = regmap_read(halt_map, offset + AXI_IDLE_REG, &val);
	if (ret || !val)
		dev_err(qproc->dev, "port failed halt\n");

	/* Clear halt request (port will remain halted until reset) */
	regmap_write(halt_map, offset + AXI_HALTREQ_REG, 0);
}

static int q6v5_mpss_init_image(struct q6v5 *qproc, const struct firmware *fw)
{
	unsigned long dma_attrs = DMA_ATTR_FORCE_CONTIGUOUS;
	dma_addr_t phys;
	int mdata_perm;
	int xferop_ret;
	void *ptr;
	int ret;

	ptr = dma_alloc_attrs(qproc->dev, fw->size, &phys, GFP_KERNEL, dma_attrs);
	if (!ptr) {
		dev_err(qproc->dev, "failed to allocate mdt buffer\n");
		return -ENOMEM;
	}

	memcpy(ptr, fw->data, fw->size);

	/* Hypervisor mapping to access metadata by modem */
	mdata_perm = BIT(QCOM_SCM_VMID_HLOS);
	ret = q6v5_xfer_mem_ownership(qproc, &mdata_perm,
				      true, phys, fw->size);
	if (ret) {
		dev_err(qproc->dev,
			"assigning Q6 access to metadata failed: %d\n", ret);
		ret = -EAGAIN;
		goto free_dma_attrs;
	}

	writel(phys, qproc->rmb_base + RMB_PMI_META_DATA_REG);
	writel(RMB_CMD_META_DATA_READY, qproc->rmb_base + RMB_MBA_COMMAND_REG);

	ret = q6v5_rmb_mba_wait(qproc, RMB_MBA_META_DATA_AUTH_SUCCESS, 1000);
	if (ret == -ETIMEDOUT)
		dev_err(qproc->dev, "MPSS header authentication timed out\n");
	else if (ret < 0)
		dev_err(qproc->dev, "MPSS header authentication failed: %d\n", ret);

	/* Metadata authentication done, remove modem access */
	xferop_ret = q6v5_xfer_mem_ownership(qproc, &mdata_perm,
					     false, phys, fw->size);
	if (xferop_ret)
		dev_warn(qproc->dev,
			 "mdt buffer not reclaimed system may become unstable\n");

free_dma_attrs:
	dma_free_attrs(qproc->dev, fw->size, ptr, phys, dma_attrs);

	return ret < 0 ? ret : 0;
}

static bool q6v5_phdr_valid(const struct elf32_phdr *phdr)
{
	if (phdr->p_type != PT_LOAD)
		return false;

	if ((phdr->p_flags & QCOM_MDT_TYPE_MASK) == QCOM_MDT_TYPE_HASH)
		return false;

	if (!phdr->p_memsz)
		return false;

	return true;
}

static int q6v5_mpss_load(struct q6v5 *qproc)
{
	const struct elf32_phdr *phdrs;
	const struct elf32_phdr *phdr;
	const struct firmware *seg_fw;
	const struct firmware *fw;
	struct elf32_hdr *ehdr;
	phys_addr_t mpss_reloc;
	phys_addr_t boot_addr;
	phys_addr_t min_addr = (phys_addr_t)ULLONG_MAX;
	phys_addr_t max_addr = 0;
	bool relocate = false;
	char seg_name[10];
	ssize_t offset;
	size_t size = 0;
	void *ptr;
	int ret;
	int i;

	ret = request_firmware(&fw, "modem.mdt", qproc->dev);
	if (ret < 0) {
		dev_err(qproc->dev, "unable to load modem.mdt\n");
		return ret;
	}

	/* Initialize the RMB validator */
	writel(0, qproc->rmb_base + RMB_PMI_CODE_LENGTH_REG);

	ret = q6v5_mpss_init_image(qproc, fw);
	if (ret)
		goto release_firmware;

	ehdr = (struct elf32_hdr *)fw->data;
	phdrs = (struct elf32_phdr *)(ehdr + 1);

	for (i = 0; i < ehdr->e_phnum; i++) {
		phdr = &phdrs[i];

		if (!q6v5_phdr_valid(phdr))
			continue;

		if (phdr->p_flags & QCOM_MDT_RELOCATABLE)
			relocate = true;

		if (phdr->p_paddr < min_addr)
			min_addr = phdr->p_paddr;

		if (phdr->p_paddr + phdr->p_memsz > max_addr)
			max_addr = ALIGN(phdr->p_paddr + phdr->p_memsz, SZ_4K);
	}

	mpss_reloc = relocate ? min_addr : qproc->mpss_phys;
	/* Load firmware segments */
	for (i = 0; i < ehdr->e_phnum; i++) {
		phdr = &phdrs[i];

		if (!q6v5_phdr_valid(phdr))
			continue;

		offset = phdr->p_paddr - mpss_reloc;
		if (offset < 0 || offset + phdr->p_memsz > qproc->mpss_size) {
			dev_err(qproc->dev, "segment outside memory range\n");
			ret = -EINVAL;
			goto release_firmware;
		}

		ptr = qproc->mpss_region + offset;

		if (phdr->p_filesz) {
			snprintf(seg_name, sizeof(seg_name), "modem.b%02d", i);
			ret = request_firmware(&seg_fw, seg_name, qproc->dev);
			if (ret) {
				dev_err(qproc->dev, "failed to load %s\n", seg_name);
				goto release_firmware;
			}

			memcpy(ptr, seg_fw->data, seg_fw->size);

			release_firmware(seg_fw);
		}

		if (phdr->p_memsz > phdr->p_filesz) {
			memset(ptr + phdr->p_filesz, 0,
			       phdr->p_memsz - phdr->p_filesz);
		}
		size += phdr->p_memsz;
	}

	/* Transfer ownership of modem ddr region to q6 */
	ret = q6v5_xfer_mem_ownership(qproc, &qproc->mpss_perm, true,
				      qproc->mpss_phys, qproc->mpss_size);
	if (ret) {
		dev_err(qproc->dev,
			"assigning Q6 access to mpss memory failed: %d\n", ret);
		ret = -EAGAIN;
		goto release_firmware;
	}

	boot_addr = relocate ? qproc->mpss_phys : min_addr;
	writel(boot_addr, qproc->rmb_base + RMB_PMI_CODE_START_REG);
	writel(RMB_CMD_LOAD_READY, qproc->rmb_base + RMB_MBA_COMMAND_REG);
	writel(size, qproc->rmb_base + RMB_PMI_CODE_LENGTH_REG);

	ret = q6v5_rmb_mba_wait(qproc, RMB_MBA_AUTH_COMPLETE, 10000);
	if (ret == -ETIMEDOUT)
		dev_err(qproc->dev, "MPSS authentication timed out\n");
	else if (ret < 0)
		dev_err(qproc->dev, "MPSS authentication failed: %d\n", ret);

release_firmware:
	release_firmware(fw);

	return ret < 0 ? ret : 0;
}

static int q6v5_start(struct rproc *rproc)
{
	struct q6v5 *qproc = (struct q6v5 *)rproc->priv;
	int xfermemop_ret;
	int ret;

	ret = q6v5_regulator_enable(qproc, qproc->proxy_regs,
				    qproc->proxy_reg_count);
	if (ret) {
		dev_err(qproc->dev, "failed to enable proxy supplies\n");
		return ret;
	}

	ret = q6v5_clk_enable(qproc->dev, qproc->proxy_clks,
			      qproc->proxy_clk_count);
	if (ret) {
		dev_err(qproc->dev, "failed to enable proxy clocks\n");
		goto disable_proxy_reg;
	}

	ret = q6v5_regulator_enable(qproc, qproc->active_regs,
				    qproc->active_reg_count);
	if (ret) {
		dev_err(qproc->dev, "failed to enable supplies\n");
		goto disable_proxy_clk;
	}
	ret = reset_control_deassert(qproc->mss_restart);
	if (ret) {
		dev_err(qproc->dev, "failed to deassert mss restart\n");
		goto disable_vdd;
	}

	ret = q6v5_clk_enable(qproc->dev, qproc->active_clks,
			      qproc->active_clk_count);
	if (ret) {
		dev_err(qproc->dev, "failed to enable clocks\n");
		goto assert_reset;
	}

	/* Assign MBA image access in DDR to q6 */
	xfermemop_ret = q6v5_xfer_mem_ownership(qproc, &qproc->mba_perm, true,
						qproc->mba_phys,
						qproc->mba_size);
	if (xfermemop_ret) {
		dev_err(qproc->dev,
			"assigning Q6 access to mba memory failed: %d\n",
			xfermemop_ret);
		goto disable_active_clks;
	}

	writel(qproc->mba_phys, qproc->rmb_base + RMB_MBA_IMAGE_REG);

	ret = q6v5proc_reset(qproc);
	if (ret)
		goto reclaim_mba;

	ret = q6v5_rmb_mba_wait(qproc, 0, 5000);
	if (ret == -ETIMEDOUT) {
		dev_err(qproc->dev, "MBA boot timed out\n");
		goto halt_axi_ports;
	} else if (ret != RMB_MBA_XPU_UNLOCKED &&
		   ret != RMB_MBA_XPU_UNLOCKED_SCRIBBLED) {
		dev_err(qproc->dev, "MBA returned unexpected status %d\n", ret);
		ret = -EINVAL;
		goto halt_axi_ports;
	}

	dev_info(qproc->dev, "MBA booted, loading mpss\n");

	ret = q6v5_mpss_load(qproc);
	if (ret)
		goto reclaim_mpss;

	ret = wait_for_completion_timeout(&qproc->start_done,
					  msecs_to_jiffies(5000));
	if (ret == 0) {
		dev_err(qproc->dev, "start timed out\n");
		ret = -ETIMEDOUT;
		goto reclaim_mpss;
	}

	xfermemop_ret = q6v5_xfer_mem_ownership(qproc, &qproc->mba_perm, false,
						qproc->mba_phys,
						qproc->mba_size);
	if (xfermemop_ret)
		dev_err(qproc->dev,
			"Failed to reclaim mba buffer system may become unstable\n");
	qproc->running = true;

	q6v5_clk_disable(qproc->dev, qproc->proxy_clks,
			 qproc->proxy_clk_count);
	q6v5_regulator_disable(qproc, qproc->proxy_regs,
			       qproc->proxy_reg_count);

	return 0;

reclaim_mpss:
	xfermemop_ret = q6v5_xfer_mem_ownership(qproc, &qproc->mpss_perm,
						false, qproc->mpss_phys,
						qproc->mpss_size);
	WARN_ON(xfermemop_ret);

halt_axi_ports:
	q6v5proc_halt_axi_port(qproc, qproc->halt_map, qproc->halt_q6);
	q6v5proc_halt_axi_port(qproc, qproc->halt_map, qproc->halt_modem);
	q6v5proc_halt_axi_port(qproc, qproc->halt_map, qproc->halt_nc);

reclaim_mba:
	xfermemop_ret = q6v5_xfer_mem_ownership(qproc, &qproc->mba_perm, false,
						qproc->mba_phys,
						qproc->mba_size);
	if (xfermemop_ret) {
		dev_err(qproc->dev,
			"Failed to reclaim mba buffer, system may become unstable\n");
	}

disable_active_clks:
	q6v5_clk_disable(qproc->dev, qproc->active_clks,
			 qproc->active_clk_count);

assert_reset:
	reset_control_assert(qproc->mss_restart);
disable_vdd:
	q6v5_regulator_disable(qproc, qproc->active_regs,
			       qproc->active_reg_count);
disable_proxy_clk:
	q6v5_clk_disable(qproc->dev, qproc->proxy_clks,
			 qproc->proxy_clk_count);
disable_proxy_reg:
	q6v5_regulator_disable(qproc, qproc->proxy_regs,
			       qproc->proxy_reg_count);

	return ret;
}

static int q6v5_stop(struct rproc *rproc)
{
	struct q6v5 *qproc = (struct q6v5 *)rproc->priv;
	int ret;
	u32 val;

	qproc->running = false;

	qcom_smem_state_update_bits(qproc->state,
				    BIT(qproc->stop_bit), BIT(qproc->stop_bit));

	ret = wait_for_completion_timeout(&qproc->stop_done,
					  msecs_to_jiffies(5000));
	if (ret == 0)
		dev_err(qproc->dev, "timed out on wait\n");

	qcom_smem_state_update_bits(qproc->state, BIT(qproc->stop_bit), 0);

	q6v5proc_halt_axi_port(qproc, qproc->halt_map, qproc->halt_q6);
	q6v5proc_halt_axi_port(qproc, qproc->halt_map, qproc->halt_modem);
	q6v5proc_halt_axi_port(qproc, qproc->halt_map, qproc->halt_nc);
	if (qproc->version == MSS_MSM8996) {
		/*
		 * To avoid high MX current during LPASS/MSS restart.
		 */
		val = readl(qproc->reg_base + QDSP6SS_PWR_CTL_REG);
		val |= Q6SS_CLAMP_IO | QDSP6v56_CLAMP_WL |
			QDSP6v56_CLAMP_QMC_MEM;
		writel(val, qproc->reg_base + QDSP6SS_PWR_CTL_REG);
	}


	ret = q6v5_xfer_mem_ownership(qproc, &qproc->mpss_perm, false,
				      qproc->mpss_phys, qproc->mpss_size);
	WARN_ON(ret);

	reset_control_assert(qproc->mss_restart);
	q6v5_clk_disable(qproc->dev, qproc->active_clks,
			 qproc->active_clk_count);
	q6v5_regulator_disable(qproc, qproc->active_regs,
			       qproc->active_reg_count);

	return 0;
}

static void *q6v5_da_to_va(struct rproc *rproc, u64 da, int len)
{
	struct q6v5 *qproc = rproc->priv;
	int offset;

	offset = da - qproc->mpss_reloc;
	if (offset < 0 || offset + len > qproc->mpss_size)
		return NULL;

	return qproc->mpss_region + offset;
}

static const struct rproc_ops q6v5_ops = {
	.start = q6v5_start,
	.stop = q6v5_stop,
	.da_to_va = q6v5_da_to_va,
	.load = q6v5_load,
};

static irqreturn_t q6v5_wdog_interrupt(int irq, void *dev)
{
	struct q6v5 *qproc = dev;
	size_t len;
	char *msg;

	/* Sometimes the stop triggers a watchdog rather than a stop-ack */
	if (!qproc->running) {
		complete(&qproc->stop_done);
		return IRQ_HANDLED;
	}

	msg = qcom_smem_get(QCOM_SMEM_HOST_ANY, MPSS_CRASH_REASON_SMEM, &len);
	if (!IS_ERR(msg) && len > 0 && msg[0])
		dev_err(qproc->dev, "watchdog received: %s\n", msg);
	else
		dev_err(qproc->dev, "watchdog without message\n");

	rproc_report_crash(qproc->rproc, RPROC_WATCHDOG);

	if (!IS_ERR(msg))
		msg[0] = '\0';

	return IRQ_HANDLED;
}

static irqreturn_t q6v5_fatal_interrupt(int irq, void *dev)
{
	struct q6v5 *qproc = dev;
	size_t len;
	char *msg;

	msg = qcom_smem_get(QCOM_SMEM_HOST_ANY, MPSS_CRASH_REASON_SMEM, &len);
	if (!IS_ERR(msg) && len > 0 && msg[0])
		dev_err(qproc->dev, "fatal error received: %s\n", msg);
	else
		dev_err(qproc->dev, "fatal error without message\n");

	rproc_report_crash(qproc->rproc, RPROC_FATAL_ERROR);

	if (!IS_ERR(msg))
		msg[0] = '\0';

	return IRQ_HANDLED;
}

static irqreturn_t q6v5_handover_interrupt(int irq, void *dev)
{
	struct q6v5 *qproc = dev;

	complete(&qproc->start_done);
	return IRQ_HANDLED;
}

static irqreturn_t q6v5_stop_ack_interrupt(int irq, void *dev)
{
	struct q6v5 *qproc = dev;

	complete(&qproc->stop_done);
	return IRQ_HANDLED;
}

static int q6v5_init_mem(struct q6v5 *qproc, struct platform_device *pdev)
{
	struct of_phandle_args args;
	struct resource *res;
	int ret;

	res = platform_get_resource_byname(pdev, IORESOURCE_MEM, "qdsp6");
	qproc->reg_base = devm_ioremap_resource(&pdev->dev, res);
	if (IS_ERR(qproc->reg_base))
		return PTR_ERR(qproc->reg_base);

	res = platform_get_resource_byname(pdev, IORESOURCE_MEM, "rmb");
	qproc->rmb_base = devm_ioremap_resource(&pdev->dev, res);
	if (IS_ERR(qproc->rmb_base))
		return PTR_ERR(qproc->rmb_base);

	ret = of_parse_phandle_with_fixed_args(pdev->dev.of_node,
					       "qcom,halt-regs", 3, 0, &args);
	if (ret < 0) {
		dev_err(&pdev->dev, "failed to parse qcom,halt-regs\n");
		return -EINVAL;
	}

	qproc->halt_map = syscon_node_to_regmap(args.np);
	of_node_put(args.np);
	if (IS_ERR(qproc->halt_map))
		return PTR_ERR(qproc->halt_map);

	qproc->halt_q6 = args.args[0];
	qproc->halt_modem = args.args[1];
	qproc->halt_nc = args.args[2];

	return 0;
}

static int q6v5_init_clocks(struct device *dev, struct clk **clks,
		char **clk_names)
{
	int i;

	if (!clk_names)
		return 0;

	for (i = 0; clk_names[i]; i++) {
		clks[i] = devm_clk_get(dev, clk_names[i]);
		if (IS_ERR(clks[i])) {
			int rc = PTR_ERR(clks[i]);

			if (rc != -EPROBE_DEFER)
				dev_err(dev, "Failed to get %s clock\n",
					clk_names[i]);
			return rc;
		}
	}

	return i;
}

static int q6v5_init_reset(struct q6v5 *qproc)
{
	qproc->mss_restart = devm_reset_control_get_exclusive(qproc->dev,
							      NULL);
	if (IS_ERR(qproc->mss_restart)) {
		dev_err(qproc->dev, "failed to acquire mss restart\n");
		return PTR_ERR(qproc->mss_restart);
	}

	return 0;
}

static int q6v5_request_irq(struct q6v5 *qproc,
			     struct platform_device *pdev,
			     const char *name,
			     irq_handler_t thread_fn)
{
	int ret;

	ret = platform_get_irq_byname(pdev, name);
	if (ret < 0) {
		dev_err(&pdev->dev, "no %s IRQ defined\n", name);
		return ret;
	}

	ret = devm_request_threaded_irq(&pdev->dev, ret,
					NULL, thread_fn,
					IRQF_TRIGGER_RISING | IRQF_ONESHOT,
					"q6v5", qproc);
	if (ret)
		dev_err(&pdev->dev, "request %s IRQ failed\n", name);

	return ret;
}

static int q6v5_alloc_memory_region(struct q6v5 *qproc)
{
	struct device_node *child;
	struct device_node *node;
	struct resource r;
	int ret;

	child = of_get_child_by_name(qproc->dev->of_node, "mba");
	node = of_parse_phandle(child, "memory-region", 0);
	ret = of_address_to_resource(node, 0, &r);
	if (ret) {
		dev_err(qproc->dev, "unable to resolve mba region\n");
		return ret;
	}

	qproc->mba_phys = r.start;
	qproc->mba_size = resource_size(&r);
	qproc->mba_region = devm_ioremap_wc(qproc->dev, qproc->mba_phys, qproc->mba_size);
	if (!qproc->mba_region) {
		dev_err(qproc->dev, "unable to map memory region: %pa+%zx\n",
			&r.start, qproc->mba_size);
		return -EBUSY;
	}

	child = of_get_child_by_name(qproc->dev->of_node, "mpss");
	node = of_parse_phandle(child, "memory-region", 0);
	ret = of_address_to_resource(node, 0, &r);
	if (ret) {
		dev_err(qproc->dev, "unable to resolve mpss region\n");
		return ret;
	}

	qproc->mpss_phys = qproc->mpss_reloc = r.start;
	qproc->mpss_size = resource_size(&r);
	qproc->mpss_region = devm_ioremap_wc(qproc->dev, qproc->mpss_phys, qproc->mpss_size);
	if (!qproc->mpss_region) {
		dev_err(qproc->dev, "unable to map memory region: %pa+%zx\n",
			&r.start, qproc->mpss_size);
		return -EBUSY;
	}

	return 0;
}

static int q6v5_probe(struct platform_device *pdev)
{
	const struct rproc_hexagon_res *desc;
	struct q6v5 *qproc;
	struct rproc *rproc;
	int ret;

	desc = of_device_get_match_data(&pdev->dev);
	if (!desc)
		return -EINVAL;

	rproc = rproc_alloc(&pdev->dev, pdev->name, &q6v5_ops,
			    desc->hexagon_mba_image, sizeof(*qproc));
	if (!rproc) {
		dev_err(&pdev->dev, "failed to allocate rproc\n");
		return -ENOMEM;
	}

	qproc = (struct q6v5 *)rproc->priv;
	qproc->dev = &pdev->dev;
	qproc->rproc = rproc;
	platform_set_drvdata(pdev, qproc);

	init_completion(&qproc->start_done);
	init_completion(&qproc->stop_done);

	ret = q6v5_init_mem(qproc, pdev);
	if (ret)
		goto free_rproc;

	ret = q6v5_alloc_memory_region(qproc);
	if (ret)
		goto free_rproc;

	ret = q6v5_init_clocks(&pdev->dev, qproc->proxy_clks,
			       desc->proxy_clk_names);
	if (ret < 0) {
		dev_err(&pdev->dev, "Failed to get proxy clocks.\n");
		goto free_rproc;
	}
	qproc->proxy_clk_count = ret;

	ret = q6v5_init_clocks(&pdev->dev, qproc->active_clks,
			       desc->active_clk_names);
	if (ret < 0) {
		dev_err(&pdev->dev, "Failed to get active clocks.\n");
		goto free_rproc;
	}
	qproc->active_clk_count = ret;

	ret = q6v5_regulator_init(&pdev->dev, qproc->proxy_regs,
				  desc->proxy_supply);
	if (ret < 0) {
		dev_err(&pdev->dev, "Failed to get proxy regulators.\n");
		goto free_rproc;
	}
	qproc->proxy_reg_count = ret;

	ret = q6v5_regulator_init(&pdev->dev,  qproc->active_regs,
				  desc->active_supply);
	if (ret < 0) {
		dev_err(&pdev->dev, "Failed to get active regulators.\n");
		goto free_rproc;
	}
	qproc->active_reg_count = ret;

	ret = q6v5_init_reset(qproc);
	if (ret)
		goto free_rproc;

	qproc->version = desc->version;
	qproc->need_mem_protection = desc->need_mem_protection;
	ret = q6v5_request_irq(qproc, pdev, "wdog", q6v5_wdog_interrupt);
	if (ret < 0)
		goto free_rproc;

	ret = q6v5_request_irq(qproc, pdev, "fatal", q6v5_fatal_interrupt);
	if (ret < 0)
		goto free_rproc;

	ret = q6v5_request_irq(qproc, pdev, "handover", q6v5_handover_interrupt);
	if (ret < 0)
		goto free_rproc;

	ret = q6v5_request_irq(qproc, pdev, "stop-ack", q6v5_stop_ack_interrupt);
	if (ret < 0)
		goto free_rproc;

	qproc->state = qcom_smem_state_get(&pdev->dev, "stop", &qproc->stop_bit);
	if (IS_ERR(qproc->state)) {
		ret = PTR_ERR(qproc->state);
		goto free_rproc;
	}
	qproc->mpss_perm = BIT(QCOM_SCM_VMID_HLOS);
	qproc->mba_perm = BIT(QCOM_SCM_VMID_HLOS);
	qcom_add_smd_subdev(rproc, &qproc->smd_subdev);
	qcom_add_ssr_subdev(rproc, &qproc->ssr_subdev, "mpss");

	ret = rproc_add(rproc);
	if (ret)
		goto free_rproc;

	return 0;

free_rproc:
	rproc_free(rproc);

	return ret;
}

static int q6v5_remove(struct platform_device *pdev)
{
	struct q6v5 *qproc = platform_get_drvdata(pdev);

	rproc_del(qproc->rproc);

	qcom_remove_smd_subdev(qproc->rproc, &qproc->smd_subdev);
	qcom_remove_ssr_subdev(qproc->rproc, &qproc->ssr_subdev);
	rproc_free(qproc->rproc);

	return 0;
}

static const struct rproc_hexagon_res msm8996_mss = {
	.hexagon_mba_image = "mba.mbn",
	.proxy_clk_names = (char*[]){
			"xo",
			"pnoc",
			NULL
	},
	.active_clk_names = (char*[]){
			"iface",
			"bus",
			"mem",
			"gpll0_mss_clk",
			NULL
	},
	.need_mem_protection = true,
	.version = MSS_MSM8996,
};

static const struct rproc_hexagon_res msm8916_mss = {
	.hexagon_mba_image = "mba.mbn",
	.proxy_supply = (struct qcom_mss_reg_res[]) {
		{
			.supply = "mx",
			.uV = 1050000,
		},
		{
			.supply = "cx",
			.uA = 100000,
		},
		{
			.supply = "pll",
			.uA = 100000,
		},
		{}
	},
	.proxy_clk_names = (char*[]){
		"xo",
		NULL
	},
	.active_clk_names = (char*[]){
		"iface",
		"bus",
		"mem",
		NULL
	},
	.need_mem_protection = false,
	.version = MSS_MSM8916,
};

static const struct rproc_hexagon_res msm8974_mss = {
	.hexagon_mba_image = "mba.b00",
	.proxy_supply = (struct qcom_mss_reg_res[]) {
		{
			.supply = "mx",
			.uV = 1050000,
		},
		{
			.supply = "cx",
			.uA = 100000,
		},
		{
			.supply = "pll",
			.uA = 100000,
		},
		{}
	},
	.active_supply = (struct qcom_mss_reg_res[]) {
		{
			.supply = "mss",
			.uV = 1050000,
			.uA = 100000,
		},
		{}
	},
	.proxy_clk_names = (char*[]){
		"xo",
		NULL
	},
	.active_clk_names = (char*[]){
		"iface",
		"bus",
		"mem",
		NULL
	},
	.need_mem_protection = false,
	.version = MSS_MSM8974,
};

static const struct of_device_id q6v5_of_match[] = {
	{ .compatible = "qcom,q6v5-pil", .data = &msm8916_mss},
	{ .compatible = "qcom,msm8916-mss-pil", .data = &msm8916_mss},
	{ .compatible = "qcom,msm8974-mss-pil", .data = &msm8974_mss},
	{ .compatible = "qcom,msm8996-mss-pil", .data = &msm8996_mss},
	{ },
};
MODULE_DEVICE_TABLE(of, q6v5_of_match);

static struct platform_driver q6v5_driver = {
	.probe = q6v5_probe,
	.remove = q6v5_remove,
	.driver = {
		.name = "qcom-q6v5-pil",
		.of_match_table = q6v5_of_match,
	},
};
module_platform_driver(q6v5_driver);

MODULE_DESCRIPTION("Peripheral Image Loader for Hexagon");
MODULE_LICENSE("GPL v2");<|MERGE_RESOLUTION|>--- conflicted
+++ resolved
@@ -323,26 +323,6 @@
 				   current_perm, &next, 1);
 }
 
-static int q6v5_xfer_mem_ownership(struct q6v5 *qproc, int *current_perm,
-				   bool remote_owner, phys_addr_t addr,
-				   size_t size)
-{
-	struct qcom_scm_vmperm next;
-
-	if (!qproc->need_mem_protection)
-		return 0;
-	if (remote_owner && *current_perm == BIT(QCOM_SCM_VMID_MSS_MSA))
-		return 0;
-	if (!remote_owner && *current_perm == BIT(QCOM_SCM_VMID_HLOS))
-		return 0;
-
-	next.vmid = remote_owner ? QCOM_SCM_VMID_MSS_MSA : QCOM_SCM_VMID_HLOS;
-	next.perm = remote_owner ? QCOM_SCM_PERM_RW : QCOM_SCM_PERM_RWX;
-
-	return qcom_scm_assign_mem(addr, ALIGN(size, SZ_4K),
-				   current_perm, &next, 1);
-}
-
 static int q6v5_load(struct rproc *rproc, const struct firmware *fw)
 {
 	struct q6v5 *qproc = rproc->priv;
@@ -409,21 +389,12 @@
 		/* Override the ACC value if required */
 		writel(QDSP6SS_ACC_OVERRIDE_VAL,
 		       qproc->reg_base + QDSP6SS_STRAP_ACC);
-<<<<<<< HEAD
 
 		/* Assert resets, stop core */
 		val = readl(qproc->reg_base + QDSP6SS_RESET_REG);
 		val |= Q6SS_CORE_ARES | Q6SS_BUS_ARES_ENABLE | Q6SS_STOP_CORE;
 		writel(val, qproc->reg_base + QDSP6SS_RESET_REG);
 
-=======
-
-		/* Assert resets, stop core */
-		val = readl(qproc->reg_base + QDSP6SS_RESET_REG);
-		val |= Q6SS_CORE_ARES | Q6SS_BUS_ARES_ENABLE | Q6SS_STOP_CORE;
-		writel(val, qproc->reg_base + QDSP6SS_RESET_REG);
-
->>>>>>> 661e50bc
 		/* BHS require xo cbcr to be enabled */
 		val = readl(qproc->reg_base + QDSP6SS_XO_CBCR);
 		val |= 0x1;
