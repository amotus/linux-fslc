# SPDX-License-Identifier: GPL-2.0
FILES=                                          \
         test-all.bin                           \
         test-backtrace.bin                     \
         test-bionic.bin                        \
         test-dwarf.bin                         \
         test-dwarf_getlocations.bin            \
         test-eventfd.bin                       \
         test-fortify-source.bin                \
         test-sync-compare-and-swap.bin         \
         test-get_current_dir_name.bin          \
         test-glibc.bin                         \
         test-gtk2.bin                          \
         test-gtk2-infobar.bin                  \
         test-hello.bin                         \
         test-libaudit.bin                      \
         test-libbfd.bin                        \
         test-disassembler-four-args.bin        \
         test-reallocarray.bin			\
         test-libbfd-liberty.bin                \
         test-libbfd-liberty-z.bin              \
         test-cplus-demangle.bin                \
         test-libcap.bin			\
         test-libelf.bin                        \
         test-libelf-getphdrnum.bin             \
         test-libelf-gelf_getnote.bin           \
         test-libelf-getshdrstrndx.bin          \
         test-libelf-mmap.bin                   \
         test-libnuma.bin                       \
         test-numa_num_possible_cpus.bin        \
         test-libperl.bin                       \
         test-libpython.bin                     \
         test-libpython-version.bin             \
         test-libslang.bin                      \
         test-libslang-include-subdir.bin       \
         test-libcrypto.bin                     \
         test-libunwind.bin                     \
         test-libunwind-debug-frame.bin         \
         test-libunwind-x86.bin                 \
         test-libunwind-x86_64.bin              \
         test-libunwind-arm.bin                 \
         test-libunwind-aarch64.bin             \
         test-libunwind-debug-frame-arm.bin     \
         test-libunwind-debug-frame-aarch64.bin \
         test-pthread-attr-setaffinity-np.bin   \
         test-pthread-barrier.bin		\
         test-stackprotector-all.bin            \
         test-timerfd.bin                       \
         test-libdw-dwarf-unwind.bin            \
         test-libbabeltrace.bin                 \
         test-compile-32.bin                    \
         test-compile-x32.bin                   \
         test-zlib.bin                          \
         test-lzma.bin                          \
         test-bpf.bin                           \
         test-libbpf.bin                        \
         test-get_cpuid.bin                     \
         test-sdt.bin                           \
         test-cxx.bin                           \
         test-gettid.bin			\
         test-jvmti.bin				\
         test-jvmti-cmlr.bin			\
         test-sched_getcpu.bin			\
         test-setns.bin				\
         test-libopencsd.bin			\
         test-clang.bin				\
         test-llvm.bin				\
         test-llvm-version.bin			\
         test-libaio.bin			\
         test-libzstd.bin			\
<<<<<<< HEAD
         test-clang-bpf-global-var.bin
=======
         test-file-handle.bin
>>>>>>> 7dc41b9b

FILES := $(addprefix $(OUTPUT),$(FILES))

CC ?= $(CROSS_COMPILE)gcc
CXX ?= $(CROSS_COMPILE)g++
PKG_CONFIG ?= $(CROSS_COMPILE)pkg-config
LLVM_CONFIG ?= llvm-config
CLANG ?= clang

all: $(FILES)

__BUILD = $(CC) $(CFLAGS) -MD -Wall -Werror -o $@ $(patsubst %.bin,%.c,$(@F)) $(LDFLAGS)
  BUILD = $(__BUILD) > $(@:.bin=.make.output) 2>&1

__BUILDXX = $(CXX) $(CXXFLAGS) -MD -Wall -Werror -o $@ $(patsubst %.bin,%.cpp,$(@F)) $(LDFLAGS)
  BUILDXX = $(__BUILDXX) > $(@:.bin=.make.output) 2>&1

###############################

$(OUTPUT)test-all.bin:
	$(BUILD) -fstack-protector-all -O2 -D_FORTIFY_SOURCE=2 -ldw -lelf -lnuma -lelf -laudit -I/usr/include/slang -lslang $(shell $(PKG_CONFIG) --libs --cflags gtk+-2.0 2>/dev/null) $(FLAGS_PERL_EMBED) $(FLAGS_PYTHON_EMBED) -DPACKAGE='"perf"' -lbfd -ldl -lz -llzma

$(OUTPUT)test-hello.bin:
	$(BUILD)

$(OUTPUT)test-pthread-attr-setaffinity-np.bin:
	$(BUILD) -D_GNU_SOURCE -lpthread

$(OUTPUT)test-pthread-barrier.bin:
	$(BUILD) -lpthread

$(OUTPUT)test-stackprotector-all.bin:
	$(BUILD) -fstack-protector-all

$(OUTPUT)test-fortify-source.bin:
	$(BUILD) -O2 -D_FORTIFY_SOURCE=2

$(OUTPUT)test-bionic.bin:
	$(BUILD)

$(OUTPUT)test-libcap.bin:
	$(BUILD) -lcap

$(OUTPUT)test-libelf.bin:
	$(BUILD) -lelf

$(OUTPUT)test-eventfd.bin:
	$(BUILD)

$(OUTPUT)test-get_current_dir_name.bin:
	$(BUILD)

$(OUTPUT)test-glibc.bin:
	$(BUILD)

$(OUTPUT)test-sched_getcpu.bin:
	$(BUILD)

$(OUTPUT)test-setns.bin:
	$(BUILD)

$(OUTPUT)test-libopencsd.bin:
	$(BUILD) # -lopencsd_c_api -lopencsd provided by
		 # $(FEATURE_CHECK_LDFLAGS-libopencsd)

DWARFLIBS := -ldw
ifeq ($(findstring -static,${LDFLAGS}),-static)
DWARFLIBS += -lelf -lebl -lz -llzma -lbz2
endif

$(OUTPUT)test-dwarf.bin:
	$(BUILD) $(DWARFLIBS)

$(OUTPUT)test-dwarf_getlocations.bin:
	$(BUILD) $(DWARFLIBS)

$(OUTPUT)test-libelf-mmap.bin:
	$(BUILD) -lelf

$(OUTPUT)test-libelf-getphdrnum.bin:
	$(BUILD) -lelf

$(OUTPUT)test-libelf-gelf_getnote.bin:
	$(BUILD) -lelf

$(OUTPUT)test-libelf-getshdrstrndx.bin:
	$(BUILD) -lelf

$(OUTPUT)test-libnuma.bin:
	$(BUILD) -lnuma

$(OUTPUT)test-numa_num_possible_cpus.bin:
	$(BUILD) -lnuma

$(OUTPUT)test-libunwind.bin:
	$(BUILD) -lelf

$(OUTPUT)test-libunwind-debug-frame.bin:
	$(BUILD) -lelf
$(OUTPUT)test-libunwind-x86.bin:
	$(BUILD) -lelf -lunwind-x86

$(OUTPUT)test-libunwind-x86_64.bin:
	$(BUILD) -lelf -lunwind-x86_64

$(OUTPUT)test-libunwind-arm.bin:
	$(BUILD) -lelf -lunwind-arm

$(OUTPUT)test-libunwind-aarch64.bin:
	$(BUILD) -lelf -lunwind-aarch64

$(OUTPUT)test-libunwind-debug-frame-arm.bin:
	$(BUILD) -lelf -lunwind-arm

$(OUTPUT)test-libunwind-debug-frame-aarch64.bin:
	$(BUILD) -lelf -lunwind-aarch64

$(OUTPUT)test-libaudit.bin:
	$(BUILD) -laudit

$(OUTPUT)test-libslang.bin:
	$(BUILD) -lslang

$(OUTPUT)test-libslang-include-subdir.bin:
	$(BUILD) -lslang

$(OUTPUT)test-libcrypto.bin:
	$(BUILD) -lcrypto

$(OUTPUT)test-gtk2.bin:
	$(BUILD) $(shell $(PKG_CONFIG) --libs --cflags gtk+-2.0 2>/dev/null) -Wno-deprecated-declarations

$(OUTPUT)test-gtk2-infobar.bin:
	$(BUILD) $(shell $(PKG_CONFIG) --libs --cflags gtk+-2.0 2>/dev/null)

grep-libs  = $(filter -l%,$(1))
strip-libs = $(filter-out -l%,$(1))

PERL_EMBED_LDOPTS = $(shell perl -MExtUtils::Embed -e ldopts 2>/dev/null)
PERL_EMBED_LDFLAGS = $(call strip-libs,$(PERL_EMBED_LDOPTS))
PERL_EMBED_LIBADD = $(call grep-libs,$(PERL_EMBED_LDOPTS))
PERL_EMBED_CCOPTS = `perl -MExtUtils::Embed -e ccopts 2>/dev/null`
FLAGS_PERL_EMBED=$(PERL_EMBED_CCOPTS) $(PERL_EMBED_LDOPTS)

$(OUTPUT)test-libperl.bin:
	$(BUILD) $(FLAGS_PERL_EMBED)

$(OUTPUT)test-libpython.bin:
	$(BUILD) $(FLAGS_PYTHON_EMBED)

$(OUTPUT)test-libpython-version.bin:
	$(BUILD)

$(OUTPUT)test-libbfd.bin:
	$(BUILD) -DPACKAGE='"perf"' -lbfd -ldl

$(OUTPUT)test-disassembler-four-args.bin:
	$(BUILD) -DPACKAGE='"perf"' -lbfd -lopcodes

$(OUTPUT)test-reallocarray.bin:
	$(BUILD)

$(OUTPUT)test-libbfd-liberty.bin:
	$(CC) $(CFLAGS) -Wall -Werror -o $@ test-libbfd.c -DPACKAGE='"perf"' $(LDFLAGS) -lbfd -ldl -liberty

$(OUTPUT)test-libbfd-liberty-z.bin:
	$(CC) $(CFLAGS) -Wall -Werror -o $@ test-libbfd.c -DPACKAGE='"perf"' $(LDFLAGS) -lbfd -ldl -liberty -lz

$(OUTPUT)test-cplus-demangle.bin:
	$(BUILD) -liberty

$(OUTPUT)test-backtrace.bin:
	$(BUILD)

$(OUTPUT)test-timerfd.bin:
	$(BUILD)

$(OUTPUT)test-libdw-dwarf-unwind.bin:
	$(BUILD) # -ldw provided by $(FEATURE_CHECK_LDFLAGS-libdw-dwarf-unwind)

$(OUTPUT)test-libbabeltrace.bin:
	$(BUILD) # -lbabeltrace provided by $(FEATURE_CHECK_LDFLAGS-libbabeltrace)

$(OUTPUT)test-sync-compare-and-swap.bin:
	$(BUILD)

$(OUTPUT)test-compile-32.bin:
	$(CC) -m32 -o $@ test-compile.c

$(OUTPUT)test-compile-x32.bin:
	$(CC) -mx32 -o $@ test-compile.c

$(OUTPUT)test-zlib.bin:
	$(BUILD) -lz

$(OUTPUT)test-lzma.bin:
	$(BUILD) -llzma

$(OUTPUT)test-get_cpuid.bin:
	$(BUILD)

$(OUTPUT)test-bpf.bin:
	$(BUILD)

$(OUTPUT)test-libbpf.bin:
	$(BUILD) -lbpf

$(OUTPUT)test-sdt.bin:
	$(BUILD)

$(OUTPUT)test-cxx.bin:
	$(BUILDXX) -std=gnu++11

$(OUTPUT)test-gettid.bin:
	$(BUILD)

$(OUTPUT)test-jvmti.bin:
	$(BUILD)

$(OUTPUT)test-jvmti-cmlr.bin:
	$(BUILD)

$(OUTPUT)test-llvm.bin:
	$(BUILDXX) -std=gnu++11 				\
		-I$(shell $(LLVM_CONFIG) --includedir) 		\
		-L$(shell $(LLVM_CONFIG) --libdir)		\
		$(shell $(LLVM_CONFIG) --libs Core BPF)		\
		$(shell $(LLVM_CONFIG) --system-libs)		\
		> $(@:.bin=.make.output) 2>&1

$(OUTPUT)test-llvm-version.bin:
	$(BUILDXX) -std=gnu++11 				\
		-I$(shell $(LLVM_CONFIG) --includedir)		\
		> $(@:.bin=.make.output) 2>&1

$(OUTPUT)test-clang.bin:
	$(BUILDXX) -std=gnu++11 				\
		-I$(shell $(LLVM_CONFIG) --includedir) 		\
		-L$(shell $(LLVM_CONFIG) --libdir)		\
		-Wl,--start-group -lclangBasic -lclangDriver	\
		  -lclangFrontend -lclangEdit -lclangLex	\
		  -lclangAST -Wl,--end-group 			\
		$(shell $(LLVM_CONFIG) --libs Core option)	\
		$(shell $(LLVM_CONFIG) --system-libs)		\
		> $(@:.bin=.make.output) 2>&1

-include $(OUTPUT)*.d

$(OUTPUT)test-libaio.bin:
	$(BUILD) -lrt

$(OUTPUT)test-libzstd.bin:
	$(BUILD) -lzstd

<<<<<<< HEAD
$(OUTPUT)test-clang-bpf-global-var.bin:
	$(CLANG) -S -g -target bpf -o - $(patsubst %.bin,%.c,$(@F)) |	\
		grep BTF_KIND_VAR

=======
$(OUTPUT)test-file-handle.bin:
	$(BUILD)
>>>>>>> 7dc41b9b

###############################

clean:
	rm -f $(FILES) $(OUTPUT)*.d $(FILES:.bin=.make.output)<|MERGE_RESOLUTION|>--- conflicted
+++ resolved
@@ -68,11 +68,8 @@
          test-llvm-version.bin			\
          test-libaio.bin			\
          test-libzstd.bin			\
-<<<<<<< HEAD
-         test-clang-bpf-global-var.bin
-=======
+         test-clang-bpf-global-var.bin		\
          test-file-handle.bin
->>>>>>> 7dc41b9b
 
 FILES := $(addprefix $(OUTPUT),$(FILES))
 
@@ -327,15 +324,12 @@
 $(OUTPUT)test-libzstd.bin:
 	$(BUILD) -lzstd
 
-<<<<<<< HEAD
 $(OUTPUT)test-clang-bpf-global-var.bin:
 	$(CLANG) -S -g -target bpf -o - $(patsubst %.bin,%.c,$(@F)) |	\
 		grep BTF_KIND_VAR
 
-=======
 $(OUTPUT)test-file-handle.bin:
 	$(BUILD)
->>>>>>> 7dc41b9b
 
 ###############################
 
