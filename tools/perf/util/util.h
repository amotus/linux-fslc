/* SPDX-License-Identifier: GPL-2.0 */
#ifndef GIT_COMPAT_UTIL_H
#define GIT_COMPAT_UTIL_H

#define _BSD_SOURCE 1
/* glibc 2.20 deprecates _BSD_SOURCE in favour of _DEFAULT_SOURCE */
#define _DEFAULT_SOURCE 1

#include <stdbool.h>
#include <stddef.h>
#include <stdlib.h>
#include <stdarg.h>
#include <linux/compiler.h>
#include <linux/types.h>
#include "namespaces.h"

/* General helper functions */
void usage(const char *err) __noreturn;
void die(const char *err, ...) __noreturn __printf(1, 2);

static inline void *zalloc(size_t size)
{
	return calloc(1, size);
}

#define zfree(ptr) ({ free(*ptr); *ptr = NULL; })

struct dirent;
struct strlist;

int mkdir_p(char *path, mode_t mode);
int rm_rf(const char *path);
struct strlist *lsdir(const char *name, bool (*filter)(const char *, struct dirent *));
bool lsdir_no_dot_filter(const char *name, struct dirent *d);
int copyfile(const char *from, const char *to);
int copyfile_mode(const char *from, const char *to, mode_t mode);
int copyfile_ns(const char *from, const char *to, struct nsinfo *nsi);

ssize_t readn(int fd, void *buf, size_t n);
ssize_t writen(int fd, const void *buf, size_t n);

size_t hex_width(u64 v);
int hex2u64(const char *ptr, u64 *val);

extern unsigned int page_size;
extern int cacheline_size;

int fetch_kernel_version(unsigned int *puint,
			 char *str, size_t str_sz);
#define KVER_VERSION(x)		(((x) >> 16) & 0xff)
#define KVER_PATCHLEVEL(x)	(((x) >> 8) & 0xff)
#define KVER_SUBLEVEL(x)	((x) & 0xff)
#define KVER_FMT	"%d.%d.%d"
#define KVER_PARAM(x)	KVER_VERSION(x), KVER_PATCHLEVEL(x), KVER_SUBLEVEL(x)

const char *perf_tip(const char *dirpath);

#ifndef HAVE_SCHED_GETCPU_SUPPORT
int sched_getcpu(void);
#endif

#ifndef HAVE_SETNS_SUPPORT
int setns(int fd, int nstype);
#endif

extern bool perf_singlethreaded;

void perf_set_singlethreaded(void);
void perf_set_multithreaded(void);

<<<<<<< HEAD
=======
#ifndef O_CLOEXEC
#ifdef __sparc__
#define O_CLOEXEC      0x400000
#elif defined(__alpha__) || defined(__hppa__)
#define O_CLOEXEC      010000000
#else
#define O_CLOEXEC      02000000
#endif
#endif

>>>>>>> 661e50bc
#endif /* GIT_COMPAT_UTIL_H */<|MERGE_RESOLUTION|>--- conflicted
+++ resolved
@@ -68,8 +68,6 @@
 void perf_set_singlethreaded(void);
 void perf_set_multithreaded(void);
 
-<<<<<<< HEAD
-=======
 #ifndef O_CLOEXEC
 #ifdef __sparc__
 #define O_CLOEXEC      0x400000
@@ -80,5 +78,4 @@
 #endif
 #endif
 
->>>>>>> 661e50bc
 #endif /* GIT_COMPAT_UTIL_H */