/*
 * Copyright (C) 1999 ARM Limited
 * Copyright (C) 2000 Deep Blue Solutions Ltd
 * Copyright 2006-2012 Freescale Semiconductor, Inc.
 * Copyright 2008 Juergen Beisert, kernel@pengutronix.de
 * Copyright 2009 Ilya Yanok, Emcraft Systems Ltd, yanok@emcraft.com
 *
 * This program is free software; you can redistribute it and/or modify
 * it under the terms of the GNU General Public License as published by
 * the Free Software Foundation; either version 2 of the License, or
 * (at your option) any later version.
 *
 * This program is distributed in the hope that it will be useful,
 * but WITHOUT ANY WARRANTY; without even the implied warranty of
 * MERCHANTABILITY or FITNESS FOR A PARTICULAR PURPOSE.  See the
 * GNU General Public License for more details.
 */

#include <linux/kernel.h>
#include <linux/clk.h>
#include <linux/io.h>
#include <linux/err.h>
#include <linux/delay.h>
#include <linux/string.h>
#include <mach/hardware.h>
#include <mach/common.h>
#include <mach/system.h>
#include <asm/proc-fns.h>
#include <asm/system.h>
#ifdef CONFIG_SMP
#include <linux/smp.h>
#endif
#include <asm/mach-types.h>

static void __iomem *wdog_base;

<<<<<<< HEAD
=======

>>>>>>> cf309506
static void arch_reset_special_mode(char mode, const char *cmd)
{
	if (strcmp(cmd, "download") == 0)
		do_switch_mfgmode();
	else if (strcmp(cmd, "recovery") == 0)
		do_switch_recovery();
	else if (strcmp(cmd, "fastboot") == 0)
		do_switch_fastboot();
}

/*
 * Reset the system. It is called by machine_restart().
 */
void arch_reset(char mode, const char *cmd)
{
	unsigned int wcr_enable;

	arch_reset_special_mode(mode, cmd);

#ifdef CONFIG_ARCH_MX6
	/* wait for reset to assert... */
	#ifdef CONFIG_MX6_INTER_LDO_BYPASS
	wcr_enable = 0x14; /*reset system by extern pmic*/
	#else
	wcr_enable = (1 << 2);
	#endif
	__raw_writew(wcr_enable, wdog_base);
	/* errata TKT039676, SRS bit may be missed when
	SRC sample it, need to write the wdog controller
	twice to avoid it */
	__raw_writew(wcr_enable, wdog_base);

	/* wait for reset to assert... */
	mdelay(500);

	printk(KERN_ERR "Watchdog reset failed to assert reset\n");

	return;
#endif

#ifdef CONFIG_MACH_MX51_EFIKAMX
	if (machine_is_mx51_efikamx()) {
		mx51_efikamx_reset();
		return;
	}
#endif

	if (cpu_is_mx1()) {
		wcr_enable = (1 << 0);
	} else {
		struct clk *clk;

		clk = clk_get_sys("imx2-wdt.0", NULL);
		if (!IS_ERR(clk))
			clk_enable(clk);
		wcr_enable = (1 << 2);
	}

	/* Assert SRS signal */
	__raw_writew(wcr_enable, wdog_base);

	/* wait for reset to assert... */
	mdelay(500);

	printk(KERN_ERR "Watchdog reset failed to assert reset\n");

	/* delay to allow the serial port to show the message */
	mdelay(50);

	/* we'll take a jump through zero as a poor second */
	cpu_reset(0);
}

void mxc_arch_reset_init(void __iomem *base)
{
	wdog_base = base;
}<|MERGE_RESOLUTION|>--- conflicted
+++ resolved
@@ -34,10 +34,7 @@
 
 static void __iomem *wdog_base;
 
-<<<<<<< HEAD
-=======
 
->>>>>>> cf309506
 static void arch_reset_special_mode(char mode, const char *cmd)
 {
 	if (strcmp(cmd, "download") == 0)
