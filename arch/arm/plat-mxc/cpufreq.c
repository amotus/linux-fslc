/*
 * Copyright (C) 2010-2012 Freescale Semiconductor, Inc. All Rights Reserved.
 */

/*
 * The code contained herein is licensed under the GNU General Public
 * License. You may obtain a copy of the GNU General Public License
 * Version 2 or later at the following locations:
 *
 * http://www.opensource.org/licenses/gpl-license.html
 * http://www.gnu.org/copyleft/gpl.html
 */

/*
 * A driver for the Freescale Semiconductor i.MXC CPUfreq module.
 * The CPUFREQ driver is for controlling CPU frequency. It allows you to change
 * the CPU clock speed on the fly.
 */
#include <linux/cpufreq.h>
#include <linux/clk.h>
#include <linux/err.h>
#include <linux/slab.h>
#include <linux/regulator/consumer.h>
#include <linux/delay.h>
#include <linux/io.h>
#include <asm/smp_plat.h>
#include <asm/cpu.h>

#include <mach/hardware.h>
#include <mach/clock.h>

#define CLK32_FREQ	32768
#define NANOSECOND	(1000 * 1000 * 1000)

/*If using cpu internal ldo bypass,we need config pmic by I2C in suspend
interface, but cpufreq driver as sys_dev is more later to suspend than I2C
driver, so we should implement another I2C operate function which isolated
with kernel I2C driver, these code is copied from u-boot*/
#ifdef CONFIG_MX6_INTER_LDO_BYPASS
/*0:normal; 1: in the middle of suspend or resume; 2: suspended*/
static int cpu_freq_suspend_in;
static struct mutex set_cpufreq_lock;
#endif

static int cpu_freq_khz_min;
static int cpu_freq_khz_max;

static struct clk *cpu_clk;
static struct cpufreq_frequency_table *imx_freq_table;

static int cpu_op_nr;
static struct cpu_op *cpu_op_tbl;
static u32 pre_suspend_rate;

extern struct regulator *cpu_regulator;
extern struct regulator *soc_regulator;
extern struct regulator *pu_regulator;
extern int dvfs_core_is_active;
extern struct cpu_op *(*get_cpu_op)(int *op);
extern void bus_freq_update(struct clk *clk, bool flag);

int set_cpu_freq(int freq)
{
	int i, ret = 0;
	int org_cpu_rate;
	int gp_volt = 0;
	int soc_volt = 0;
	int pu_volt = 0;

	org_cpu_rate = clk_get_rate(cpu_clk);
	if (org_cpu_rate == freq)
		return ret;

	for (i = 0; i < cpu_op_nr; i++) {
		if (freq == cpu_op_tbl[i].cpu_rate) {
			gp_volt = cpu_op_tbl[i].cpu_voltage;
			soc_volt = cpu_op_tbl[i].soc_voltage;
			pu_volt = cpu_op_tbl[i].pu_voltage;
		}
	}

	if (gp_volt == 0)
		return ret;
#ifdef CONFIG_MX6_INTER_LDO_BYPASS
	/*Do not change cpufreq if system enter suspend flow*/
	if (cpu_freq_suspend_in == 2)
		return -1;
#endif
	/*Set the voltage for the GP domain. */
	if (freq > org_cpu_rate) {
		/* Check if the bus freq needs to be increased first */
		bus_freq_update(cpu_clk, true);

		if (!IS_ERR(soc_regulator)) {
			ret = regulator_set_voltage(soc_regulator, soc_volt,
							soc_volt);
			if (ret < 0) {
				printk(KERN_DEBUG
					"COULD NOT SET SOC VOLTAGE!!!!\n");
				return ret;
			}
		}
<<<<<<< HEAD
		if (!IS_ERR(pu_regulator)) {
=======
		/*if pu_regulator is enabled, it will be tracked with VDDARM*/
		if (!IS_ERR(pu_regulator) &&
			regulator_is_enabled(pu_regulator)) {
>>>>>>> 45c27e31
			ret = regulator_set_voltage(pu_regulator, pu_volt,
							pu_volt);
			if (ret < 0) {
				printk(KERN_DEBUG
					"COULD NOT SET PU VOLTAGE!!!!\n");
				return ret;
			}
		}
		ret = regulator_set_voltage(cpu_regulator, gp_volt,
					    gp_volt);
		if (ret < 0) {
			printk(KERN_DEBUG "COULD NOT SET GP VOLTAGE!!!!\n");
			return ret;
		}
		udelay(50);
	}
	ret = clk_set_rate(cpu_clk, freq);
	if (ret != 0) {
		printk(KERN_DEBUG "cannot set CPU clock rate\n");
		return ret;
	}

	if (freq < org_cpu_rate) {
		ret = regulator_set_voltage(cpu_regulator, gp_volt,
					    gp_volt);
		if (ret < 0) {
			printk(KERN_DEBUG "COULD NOT SET GP VOLTAGE!!!!\n");
			return ret;
		}
		if (!IS_ERR(soc_regulator)) {
			ret = regulator_set_voltage(soc_regulator, soc_volt,
							soc_volt);
			if (ret < 0) {
				printk(KERN_DEBUG
					"COULD NOT SET SOC VOLTAGE BACK!!!!\n");
				return ret;
			}
		}
<<<<<<< HEAD
		if (!IS_ERR(pu_regulator)) {
=======
		/*if pu_regulator is enabled, it will be tracked with VDDARM*/
		if (!IS_ERR(pu_regulator) &&
			regulator_is_enabled(pu_regulator)) {
>>>>>>> 45c27e31
			ret = regulator_set_voltage(pu_regulator, pu_volt,
							pu_volt);
			if (ret < 0) {
				printk(KERN_DEBUG
					"COULD NOT SET PU VOLTAGE!!!!\n");
				return ret;
			}
		}
		/* Check if the bus freq can be decreased.*/
		bus_freq_update(cpu_clk, false);
	}

	return ret;
}

static int mxc_verify_speed(struct cpufreq_policy *policy)
{
	if (policy->cpu > num_possible_cpus())
		return -EINVAL;

	return cpufreq_frequency_table_verify(policy, imx_freq_table);
}

static unsigned int mxc_get_speed(unsigned int cpu)
{
	if (cpu > num_possible_cpus())
		return 0;

	return clk_get_rate(cpu_clk) / 1000;
}

static int mxc_set_target(struct cpufreq_policy *policy,
			  unsigned int target_freq, unsigned int relation)
{
	struct cpufreq_freqs freqs;
	int freq_Hz;
	int ret = 0;
	unsigned int index;
	int i, num_cpus;

	num_cpus = num_possible_cpus();
	if (policy->cpu > num_cpus)
		return 0;

	if (dvfs_core_is_active) {
		struct cpufreq_freqs freqs;

		freqs.old = policy->cur;
		freqs.new = clk_get_rate(cpu_clk) / 1000;
		freqs.cpu = policy->cpu;
		freqs.flags = 0;
		cpufreq_notify_transition(&freqs, CPUFREQ_PRECHANGE);
		cpufreq_notify_transition(&freqs, CPUFREQ_POSTCHANGE);

		pr_debug("DVFS core is active, cannot change FREQ using CPUFREQ\n");
		return ret;
	}

	cpufreq_frequency_table_target(policy, imx_freq_table,
			target_freq, relation, &index);
	freq_Hz = imx_freq_table[index].frequency * 1000;

	freqs.old = clk_get_rate(cpu_clk) / 1000;
	freqs.new = freq_Hz / 1000;
	freqs.cpu = policy->cpu;
	freqs.flags = 0;

	for (i = 0; i < num_cpus; i++) {
		freqs.cpu = i;
		cpufreq_notify_transition(&freqs, CPUFREQ_PRECHANGE);
	}
	#ifdef CONFIG_MX6_INTER_LDO_BYPASS
	mutex_lock(&set_cpufreq_lock);
	ret = set_cpu_freq(freq_Hz);
	mutex_unlock(&set_cpufreq_lock);
	#else
	ret = set_cpu_freq(freq_Hz);
	#endif
#ifdef CONFIG_SMP
	/* Loops per jiffy is not updated by the CPUFREQ driver for SMP systems.
	  * So update it for all CPUs.
	  */

	for_each_possible_cpu(i)
		per_cpu(cpu_data, i).loops_per_jiffy =
		cpufreq_scale(per_cpu(cpu_data, i).loops_per_jiffy,
					freqs.old, freqs.new);
	/* Update global loops_per_jiffy to cpu0's loops_per_jiffy,
	 * as all CPUs are running at same freq */
	loops_per_jiffy = per_cpu(cpu_data, 0).loops_per_jiffy;
#endif
	for (i = 0; i < num_cpus; i++) {
		freqs.cpu = i;
		cpufreq_notify_transition(&freqs, CPUFREQ_POSTCHANGE);
	}

	return ret;
}
#ifdef CONFIG_MX6_INTER_LDO_BYPASS
void mxc_cpufreq_suspend(void)
{
	mutex_lock(&set_cpufreq_lock);
	pre_suspend_rate = clk_get_rate(cpu_clk);
	/*set flag and raise up cpu frequency if needed*/
	cpu_freq_suspend_in = 1;
	if (pre_suspend_rate != (imx_freq_table[0].frequency * 1000)) {
			set_cpu_freq(imx_freq_table[0].frequency * 1000);
			loops_per_jiffy = cpufreq_scale(loops_per_jiffy,
				pre_suspend_rate / 1000, imx_freq_table[0].frequency);
	}
	cpu_freq_suspend_in = 2;
	mutex_unlock(&set_cpufreq_lock);

}

void mxc_cpufreq_resume(void)
{
	mutex_lock(&set_cpufreq_lock);
	cpu_freq_suspend_in = 1;
	if (clk_get_rate(cpu_clk) != pre_suspend_rate) {
		set_cpu_freq(pre_suspend_rate);
		loops_per_jiffy = cpufreq_scale(loops_per_jiffy,
			imx_freq_table[0].frequency, pre_suspend_rate / 1000);
	}
	cpu_freq_suspend_in = 0;
	mutex_unlock(&set_cpufreq_lock);
}


#else
static int mxc_cpufreq_suspend(struct cpufreq_policy *policy)
{
	pre_suspend_rate = clk_get_rate(cpu_clk);
	if (pre_suspend_rate != (imx_freq_table[0].frequency * 1000)) {
		set_cpu_freq(imx_freq_table[0].frequency * 1000);
		loops_per_jiffy = cpufreq_scale(loops_per_jiffy,
			pre_suspend_rate / 1000, imx_freq_table[0].frequency);
	}

	return 0;
}

static int mxc_cpufreq_resume(struct cpufreq_policy *policy)
{
	if (clk_get_rate(cpu_clk) != pre_suspend_rate) {
		set_cpu_freq(pre_suspend_rate);
		loops_per_jiffy = cpufreq_scale(loops_per_jiffy,
			imx_freq_table[0].frequency, pre_suspend_rate / 1000);
	}
	return 0;
}
#endif

static int __devinit mxc_cpufreq_init(struct cpufreq_policy *policy)
{
	int ret;
	int i;

	printk(KERN_INFO "i.MXC CPU frequency driver\n");

	if (policy->cpu >= num_possible_cpus())
		return -EINVAL;

	if (!get_cpu_op)
		return -EINVAL;

	cpu_clk = clk_get(NULL, "cpu_clk");
	if (IS_ERR(cpu_clk)) {
		printk(KERN_ERR "%s: failed to get cpu clock\n", __func__);
		return PTR_ERR(cpu_clk);
	}

	cpu_op_tbl = get_cpu_op(&cpu_op_nr);

	cpu_freq_khz_min = cpu_op_tbl[0].cpu_rate / 1000;
	cpu_freq_khz_max = cpu_op_tbl[0].cpu_rate / 1000;

	if (imx_freq_table == NULL) {
		imx_freq_table = kmalloc(
			sizeof(struct cpufreq_frequency_table) * (cpu_op_nr + 1),
				GFP_KERNEL);
		if (!imx_freq_table) {
			ret = -ENOMEM;
			goto err1;
		}

		for (i = 0; i < cpu_op_nr; i++) {
			imx_freq_table[i].index = i;
			imx_freq_table[i].frequency = cpu_op_tbl[i].cpu_rate / 1000;

			if ((cpu_op_tbl[i].cpu_rate / 1000) < cpu_freq_khz_min)
				cpu_freq_khz_min = cpu_op_tbl[i].cpu_rate / 1000;

			if ((cpu_op_tbl[i].cpu_rate / 1000) > cpu_freq_khz_max)
				cpu_freq_khz_max = cpu_op_tbl[i].cpu_rate / 1000;
		}

		imx_freq_table[i].index = i;
		imx_freq_table[i].frequency = CPUFREQ_TABLE_END;
	}
	policy->cur = clk_get_rate(cpu_clk) / 1000;
	policy->min = policy->cpuinfo.min_freq = cpu_freq_khz_min;
	policy->max = policy->cpuinfo.max_freq = cpu_freq_khz_max;

	/* All processors share the same frequency and voltage.
	  * So all frequencies need to be scaled together.
	  */
	 if (is_smp()) {
		policy->shared_type = CPUFREQ_SHARED_TYPE_ANY;
		cpumask_setall(policy->cpus);
	}

	/* Manual states, that PLL stabilizes in two CLK32 periods */
	policy->cpuinfo.transition_latency = 2 * NANOSECOND / CLK32_FREQ;

	ret = cpufreq_frequency_table_cpuinfo(policy, imx_freq_table);

	if (ret < 0) {
		printk(KERN_ERR "%s: failed to register i.MXC CPUfreq with error code %d\n",
		       __func__, ret);
		goto err;
	}

	cpufreq_frequency_table_get_attr(imx_freq_table, policy->cpu);
	return 0;
err:
	kfree(imx_freq_table);
err1:
	clk_put(cpu_clk);
	return ret;
}

static int mxc_cpufreq_exit(struct cpufreq_policy *policy)
{
	cpufreq_frequency_table_put_attr(policy->cpu);

	if (policy->cpu == 0) {
		set_cpu_freq(cpu_freq_khz_max * 1000);
		clk_put(cpu_clk);
		kfree(imx_freq_table);
	}
	return 0;
}

static struct cpufreq_driver mxc_driver = {
	.flags = CPUFREQ_STICKY,
	.verify = mxc_verify_speed,
	.target = mxc_set_target,
	.get = mxc_get_speed,
	.init = mxc_cpufreq_init,
	.exit = mxc_cpufreq_exit,
#ifndef CONFIG_MX6_INTER_LDO_BYPASS
	.suspend = mxc_cpufreq_suspend,
	.resume = mxc_cpufreq_resume,
#endif
	.name = "imx",
};

extern void mx6_cpu_regulator_init(void);
static int __init mxc_cpufreq_driver_init(void)
{
	#ifdef CONFIG_MX6_INTER_LDO_BYPASS
	mx6_cpu_regulator_init();
	mutex_init(&set_cpufreq_lock);
	#endif
	return cpufreq_register_driver(&mxc_driver);
}

static void mxc_cpufreq_driver_exit(void)
{
	cpufreq_unregister_driver(&mxc_driver);
}

module_init(mxc_cpufreq_driver_init);
module_exit(mxc_cpufreq_driver_exit);

MODULE_AUTHOR("Freescale Semiconductor Inc. Yong Shen <yong.shen@linaro.org>");
MODULE_DESCRIPTION("CPUfreq driver for i.MX");
MODULE_LICENSE("GPL");<|MERGE_RESOLUTION|>--- conflicted
+++ resolved
@@ -100,13 +100,9 @@
 				return ret;
 			}
 		}
-<<<<<<< HEAD
-		if (!IS_ERR(pu_regulator)) {
-=======
 		/*if pu_regulator is enabled, it will be tracked with VDDARM*/
 		if (!IS_ERR(pu_regulator) &&
 			regulator_is_enabled(pu_regulator)) {
->>>>>>> 45c27e31
 			ret = regulator_set_voltage(pu_regulator, pu_volt,
 							pu_volt);
 			if (ret < 0) {
@@ -145,13 +141,9 @@
 				return ret;
 			}
 		}
-<<<<<<< HEAD
-		if (!IS_ERR(pu_regulator)) {
-=======
 		/*if pu_regulator is enabled, it will be tracked with VDDARM*/
 		if (!IS_ERR(pu_regulator) &&
 			regulator_is_enabled(pu_regulator)) {
->>>>>>> 45c27e31
 			ret = regulator_set_voltage(pu_regulator, pu_volt,
 							pu_volt);
 			if (ret < 0) {
