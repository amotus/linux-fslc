--- conflicted
+++ resolved
@@ -40,11 +40,9 @@
 #define PFUZE100_I2C_DEVICE_NAME  "pfuze100"
 /* 7-bit I2C bus slave address */
 #define PFUZE100_I2C_ADDR         (0x08)
-<<<<<<< HEAD
 #define PFUZE100_DEVICEID		(0x0)
 #define PFUZE100_REVID			(0x3)
 #define PFUZE100_SW1AMODE		(0x23)
-=======
  /*SWBST*/
 #define PFUZE100_SW1ASTANDBY	33
 #define PFUZE100_SW1ASTANDBY_STBY_VAL	(0x19)	/* 925mV */
@@ -70,7 +68,6 @@
 #define PFUZE100_SWBSTCON1	102
 #define PFUZE100_SWBSTCON1_SWBSTMOD_VAL	(0x1<<2)
 #define PFUZE100_SWBSTCON1_SWBSTMOD_M	(0x3<<2)
->>>>>>> 53040e6f
 #define PFUZE100_SW1ACON		36
 #define PFUZE100_SW1ACON_SPEED_VAL	(0x1<<6)	/*default */
 #define PFUZE100_SW1ACON_SPEED_M	(0x3<<6)
