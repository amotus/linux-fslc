/*
 * Copyright (C) 2011-2012 Freescale Semiconductor, Inc. All Rights Reserved.
 *
 * This program is free software; you can redistribute it and/or modify
 * it under the terms of the GNU General Public License as published by
 * the Free Software Foundation; either version 2 of the License, or
 * (at your option) any later version.

 * This program is distributed in the hope that it will be useful,
 * but WITHOUT ANY WARRANTY; without even the implied warranty of
 * MERCHANTABILITY or FITNESS FOR A PARTICULAR PURPOSE.  See the
 * GNU General Public License for more details.

 * You should have received a copy of the GNU General Public License along
 * with this program; if not, write to the Free Software Foundation, Inc.,
 * 51 Franklin Street, Fifth Floor, Boston, MA 02110-1301 USA.
 */

#include <linux/types.h>
#include <linux/sched.h>
#include <linux/delay.h>
#include <linux/pm.h>
#include <linux/interrupt.h>
#include <linux/irq.h>
#include <linux/init.h>
#include <linux/input.h>
#include <linux/nodemask.h>
#include <linux/clk.h>
#include <linux/platform_device.h>
#include <linux/fsl_devices.h>
#include <linux/smsc911x.h>
#include <linux/spi/spi.h>
#include <linux/spi/flash.h>
#include <linux/i2c.h>
#include <linux/i2c/pca953x.h>
#include <linux/ata.h>
#include <linux/mtd/mtd.h>
#include <linux/mtd/map.h>
#include <linux/mtd/partitions.h>
#include <linux/pmic_external.h>
#include <linux/pmic_status.h>
#include <linux/ipu.h>
#include <linux/mxcfb.h>
#include <linux/pwm_backlight.h>
#include <linux/fec.h>
#include <linux/memblock.h>
#include <linux/gpio.h>
#include <linux/ion.h>
#include <linux/etherdevice.h>
#include <linux/regulator/anatop-regulator.h>
#include <linux/regulator/consumer.h>
#include <linux/regulator/machine.h>
#include <linux/regulator/fixed.h>
#include <linux/mfd/max17135.h>
#include <sound/pcm.h>

#include <mach/common.h>
#include <mach/hardware.h>
#include <mach/mxc_dvfs.h>
#include <mach/memory.h>
#include <mach/imx-uart.h>
#include <mach/viv_gpu.h>
#include <mach/ahci_sata.h>
#include <mach/ipu-v3.h>
#include <mach/mxc_hdmi.h>
#include <mach/mxc_asrc.h>
#include <mach/mipi_dsi.h>
#include <mach/mipi_csi2.h>

#include <asm/irq.h>
#include <asm/setup.h>
#include <asm/mach-types.h>
#include <asm/mach/arch.h>
#include <asm/mach/time.h>

#include "usb.h"
#include "devices-imx6q.h"
#include "crm_regs.h"
#include "cpu_op-mx6.h"

#include "board-mx6q_arm2.h"
#include "board-mx6dl_arm2.h"

/* GPIO PIN, sort by PORT/BIT */
#define MX6_ARM2_LDB_BACKLIGHT		IMX_GPIO_NR(1, 9)
#define MX6_ARM2_ECSPI1_CS0		IMX_GPIO_NR(2, 30)
#define MX6_ARM2_ECSPI1_CS1		IMX_GPIO_NR(3, 19)
#define MX6_ARM2_USB_OTG_PWR		IMX_GPIO_NR(3, 22)
#define MX6_ARM2_DISP0_PWR		IMX_GPIO_NR(3, 24)
#define MX6_ARM2_DISP0_I2C_EN		IMX_GPIO_NR(3, 28)
#define MX6_ARM2_CAP_TCH_INT		IMX_GPIO_NR(3, 31)
#define MX6_ARM2_DISP0_DET_INT		IMX_GPIO_NR(3, 31)
#define MX6_ARM2_CSI0_RST		IMX_GPIO_NR(4, 5)
#define MX6_ARM2_DISP0_RESET		IMX_GPIO_NR(5, 0)
#define MX6_ARM2_CSI0_PWN		IMX_GPIO_NR(5, 23)
#define MX6_ARM2_CAN2_EN		IMX_GPIO_NR(5, 24)
#define MX6_ARM2_CSI0_RST_TVIN		IMX_GPIO_NR(5, 25)
#define MX6_ARM2_SD3_CD			IMX_GPIO_NR(6, 11)
#define MX6_ARM2_SD3_WP			IMX_GPIO_NR(6, 14)
#define MX6_ARM2_CAN1_STBY		IMX_GPIO_NR(7, 12)
#define MX6_ARM2_CAN1_EN		IMX_GPIO_NR(7, 13)
#define MX6_ARM2_MAX7310_1_BASE_ADDR	IMX_GPIO_NR(8, 0)
#define MX6_ARM2_MAX7310_2_BASE_ADDR	IMX_GPIO_NR(8, 8)
#define MX6DL_ARM2_EPDC_SDDO_0		IMX_GPIO_NR(2, 22)
#define MX6DL_ARM2_EPDC_SDDO_1		IMX_GPIO_NR(3, 10)
#define MX6DL_ARM2_EPDC_SDDO_2		IMX_GPIO_NR(3, 12)
#define MX6DL_ARM2_EPDC_SDDO_3		IMX_GPIO_NR(3, 11)
#define MX6DL_ARM2_EPDC_SDDO_4		IMX_GPIO_NR(2, 27)
#define MX6DL_ARM2_EPDC_SDDO_5		IMX_GPIO_NR(2, 30)
#define MX6DL_ARM2_EPDC_SDDO_6		IMX_GPIO_NR(2, 23)
#define MX6DL_ARM2_EPDC_SDDO_7		IMX_GPIO_NR(2, 26)
#define MX6DL_ARM2_EPDC_SDDO_8		IMX_GPIO_NR(2, 24)
#define MX6DL_ARM2_EPDC_SDDO_9		IMX_GPIO_NR(3, 15)
#define MX6DL_ARM2_EPDC_SDDO_10		IMX_GPIO_NR(3, 16)
#define MX6DL_ARM2_EPDC_SDDO_11		IMX_GPIO_NR(3, 23)
#define MX6DL_ARM2_EPDC_SDDO_12		IMX_GPIO_NR(3, 19)
#define MX6DL_ARM2_EPDC_SDDO_13		IMX_GPIO_NR(3, 13)
#define MX6DL_ARM2_EPDC_SDDO_14		IMX_GPIO_NR(3, 14)
#define MX6DL_ARM2_EPDC_SDDO_15		IMX_GPIO_NR(5, 2)
#define MX6DL_ARM2_EPDC_GDCLK		IMX_GPIO_NR(2, 17)
#define MX6DL_ARM2_EPDC_GDSP		IMX_GPIO_NR(2, 16)
#define MX6DL_ARM2_EPDC_GDOE		IMX_GPIO_NR(6, 6)
#define MX6DL_ARM2_EPDC_GDRL		IMX_GPIO_NR(5, 4)
#define MX6DL_ARM2_EPDC_SDCLK		IMX_GPIO_NR(3, 31)
#define MX6DL_ARM2_EPDC_SDOEZ		IMX_GPIO_NR(3, 30)
#define MX6DL_ARM2_EPDC_SDOED		IMX_GPIO_NR(3, 26)
#define MX6DL_ARM2_EPDC_SDOE		IMX_GPIO_NR(3, 27)
#define MX6DL_ARM2_EPDC_SDLE		IMX_GPIO_NR(3, 1)
#define MX6DL_ARM2_EPDC_SDCLKN		IMX_GPIO_NR(3, 0)
#define MX6DL_ARM2_EPDC_SDSHR		IMX_GPIO_NR(2, 29)
#define MX6DL_ARM2_EPDC_PWRCOM		IMX_GPIO_NR(2, 28)
#define MX6DL_ARM2_EPDC_PWRSTAT		IMX_GPIO_NR(2, 21)
#define MX6DL_ARM2_EPDC_PWRCTRL0	IMX_GPIO_NR(2, 20)
#define MX6DL_ARM2_EPDC_PWRCTRL1	IMX_GPIO_NR(2, 19)
#define MX6DL_ARM2_EPDC_PWRCTRL2	IMX_GPIO_NR(2, 18)
#define MX6DL_ARM2_EPDC_PWRCTRL3	IMX_GPIO_NR(3, 28)
#define MX6DL_ARM2_EPDC_BDR0		IMX_GPIO_NR(3, 2)
#define MX6DL_ARM2_EPDC_BDR1		IMX_GPIO_NR(3, 3)
#define MX6DL_ARM2_EPDC_SDCE0		IMX_GPIO_NR(3, 4)
#define MX6DL_ARM2_EPDC_SDCE1		IMX_GPIO_NR(3, 5)
#define MX6DL_ARM2_EPDC_SDCE2		IMX_GPIO_NR(3, 6)
#define MX6DL_ARM2_EPDC_SDCE3		IMX_GPIO_NR(3, 7)
#define MX6DL_ARM2_EPDC_SDCE4		IMX_GPIO_NR(3, 8)
#define MX6DL_ARM2_EPDC_SDCE5		IMX_GPIO_NR(3, 9)
#define MX6DL_ARM2_EPDC_PMIC_WAKE	IMX_GPIO_NR(2, 31)
#define MX6DL_ARM2_EPDC_PMIC_INT	IMX_GPIO_NR(2, 25)
#define MX6DL_ARM2_EPDC_VCOM		IMX_GPIO_NR(3, 17)

#define MX6_ARM2_IO_EXP_GPIO1(x)	(MX6_ARM2_MAX7310_1_BASE_ADDR + (x))
#define MX6_ARM2_IO_EXP_GPIO2(x)	(MX6_ARM2_MAX7310_2_BASE_ADDR + (x))

#define MX6_ARM2_PCIE_PWR_EN		MX6_ARM2_IO_EXP_GPIO1(2)
#define MX6_ARM2_PCIE_RESET		MX6_ARM2_IO_EXP_GPIO2(2)

#define MX6_ARM2_CAN2_STBY		MX6_ARM2_IO_EXP_GPIO2(1)


#define BMCR_PDOWN			0x0800 /* PHY Powerdown */

void __init early_console_setup(unsigned long base, struct clk *clk);
static struct clk *sata_clk;
static int esai_record;
static int sgtl5000_en;
static int spdif_en;
static int flexcan_en;
static int disable_mipi_dsi;

extern struct regulator *(*get_cpu_regulator)(void);
extern void (*put_cpu_regulator)(void);
extern char *gp_reg_id;
extern int epdc_enabled;
extern void mx6_cpu_regulator_init(void);
static int max17135_regulator_init(struct max17135 *max17135);
extern volatile int num_cpu_idle_lock;

enum sd_pad_mode {
	SD_PAD_MODE_LOW_SPEED,
	SD_PAD_MODE_MED_SPEED,
	SD_PAD_MODE_HIGH_SPEED,
};

static int plt_sd3_pad_change(int clock)
{
	static enum sd_pad_mode pad_mode = SD_PAD_MODE_LOW_SPEED;

	iomux_v3_cfg_t *sd3_pads_200mhz = NULL;
	iomux_v3_cfg_t *sd3_pads_100mhz = NULL;
	iomux_v3_cfg_t *sd3_pads_50mhz = NULL;

	u32 sd3_pads_200mhz_cnt;
	u32 sd3_pads_100mhz_cnt;
	u32 sd3_pads_50mhz_cnt;

	if (cpu_is_mx6q()) {
		sd3_pads_200mhz = mx6q_sd3_200mhz;
		sd3_pads_100mhz = mx6q_sd3_100mhz;
		sd3_pads_50mhz = mx6q_sd3_50mhz;

		sd3_pads_200mhz_cnt = ARRAY_SIZE(mx6q_sd3_200mhz);
		sd3_pads_100mhz_cnt = ARRAY_SIZE(mx6q_sd3_100mhz);
		sd3_pads_50mhz_cnt = ARRAY_SIZE(mx6q_sd3_50mhz);
	} else if (cpu_is_mx6dl()) {
		sd3_pads_200mhz = mx6dl_sd3_200mhz;
		sd3_pads_100mhz = mx6dl_sd3_100mhz;
		sd3_pads_50mhz = mx6dl_sd3_50mhz;

		sd3_pads_200mhz_cnt = ARRAY_SIZE(mx6dl_sd3_200mhz);
		sd3_pads_100mhz_cnt = ARRAY_SIZE(mx6dl_sd3_100mhz);
		sd3_pads_50mhz_cnt = ARRAY_SIZE(mx6dl_sd3_50mhz);
	}

	if (clock > 100000000) {
		if (pad_mode == SD_PAD_MODE_HIGH_SPEED)
			return 0;
		BUG_ON(!sd3_pads_200mhz);
		pad_mode = SD_PAD_MODE_HIGH_SPEED;
		return mxc_iomux_v3_setup_multiple_pads(sd3_pads_200mhz,
							sd3_pads_200mhz_cnt);
	} else if (clock > 52000000) {
		if (pad_mode == SD_PAD_MODE_MED_SPEED)
			return 0;
		BUG_ON(!sd3_pads_100mhz);
		pad_mode = SD_PAD_MODE_MED_SPEED;
		return mxc_iomux_v3_setup_multiple_pads(sd3_pads_100mhz,
							sd3_pads_100mhz_cnt);
	} else {
		if (pad_mode == SD_PAD_MODE_LOW_SPEED)
			return 0;
		BUG_ON(!sd3_pads_50mhz);
		pad_mode = SD_PAD_MODE_LOW_SPEED;
		return mxc_iomux_v3_setup_multiple_pads(sd3_pads_50mhz,
							sd3_pads_50mhz_cnt);
	}
}

static int plt_sd4_pad_change(int clock)
{
	static enum sd_pad_mode pad_mode = SD_PAD_MODE_LOW_SPEED;

	iomux_v3_cfg_t *sd4_pads_200mhz = NULL;
	iomux_v3_cfg_t *sd4_pads_100mhz = NULL;
	iomux_v3_cfg_t *sd4_pads_50mhz = NULL;

	u32 sd4_pads_200mhz_cnt;
	u32 sd4_pads_100mhz_cnt;
	u32 sd4_pads_50mhz_cnt;

	if (cpu_is_mx6q()) {
		sd4_pads_200mhz = mx6q_sd4_200mhz;
		sd4_pads_100mhz = mx6q_sd4_100mhz;
		sd4_pads_50mhz = mx6q_sd4_50mhz;

		sd4_pads_200mhz_cnt = ARRAY_SIZE(mx6q_sd4_200mhz);
		sd4_pads_100mhz_cnt = ARRAY_SIZE(mx6q_sd4_100mhz);
		sd4_pads_50mhz_cnt = ARRAY_SIZE(mx6q_sd4_50mhz);
	} else if (cpu_is_mx6dl()) {
		sd4_pads_200mhz = mx6dl_sd4_200mhz;
		sd4_pads_100mhz = mx6dl_sd4_100mhz;
		sd4_pads_50mhz = mx6dl_sd4_50mhz;

		sd4_pads_200mhz_cnt = ARRAY_SIZE(mx6dl_sd4_200mhz);
		sd4_pads_100mhz_cnt = ARRAY_SIZE(mx6dl_sd4_100mhz);
		sd4_pads_50mhz_cnt = ARRAY_SIZE(mx6dl_sd4_50mhz);
	}

	if (clock > 100000000) {
		if (pad_mode == SD_PAD_MODE_HIGH_SPEED)
			return 0;

		pad_mode = SD_PAD_MODE_HIGH_SPEED;
		return mxc_iomux_v3_setup_multiple_pads(sd4_pads_200mhz,
							sd4_pads_200mhz_cnt);
	} else if (clock > 52000000) {
		if (pad_mode == SD_PAD_MODE_MED_SPEED)
			return 0;

		pad_mode = SD_PAD_MODE_MED_SPEED;
		return mxc_iomux_v3_setup_multiple_pads(sd4_pads_100mhz,
							sd4_pads_100mhz_cnt);
	} else {
		if (pad_mode == SD_PAD_MODE_LOW_SPEED)
			return 0;

		pad_mode = SD_PAD_MODE_LOW_SPEED;
		return mxc_iomux_v3_setup_multiple_pads(sd4_pads_50mhz,
							sd4_pads_50mhz_cnt);
	}
}

static const struct esdhc_platform_data mx6_arm2_sd3_data __initconst = {
	.cd_gpio		= MX6_ARM2_SD3_CD,
	.wp_gpio		= MX6_ARM2_SD3_WP,
	.support_18v		= 1,
	.support_8bit		= 1,
	.keep_power_at_suspend	= 1,
	.delay_line		= 0,
	.platform_pad_change	= plt_sd3_pad_change,
};

/* No card detect signal for SD4 on ARM2 board*/
static const struct esdhc_platform_data mx6_arm2_sd4_data __initconst = {
	.always_present		= 1,
	.support_8bit		= 1,
	.keep_power_at_suspend	= 1,
	.platform_pad_change	= plt_sd4_pad_change,
};

static int __init gpmi_nand_platform_init(void)
{
	iomux_v3_cfg_t *nand_pads = NULL;
	u32 nand_pads_cnt;

	if (cpu_is_mx6q()) {
		nand_pads = mx6q_gpmi_nand;
		nand_pads_cnt = ARRAY_SIZE(mx6dl_gpmi_nand);
	} else if (cpu_is_mx6dl()) {
		nand_pads = mx6dl_gpmi_nand;
		nand_pads_cnt = ARRAY_SIZE(mx6dl_gpmi_nand);

	}
	BUG_ON(!nand_pads);
	return mxc_iomux_v3_setup_multiple_pads(nand_pads, nand_pads_cnt);
}

static struct gpmi_nand_platform_data
mx6_gpmi_nand_platform_data = {
	.platform_init           = gpmi_nand_platform_init,
	.min_prop_delay_in_ns    = 5,
	.max_prop_delay_in_ns    = 9,
	.max_chip_count          = 1,
	.enable_bbt              = 1,
	.enable_ddr              = 0,
};

static int __init board_support_onfi_nand(char *p)
{
	mx6_gpmi_nand_platform_data.enable_ddr = 1;
	return 0;
}

early_param("onfi_support", board_support_onfi_nand);

static const struct anatop_thermal_platform_data
	mx6_arm2_anatop_thermal_data __initconst = {
	.name = "anatop_thermal",
};

static const struct imxuart_platform_data mx6_arm2_uart1_data __initconst = {
	.flags      = IMXUART_HAVE_RTSCTS | IMXUART_USE_DCEDTE | IMXUART_SDMA,
	.dma_req_rx = MX6Q_DMA_REQ_UART2_RX,
	.dma_req_tx = MX6Q_DMA_REQ_UART2_TX,
};

static inline void mx6_arm2_init_uart(void)
{
	imx6q_add_imx_uart(3, NULL);
	imx6q_add_imx_uart(1, &mx6_arm2_uart1_data);
}

static int mx6_arm2_fec_phy_init(struct phy_device *phydev)
{
	unsigned short val;

	/* To enable AR8031 ouput a 125MHz clk from CLK_25M */
	phy_write(phydev, 0xd, 0x7);
	phy_write(phydev, 0xe, 0x8016);
	phy_write(phydev, 0xd, 0x4007);
	val = phy_read(phydev, 0xe);

	val &= 0xffe3;
	val |= 0x18;
	phy_write(phydev, 0xe, val);

	/* introduce tx clock delay */
	phy_write(phydev, 0x1d, 0x5);
	val = phy_read(phydev, 0x1e);
	val |= 0x0100;
	phy_write(phydev, 0x1e, val);

	/*check phy power*/
	val = phy_read(phydev, 0x0);
	if (val & BMCR_PDOWN)
		phy_write(phydev, 0x0, (val & ~BMCR_PDOWN));
	return 0;
}

static int mx6_arm2_fec_power_hibernate(struct phy_device *phydev)
{
	unsigned short val;

	/*set AR8031 debug reg 0xb to hibernate power*/
	phy_write(phydev, 0x1d, 0xb);
	val = phy_read(phydev, 0x1e);

	val |= 0x8000;
	phy_write(phydev, 0x1e, val);

	return 0;
}

static struct fec_platform_data fec_data __initdata = {
	.init			= mx6_arm2_fec_phy_init,
	.power_hibernate	= mx6_arm2_fec_power_hibernate,
	.phy			= PHY_INTERFACE_MODE_RGMII,
};

static int mx6_arm2_spi_cs[] = {
	MX6_ARM2_ECSPI1_CS0,
	MX6_ARM2_ECSPI1_CS1,
};

static const struct spi_imx_master mx6_arm2_spi_data __initconst = {
	.chipselect     = mx6_arm2_spi_cs,
	.num_chipselect = ARRAY_SIZE(mx6_arm2_spi_cs),
};

#if defined(CONFIG_MTD_M25P80) || defined(CONFIG_MTD_M25P80_MODULE)
static struct mtd_partition m25p32_partitions[] = {
	{
		.name	= "bootloader",
		.offset	= 0,
		.size	= 0x00040000,
	}, {
		.name	= "kernel",
		.offset	= MTDPART_OFS_APPEND,
		.size	= MTDPART_SIZ_FULL,
	},
};

static struct flash_platform_data m25p32_spi_flash_data = {
	.name		= "m25p32",
	.parts		= m25p32_partitions,
	.nr_parts	= ARRAY_SIZE(m25p32_partitions),
	.type		= "m25p32",
};
#endif

static struct spi_board_info m25p32_spi0_board_info[] __initdata = {
#if defined(CONFIG_MTD_M25P80)
	{
	/* The modalias must be the same as spi device driver name */
	.modalias	= "m25p80",
	.max_speed_hz	= 20000000,
	.bus_num	= 0,
	.chip_select	= 1,
	.platform_data	= &m25p32_spi_flash_data,
	},
#endif
};

static void spi_device_init(void)
{
	spi_register_board_info(m25p32_spi0_board_info,
				ARRAY_SIZE(m25p32_spi0_board_info));
}

static int max7310_1_setup(struct i2c_client *client,
	unsigned gpio_base, unsigned ngpio,
	void *context)
{
	int max7310_gpio_value[] = { 0, 1, 0, 1, 0, 0, 0, 0 };

	int n;

	 for (n = 0; n < ARRAY_SIZE(max7310_gpio_value); ++n) {
		gpio_request(gpio_base + n, "MAX7310 1 GPIO Expander");
		if (max7310_gpio_value[n] < 0)
			gpio_direction_input(gpio_base + n);
		else
			gpio_direction_output(gpio_base + n,
						max7310_gpio_value[n]);
		gpio_export(gpio_base + n, 0);
	}

	return 0;
}

static struct pca953x_platform_data max7310_platdata = {
	.gpio_base	= MX6_ARM2_MAX7310_1_BASE_ADDR,
	.invert		= 0,
	.setup		= max7310_1_setup,
};

static int max7310_u48_setup(struct i2c_client *client,
	unsigned gpio_base, unsigned ngpio,
	void *context)
{
	int max7310_gpio_value[] = { 1, 1, 1, 1, 0, 1, 0, 0 };

	int n;

	 for (n = 0; n < ARRAY_SIZE(max7310_gpio_value); ++n) {
		gpio_request(gpio_base + n, "MAX7310 U48 GPIO Expander");
		if (max7310_gpio_value[n] < 0)
			gpio_direction_input(gpio_base + n);
		else
			gpio_direction_output(gpio_base + n,
						max7310_gpio_value[n]);
		gpio_export(gpio_base + n, 0);
	}

	return 0;
}

static struct pca953x_platform_data max7310_u48_platdata = {
	.gpio_base	= MX6_ARM2_MAX7310_2_BASE_ADDR,
	.invert		= 0,
	.setup		= max7310_u48_setup,
};

static void ddc_dvi_init(void)
{
	/* enable DVI I2C */
	gpio_set_value(MX6_ARM2_DISP0_I2C_EN, 1);

	/* DISP0 Detect */
	gpio_request(MX6_ARM2_DISP0_DET_INT, "disp0-detect");
	gpio_direction_input(MX6_ARM2_DISP0_DET_INT);
}

static int ddc_dvi_update(void)
{
	/* DVI cable state */
	if (gpio_get_value(MX6_ARM2_DISP0_DET_INT) == 1)
		return 1;
	return 0;
}

static struct fsl_mxc_dvi_platform_data sabr_ddc_dvi_data = {
	.ipu_id		= 0,
	.disp_id	= 0,
	.init		= ddc_dvi_init,
	.update		= ddc_dvi_update,
};

static void mx6_csi0_io_init(void)
{
	if (0 == sgtl5000_en) {
		iomux_v3_cfg_t *sensor_pads = NULL;
		u32 sensor_pads_cnt;

		if (cpu_is_mx6q()) {
			sensor_pads = mx6q_arm2_csi0_sensor_pads;
			sensor_pads_cnt = \
				ARRAY_SIZE(mx6q_arm2_csi0_sensor_pads);
		} else if (cpu_is_mx6dl()) {
			sensor_pads = mx6dl_arm2_csi0_sensor_pads;
			sensor_pads_cnt = \
				ARRAY_SIZE(mx6dl_arm2_csi0_sensor_pads);
		}

		BUG_ON(!sensor_pads);
		mxc_iomux_v3_setup_multiple_pads(sensor_pads, sensor_pads_cnt);
	}
	/* Camera reset */
	gpio_request(MX6_ARM2_CSI0_RST, "cam-reset");
	gpio_direction_output(MX6_ARM2_CSI0_RST, 1);

	/* Camera power down */
	gpio_request(MX6_ARM2_CSI0_PWN, "cam-pwdn");
	gpio_direction_output(MX6_ARM2_CSI0_PWN, 1);
	msleep(1);
	gpio_set_value(MX6_ARM2_CSI0_PWN, 0);

	/* For MX6Q:
	 * GPR1 bit19 and bit20 meaning:
	 * Bit19:       0 - Enable mipi to IPU1 CSI0
	 *                      virtual channel is fixed to 0
	 *              1 - Enable parallel interface to IPU1 CSI0
	 * Bit20:       0 - Enable mipi to IPU2 CSI1
	 *                      virtual channel is fixed to 3
	 *              1 - Enable parallel interface to IPU2 CSI1
	 * IPU1 CSI1 directly connect to mipi csi2,
	 *      virtual channel is fixed to 1
	 * IPU2 CSI0 directly connect to mipi csi2,
	 *      virtual channel is fixed to 2
	 *
	 * For MX6DL:
	 * GPR1 bit 21 and GPR13 bit 0-5, RM has detail information
	 */
	if (cpu_is_mx6q())
		mxc_iomux_set_gpr_register(1, 19, 1, 1);
	else if (cpu_is_mx6dl())
		mxc_iomux_set_gpr_register(13, 0, 3, 4);
}

static struct fsl_mxc_camera_platform_data camera_data = {
	.analog_regulator	= "DA9052_LDO7",
	.core_regulator		= "DA9052_LDO9",
	.mclk			= 24000000,
	.mclk_source = 0,
	.csi			= 0,
	.io_init		= mx6_csi0_io_init,
};

static void mx6_csi0_tvin_io_init(void)
{
	if (0 == sgtl5000_en) {
		iomux_v3_cfg_t *tvin_pads = NULL;
		u32 tvin_pads_cnt;

		if (cpu_is_mx6q()) {
			tvin_pads = mx6q_arm2_csi0_tvin_pads;
			tvin_pads_cnt = \
				ARRAY_SIZE(mx6q_arm2_csi0_tvin_pads);
		} else if (cpu_is_mx6dl()) {
			tvin_pads = mx6dl_arm2_csi0_tvin_pads;
			tvin_pads_cnt = \
				ARRAY_SIZE(mx6dl_arm2_csi0_tvin_pads);
		}

		BUG_ON(!tvin_pads);
		mxc_iomux_v3_setup_multiple_pads(tvin_pads, tvin_pads_cnt);
	}
	/* Tvin reset */
	gpio_request(MX6_ARM2_CSI0_RST_TVIN, "tvin-reset");
	gpio_direction_output(MX6_ARM2_CSI0_RST_TVIN, 1);

	/* Tvin power down */
	gpio_request(MX6_ARM2_CSI0_PWN, "cam-pwdn");
	gpio_direction_output(MX6_ARM2_CSI0_PWN, 0);
	msleep(1);
	gpio_set_value(MX6_ARM2_CSI0_PWN, 1);

	if (cpu_is_mx6q())
		mxc_iomux_set_gpr_register(1, 19, 1, 1);
	else if (cpu_is_mx6dl())
		mxc_iomux_set_gpr_register(13, 0, 3, 4);
}

static struct fsl_mxc_tvin_platform_data tvin_data = {
	.io_init = mx6_csi0_tvin_io_init,
	.cvbs = false,
};

static void mx6_mipi_sensor_io_init(void)
{
	iomux_v3_cfg_t *mipi_sensor_pads = NULL;
	u32 mipi_sensor_pads_cnt;

	if (cpu_is_mx6q()) {
		mipi_sensor_pads = mx6q_arm2_mipi_sensor_pads;
		mipi_sensor_pads_cnt = ARRAY_SIZE(mx6q_arm2_mipi_sensor_pads);
	} else if (cpu_is_mx6dl()) {
		mipi_sensor_pads = mx6dl_arm2_mipi_sensor_pads;
		mipi_sensor_pads_cnt = ARRAY_SIZE(mx6dl_arm2_mipi_sensor_pads);

	}
	BUG_ON(!mipi_sensor_pads);
	mxc_iomux_v3_setup_multiple_pads(mipi_sensor_pads,
					mipi_sensor_pads_cnt);

	/*for mx6dl, mipi virtual channel 1 connect to csi 1*/
	if (cpu_is_mx6dl())
		mxc_iomux_set_gpr_register(13, 3, 3, 1);
}

static struct fsl_mxc_camera_platform_data ov5640_mipi_data = {
	.mclk		= 24000000,
	.csi		= 1,
	.mclk_source = 0,
	.io_init	= mx6_mipi_sensor_io_init,
};

static struct mxc_audio_codec_platform_data cs42888_data = {
	.rates = (SNDRV_PCM_RATE_44100 |
			SNDRV_PCM_RATE_88200 |
			SNDRV_PCM_RATE_176400),
};

#define mV_to_uV(mV) (mV * 1000)
#define uV_to_mV(uV) (uV / 1000)
#define V_to_uV(V) (mV_to_uV(V * 1000))
#define uV_to_V(uV) (uV_to_mV(uV) / 1000)

static struct regulator_consumer_supply display_consumers[] = {
	{
		/* MAX17135 */
		.supply = "DISPLAY",
	},
};

static struct regulator_consumer_supply vcom_consumers[] = {
	{
		/* MAX17135 */
		.supply = "VCOM",
	},
};

static struct regulator_consumer_supply v3p3_consumers[] = {
	{
		/* MAX17135 */
		.supply = "V3P3",
	},
};

static struct regulator_init_data max17135_init_data[] = {
	{
		.constraints = {
			.name = "DISPLAY",
			.valid_ops_mask =  REGULATOR_CHANGE_STATUS,
		},
		.num_consumer_supplies = ARRAY_SIZE(display_consumers),
		.consumer_supplies = display_consumers,
	}, {
		.constraints = {
			.name = "GVDD",
			.min_uV = V_to_uV(20),
			.max_uV = V_to_uV(20),
		},
	}, {
		.constraints = {
			.name = "GVEE",
			.min_uV = V_to_uV(-22),
			.max_uV = V_to_uV(-22),
		},
	}, {
		.constraints = {
			.name = "HVINN",
			.min_uV = V_to_uV(-22),
			.max_uV = V_to_uV(-22),
		},
	}, {
		.constraints = {
			.name = "HVINP",
			.min_uV = V_to_uV(20),
			.max_uV = V_to_uV(20),
		},
	}, {
		.constraints = {
			.name = "VCOM",
			.min_uV = mV_to_uV(-4325),
			.max_uV = mV_to_uV(-500),
			.valid_ops_mask = REGULATOR_CHANGE_VOLTAGE |
			REGULATOR_CHANGE_STATUS,
		},
		.num_consumer_supplies = ARRAY_SIZE(vcom_consumers),
		.consumer_supplies = vcom_consumers,
	}, {
		.constraints = {
			.name = "VNEG",
			.min_uV = V_to_uV(-15),
			.max_uV = V_to_uV(-15),
		},
	}, {
		.constraints = {
			.name = "VPOS",
			.min_uV = V_to_uV(15),
			.max_uV = V_to_uV(15),
		},
	}, {
		.constraints = {
			.name = "V3P3",
			.valid_ops_mask =  REGULATOR_CHANGE_STATUS,
		},
		.num_consumer_supplies = ARRAY_SIZE(v3p3_consumers),
		.consumer_supplies = v3p3_consumers,
	},
};

static struct platform_device max17135_sensor_device = {
	.name = "max17135_sensor",
	.id = 0,
};

static struct max17135_platform_data max17135_pdata __initdata = {
	.vneg_pwrup = 1,
	.gvee_pwrup = 1,
	.vpos_pwrup = 2,
	.gvdd_pwrup = 1,
	.gvdd_pwrdn = 1,
	.vpos_pwrdn = 2,
	.gvee_pwrdn = 1,
	.vneg_pwrdn = 1,
	.gpio_pmic_pwrgood = MX6DL_ARM2_EPDC_PWRSTAT,
	.gpio_pmic_vcom_ctrl = MX6DL_ARM2_EPDC_VCOM,
	.gpio_pmic_wakeup = MX6DL_ARM2_EPDC_PMIC_WAKE,
	.gpio_pmic_v3p3 = MX6DL_ARM2_EPDC_PWRCTRL0,
	.gpio_pmic_intr = MX6DL_ARM2_EPDC_PMIC_INT,
	.regulator_init = max17135_init_data,
	.init = max17135_regulator_init,
};

static int __init max17135_regulator_init(struct max17135 *max17135)
{
	struct max17135_platform_data *pdata = &max17135_pdata;
	int i, ret;

	if (!epdc_enabled) {
		printk(KERN_DEBUG
			"max17135_regulator_init abort: EPDC not enabled\n");
		return 0;
	}

	max17135->gvee_pwrup = pdata->gvee_pwrup;
	max17135->vneg_pwrup = pdata->vneg_pwrup;
	max17135->vpos_pwrup = pdata->vpos_pwrup;
	max17135->gvdd_pwrup = pdata->gvdd_pwrup;
	max17135->gvdd_pwrdn = pdata->gvdd_pwrdn;
	max17135->vpos_pwrdn = pdata->vpos_pwrdn;
	max17135->vneg_pwrdn = pdata->vneg_pwrdn;
	max17135->gvee_pwrdn = pdata->gvee_pwrdn;

	max17135->max_wait = pdata->vpos_pwrup + pdata->vneg_pwrup +
		pdata->gvdd_pwrup + pdata->gvee_pwrup;

	max17135->gpio_pmic_pwrgood = pdata->gpio_pmic_pwrgood;
	max17135->gpio_pmic_vcom_ctrl = pdata->gpio_pmic_vcom_ctrl;
	max17135->gpio_pmic_wakeup = pdata->gpio_pmic_wakeup;
	max17135->gpio_pmic_v3p3 = pdata->gpio_pmic_v3p3;
	max17135->gpio_pmic_intr = pdata->gpio_pmic_intr;

	gpio_request(max17135->gpio_pmic_wakeup, "epdc-pmic-wake");
	gpio_direction_output(max17135->gpio_pmic_wakeup, 0);

	gpio_request(max17135->gpio_pmic_vcom_ctrl, "epdc-vcom");
	gpio_direction_output(max17135->gpio_pmic_vcom_ctrl, 0);

	gpio_request(max17135->gpio_pmic_v3p3, "epdc-v3p3");
	gpio_direction_output(max17135->gpio_pmic_v3p3, 0);

	gpio_request(max17135->gpio_pmic_intr, "epdc-pmic-int");
	gpio_direction_input(max17135->gpio_pmic_intr);

	gpio_request(max17135->gpio_pmic_pwrgood, "epdc-pwrstat");
	gpio_direction_input(max17135->gpio_pmic_pwrgood);

	max17135->vcom_setup = false;
	max17135->init_done = false;

	for (i = 0; i < MAX17135_NUM_REGULATORS; i++) {
		ret = max17135_register_regulator(max17135, i,
			&pdata->regulator_init[i]);
		if (ret != 0) {
			printk(KERN_ERR"max17135 regulator init failed: %d\n",
				ret);
			return ret;
		}
	}

	regulator_has_full_constraints();

	return 0;
}

static int sii902x_get_pins(void)
{
	/* Sii902x HDMI controller */
	gpio_request(MX6_ARM2_DISP0_RESET, "disp0-reset");
	gpio_direction_output(MX6_ARM2_DISP0_RESET, 0);
	gpio_request(MX6_ARM2_DISP0_DET_INT, "disp0-detect");
	gpio_direction_input(MX6_ARM2_DISP0_DET_INT);
	return 1;
}

static void sii902x_put_pins(void)
{
	gpio_free(MX6_ARM2_DISP0_RESET);
	gpio_free(MX6_ARM2_DISP0_DET_INT);
}

static void sii902x_hdmi_reset(void)
{
       gpio_set_value(MX6_ARM2_DISP0_RESET, 0);
       msleep(10);
       gpio_set_value(MX6_ARM2_DISP0_RESET, 1);
       msleep(10);
}

static struct fsl_mxc_lcd_platform_data sii902x_hdmi_data = {
	.ipu_id = 0,
	.disp_id = 0,
	.reset = sii902x_hdmi_reset,
	.get_pins = sii902x_get_pins,
	.put_pins = sii902x_put_pins,
};

static struct i2c_board_info mxc_i2c0_board_info[] __initdata = {
	{
		I2C_BOARD_INFO("cs42888", 0x48),
		.platform_data = (void *)&cs42888_data,
	}, {
		I2C_BOARD_INFO("ov5640", 0x3c),
		.platform_data = (void *)&camera_data,
	}, {
		I2C_BOARD_INFO("adv7180", 0x21),
		.platform_data = (void *)&tvin_data,
	},
};

static struct imxi2c_platform_data mx6_arm2_i2c0_data = {
	.bitrate = 100000,
};

static struct imxi2c_platform_data mx6_arm2_i2c1_data = {
	.bitrate = 100000,
};

static struct imxi2c_platform_data mx6_arm2_i2c2_data = {
	.bitrate = 400000,
};

static struct i2c_board_info mxc_i2c2_board_info[] __initdata = {
	{
		I2C_BOARD_INFO("max17135", 0x48),
		.platform_data = &max17135_pdata,
	}, {
		I2C_BOARD_INFO("max7310", 0x1F),
		.platform_data = &max7310_platdata,
	}, {
		I2C_BOARD_INFO("max7310", 0x1B),
		.platform_data = &max7310_u48_platdata,
	}, {
		I2C_BOARD_INFO("mxc_dvi", 0x50),
		.platform_data = &sabr_ddc_dvi_data,
		.irq = gpio_to_irq(MX6_ARM2_DISP0_DET_INT),
	}, {
		I2C_BOARD_INFO("egalax_ts", 0x4),
		.irq = gpio_to_irq(MX6_ARM2_CAP_TCH_INT),
	}, {
		I2C_BOARD_INFO("sii902x", 0x39),
		.platform_data = &sii902x_hdmi_data,
		.irq = gpio_to_irq(MX6_ARM2_DISP0_DET_INT),
	},
};

static struct i2c_board_info mxc_i2c1_board_info[] __initdata = {
	{
		I2C_BOARD_INFO("egalax_ts", 0x4),
		.irq = gpio_to_irq(MX6_ARM2_CAP_TCH_INT),
	}, {
		I2C_BOARD_INFO("mxc_hdmi_i2c", 0x50),
	}, {
		I2C_BOARD_INFO("ov5640_mipi", 0x3c),
		.platform_data = (void *)&ov5640_mipi_data,
	}, {
		I2C_BOARD_INFO("sgtl5000", 0x0a),
	},
};

static int epdc_get_pins(void)
{
	int ret = 0;

	/* Claim GPIOs for EPDC pins - used during power up/down */
	ret |= gpio_request(MX6DL_ARM2_EPDC_SDDO_0, "epdc_d0");
	ret |= gpio_request(MX6DL_ARM2_EPDC_SDDO_1, "epdc_d1");
	ret |= gpio_request(MX6DL_ARM2_EPDC_SDDO_2, "epdc_d2");
	ret |= gpio_request(MX6DL_ARM2_EPDC_SDDO_3, "epdc_d3");
	ret |= gpio_request(MX6DL_ARM2_EPDC_SDDO_4, "epdc_d4");
	ret |= gpio_request(MX6DL_ARM2_EPDC_SDDO_5, "epdc_d5");
	ret |= gpio_request(MX6DL_ARM2_EPDC_SDDO_6, "epdc_d6");
	ret |= gpio_request(MX6DL_ARM2_EPDC_SDDO_7, "epdc_d7");
	ret |= gpio_request(MX6DL_ARM2_EPDC_GDCLK, "epdc_gdclk");
	ret |= gpio_request(MX6DL_ARM2_EPDC_GDSP, "epdc_gdsp");
	ret |= gpio_request(MX6DL_ARM2_EPDC_GDOE, "epdc_gdoe");
	ret |= gpio_request(MX6DL_ARM2_EPDC_GDRL, "epdc_gdrl");
	ret |= gpio_request(MX6DL_ARM2_EPDC_SDCLK, "epdc_sdclk");
	ret |= gpio_request(MX6DL_ARM2_EPDC_SDOE, "epdc_sdoe");
	ret |= gpio_request(MX6DL_ARM2_EPDC_SDLE, "epdc_sdle");
	ret |= gpio_request(MX6DL_ARM2_EPDC_SDSHR, "epdc_sdshr");
	ret |= gpio_request(MX6DL_ARM2_EPDC_BDR0, "epdc_bdr0");
	ret |= gpio_request(MX6DL_ARM2_EPDC_SDCE0, "epdc_sdce0");
	ret |= gpio_request(MX6DL_ARM2_EPDC_SDCE1, "epdc_sdce1");
	ret |= gpio_request(MX6DL_ARM2_EPDC_SDCE2, "epdc_sdce2");

	return ret;
}

static void epdc_put_pins(void)
{
	gpio_free(MX6DL_ARM2_EPDC_SDDO_0);
	gpio_free(MX6DL_ARM2_EPDC_SDDO_1);
	gpio_free(MX6DL_ARM2_EPDC_SDDO_2);
	gpio_free(MX6DL_ARM2_EPDC_SDDO_3);
	gpio_free(MX6DL_ARM2_EPDC_SDDO_4);
	gpio_free(MX6DL_ARM2_EPDC_SDDO_5);
	gpio_free(MX6DL_ARM2_EPDC_SDDO_6);
	gpio_free(MX6DL_ARM2_EPDC_SDDO_7);
	gpio_free(MX6DL_ARM2_EPDC_GDCLK);
	gpio_free(MX6DL_ARM2_EPDC_GDSP);
	gpio_free(MX6DL_ARM2_EPDC_GDOE);
	gpio_free(MX6DL_ARM2_EPDC_GDRL);
	gpio_free(MX6DL_ARM2_EPDC_SDCLK);
	gpio_free(MX6DL_ARM2_EPDC_SDOE);
	gpio_free(MX6DL_ARM2_EPDC_SDLE);
	gpio_free(MX6DL_ARM2_EPDC_SDSHR);
	gpio_free(MX6DL_ARM2_EPDC_BDR0);
	gpio_free(MX6DL_ARM2_EPDC_SDCE0);
	gpio_free(MX6DL_ARM2_EPDC_SDCE1);
	gpio_free(MX6DL_ARM2_EPDC_SDCE2);
}

static iomux_v3_cfg_t mx6dl_epdc_pads_enabled[] = {
	MX6DL_PAD_EIM_A16__EPDC_SDDO_0,
	MX6DL_PAD_EIM_DA10__EPDC_SDDO_1,
	MX6DL_PAD_EIM_DA12__EPDC_SDDO_2,
	MX6DL_PAD_EIM_DA11__EPDC_SDDO_3,
	MX6DL_PAD_EIM_LBA__EPDC_SDDO_4,
	MX6DL_PAD_EIM_EB2__EPDC_SDDO_5,
	MX6DL_PAD_EIM_CS0__EPDC_SDDO_6,
	MX6DL_PAD_EIM_RW__EPDC_SDDO_7,
	MX6DL_PAD_EIM_CS1__EPDC_SDDO_8,
	MX6DL_PAD_EIM_DA15__EPDC_SDDO_9,
	MX6DL_PAD_EIM_D16__EPDC_SDDO_10,
	MX6DL_PAD_EIM_D23__EPDC_SDDO_11,
	MX6DL_PAD_EIM_D19__EPDC_SDDO_12,
	MX6DL_PAD_EIM_DA13__EPDC_SDDO_13,
	MX6DL_PAD_EIM_DA14__EPDC_SDDO_14,
	MX6DL_PAD_EIM_A25__EPDC_SDDO_15,
	MX6DL_PAD_EIM_A21__EPDC_GDCLK,
	MX6DL_PAD_EIM_A22__EPDC_GDSP,
	MX6DL_PAD_EIM_A23__EPDC_GDOE,
	MX6DL_PAD_EIM_A24__EPDC_GDRL,
	MX6DL_PAD_EIM_D31__EPDC_SDCLK,
	MX6DL_PAD_EIM_D27__EPDC_SDOE,
	MX6DL_PAD_EIM_DA1__EPDC_SDLE,
	MX6DL_PAD_EIM_EB1__EPDC_SDSHR,
	MX6DL_PAD_EIM_DA2__EPDC_BDR_0,
	MX6DL_PAD_EIM_DA4__EPDC_SDCE_0,
	MX6DL_PAD_EIM_DA5__EPDC_SDCE_1,
	MX6DL_PAD_EIM_DA6__EPDC_SDCE_2,
};

static iomux_v3_cfg_t mx6dl_epdc_pads_disabled[] = {
	MX6DL_PAD_EIM_A16__GPIO_2_22,
	MX6DL_PAD_EIM_DA10__GPIO_3_10,
	MX6DL_PAD_EIM_DA12__GPIO_3_12,
	MX6DL_PAD_EIM_DA11__GPIO_3_11,
	MX6DL_PAD_EIM_LBA__GPIO_2_27,
	MX6DL_PAD_EIM_EB2__GPIO_2_30,
	MX6DL_PAD_EIM_CS0__GPIO_2_23,
	MX6DL_PAD_EIM_RW__GPIO_2_26,
	MX6DL_PAD_EIM_CS1__GPIO_2_24,
	MX6DL_PAD_EIM_DA15__GPIO_3_15,
	MX6DL_PAD_EIM_D16__GPIO_3_16,
	MX6DL_PAD_EIM_D23__GPIO_3_23,
	MX6DL_PAD_EIM_D19__GPIO_3_19,
	MX6DL_PAD_EIM_DA13__GPIO_3_13,
	MX6DL_PAD_EIM_DA14__GPIO_3_14,
	MX6DL_PAD_EIM_A25__GPIO_5_2,
	MX6DL_PAD_EIM_A21__GPIO_2_17,
	MX6DL_PAD_EIM_A22__GPIO_2_16,
	MX6DL_PAD_EIM_A23__GPIO_6_6,
	MX6DL_PAD_EIM_A24__GPIO_5_4,
	MX6DL_PAD_EIM_D31__GPIO_3_31,
	MX6DL_PAD_EIM_D27__GPIO_3_27,
	MX6DL_PAD_EIM_DA1__GPIO_3_1,
	MX6DL_PAD_EIM_EB1__GPIO_2_29,
	MX6DL_PAD_EIM_DA2__GPIO_3_2,
	MX6DL_PAD_EIM_DA4__GPIO_3_4,
	MX6DL_PAD_EIM_DA5__GPIO_3_5,
	MX6DL_PAD_EIM_DA6__GPIO_3_6,
};
static void epdc_enable_pins(void)
{
	/* Configure MUX settings to enable EPDC use */
	mxc_iomux_v3_setup_multiple_pads(mx6dl_epdc_pads_enabled, \
				ARRAY_SIZE(mx6dl_epdc_pads_enabled));

	gpio_direction_input(MX6DL_ARM2_EPDC_SDDO_0);
	gpio_direction_input(MX6DL_ARM2_EPDC_SDDO_1);
	gpio_direction_input(MX6DL_ARM2_EPDC_SDDO_2);
	gpio_direction_input(MX6DL_ARM2_EPDC_SDDO_3);
	gpio_direction_input(MX6DL_ARM2_EPDC_SDDO_4);
	gpio_direction_input(MX6DL_ARM2_EPDC_SDDO_5);
	gpio_direction_input(MX6DL_ARM2_EPDC_SDDO_6);
	gpio_direction_input(MX6DL_ARM2_EPDC_SDDO_7);
	gpio_direction_input(MX6DL_ARM2_EPDC_GDCLK);
	gpio_direction_input(MX6DL_ARM2_EPDC_GDSP);
	gpio_direction_input(MX6DL_ARM2_EPDC_GDOE);
	gpio_direction_input(MX6DL_ARM2_EPDC_GDRL);
	gpio_direction_input(MX6DL_ARM2_EPDC_SDCLK);
	gpio_direction_input(MX6DL_ARM2_EPDC_SDOE);
	gpio_direction_input(MX6DL_ARM2_EPDC_SDLE);
	gpio_direction_input(MX6DL_ARM2_EPDC_SDSHR);
	gpio_direction_input(MX6DL_ARM2_EPDC_BDR0);
	gpio_direction_input(MX6DL_ARM2_EPDC_SDCE0);
	gpio_direction_input(MX6DL_ARM2_EPDC_SDCE1);
	gpio_direction_input(MX6DL_ARM2_EPDC_SDCE2);
}

static void epdc_disable_pins(void)
{
	/* Configure MUX settings for EPDC pins to
	 * GPIO and drive to 0. */
	mxc_iomux_v3_setup_multiple_pads(mx6dl_epdc_pads_disabled, \
				ARRAY_SIZE(mx6dl_epdc_pads_disabled));

	gpio_direction_output(MX6DL_ARM2_EPDC_SDDO_0, 0);
	gpio_direction_output(MX6DL_ARM2_EPDC_SDDO_1, 0);
	gpio_direction_output(MX6DL_ARM2_EPDC_SDDO_2, 0);
	gpio_direction_output(MX6DL_ARM2_EPDC_SDDO_3, 0);
	gpio_direction_output(MX6DL_ARM2_EPDC_SDDO_4, 0);
	gpio_direction_output(MX6DL_ARM2_EPDC_SDDO_5, 0);
	gpio_direction_output(MX6DL_ARM2_EPDC_SDDO_6, 0);
	gpio_direction_output(MX6DL_ARM2_EPDC_SDDO_7, 0);
	gpio_direction_output(MX6DL_ARM2_EPDC_GDCLK, 0);
	gpio_direction_output(MX6DL_ARM2_EPDC_GDSP, 0);
	gpio_direction_output(MX6DL_ARM2_EPDC_GDOE, 0);
	gpio_direction_output(MX6DL_ARM2_EPDC_GDRL, 0);
	gpio_direction_output(MX6DL_ARM2_EPDC_SDCLK, 0);
	gpio_direction_output(MX6DL_ARM2_EPDC_SDOE, 0);
	gpio_direction_output(MX6DL_ARM2_EPDC_SDLE, 0);
	gpio_direction_output(MX6DL_ARM2_EPDC_SDSHR, 0);
	gpio_direction_output(MX6DL_ARM2_EPDC_BDR0, 0);
	gpio_direction_output(MX6DL_ARM2_EPDC_SDCE0, 0);
	gpio_direction_output(MX6DL_ARM2_EPDC_SDCE1, 0);
	gpio_direction_output(MX6DL_ARM2_EPDC_SDCE2, 0);
}

static struct fb_videomode e60_v110_mode = {
	.name = "E60_V110",
	.refresh = 50,
	.xres = 800,
	.yres = 600,
	.pixclock = 18604700,
	.left_margin = 8,
	.right_margin = 178,
	.upper_margin = 4,
	.lower_margin = 10,
	.hsync_len = 20,
	.vsync_len = 4,
	.sync = 0,
	.vmode = FB_VMODE_NONINTERLACED,
	.flag = 0,
};
static struct fb_videomode e60_v220_mode = {
	.name = "E60_V220",
	.refresh = 85,
	.xres = 800,
	.yres = 600,
	.pixclock = 30000000,
	.left_margin = 8,
	.right_margin = 164,
	.upper_margin = 4,
	.lower_margin = 8,
	.hsync_len = 4,
	.vsync_len = 1,
	.sync = 0,
	.vmode = FB_VMODE_NONINTERLACED,
	.flag = 0,
	.refresh = 85,
	.xres = 800,
	.yres = 600,
};
static struct fb_videomode e060scm_mode = {
	.name = "E060SCM",
	.refresh = 85,
	.xres = 800,
	.yres = 600,
	.pixclock = 26666667,
	.left_margin = 8,
	.right_margin = 100,
	.upper_margin = 4,
	.lower_margin = 8,
	.hsync_len = 4,
	.vsync_len = 1,
	.sync = 0,
	.vmode = FB_VMODE_NONINTERLACED,
	.flag = 0,
};
static struct fb_videomode e97_v110_mode = {
	.name = "E97_V110",
	.refresh = 50,
	.xres = 1200,
	.yres = 825,
	.pixclock = 32000000,
	.left_margin = 12,
	.right_margin = 128,
	.upper_margin = 4,
	.lower_margin = 10,
	.hsync_len = 20,
	.vsync_len = 4,
	.sync = 0,
	.vmode = FB_VMODE_NONINTERLACED,
	.flag = 0,
};

static struct imx_epdc_fb_mode panel_modes[] = {
	{
		&e60_v110_mode,
		4,      /* vscan_holdoff */
		10,     /* sdoed_width */
		20,     /* sdoed_delay */
		10,     /* sdoez_width */
		20,     /* sdoez_delay */
		428,    /* gdclk_hp_offs */
		20,     /* gdsp_offs */
		0,      /* gdoe_offs */
		1,      /* gdclk_offs */
		1,      /* num_ce */
	},
	{
		&e60_v220_mode,
		4,      /* vscan_holdoff */
		10,     /* sdoed_width */
		20,     /* sdoed_delay */
		10,     /* sdoez_width */
		20,     /* sdoez_delay */
		465,    /* gdclk_hp_offs */
		20,     /* gdsp_offs */
		0,      /* gdoe_offs */
		9,      /* gdclk_offs */
		1,      /* num_ce */
	},
	{
		&e060scm_mode,
		4,      /* vscan_holdoff */
		10,     /* sdoed_width */
		20,     /* sdoed_delay */
		10,     /* sdoez_width */
		20,     /* sdoez_delay */
		419,    /* gdclk_hp_offs */
		20,     /* gdsp_offs */
		0,      /* gdoe_offs */
		5,      /* gdclk_offs */
		1,      /* num_ce */
	},
	{
		&e97_v110_mode,
		8,      /* vscan_holdoff */
		10,     /* sdoed_width */
		20,     /* sdoed_delay */
		10,     /* sdoez_width */
		20,     /* sdoez_delay */
		632,    /* gdclk_hp_offs */
		20,     /* gdsp_offs */
		0,      /* gdoe_offs */
		1,      /* gdclk_offs */
		3,      /* num_ce */
	}
};

static struct imx_epdc_fb_platform_data epdc_data = {
	.epdc_mode = panel_modes,
	.num_modes = ARRAY_SIZE(panel_modes),
	.get_pins = epdc_get_pins,
	.put_pins = epdc_put_pins,
	.enable_pins = epdc_enable_pins,
	.disable_pins = epdc_disable_pins,
};

static void imx6_arm2_usbotg_vbus(bool on)
{
	if (on)
		gpio_set_value(MX6_ARM2_USB_OTG_PWR, 1);
	else
		gpio_set_value(MX6_ARM2_USB_OTG_PWR, 0);
}

static void __init mx6_arm2_init_usb(void)
{
	int ret = 0;

	imx_otg_base = MX6_IO_ADDRESS(MX6Q_USB_OTG_BASE_ADDR);

	/* disable external charger detect,
	 * or it will affect signal quality at dp.
	 */

	ret = gpio_request(MX6_ARM2_USB_OTG_PWR, "usb-pwr");
	if (ret) {
		pr_err("failed to get GPIO MX6_ARM2_USB_OTG_PWR:%d\n", ret);
		return;
	}
	gpio_direction_output(MX6_ARM2_USB_OTG_PWR, 0);
	mxc_iomux_set_gpr_register(1, 13, 1, 1);

	mx6_set_otghost_vbus_func(imx6_arm2_usbotg_vbus);
	mx6_usb_dr_init();
	mx6_usb_h1_init();
#ifdef CONFIG_USB_EHCI_ARC_HSIC
	mx6_usb_h2_init();
	mx6_usb_h3_init();
#endif
}

static struct viv_gpu_platform_data imx6_gpu_pdata __initdata = {
	.reserved_mem_size = SZ_128M,
};

/* HW Initialization, if return 0, initialization is successful. */
static int mx6_arm2_sata_init(struct device *dev, void __iomem *addr)
{
	u32 tmpdata;
	int ret = 0;
	struct clk *clk;

	/* Enable SATA PWR CTRL_0 of MAX7310 */
	gpio_request(MX6_ARM2_MAX7310_1_BASE_ADDR, "SATA_PWR_EN");
	gpio_direction_output(MX6_ARM2_MAX7310_1_BASE_ADDR, 1);

	sata_clk = clk_get(dev, "imx_sata_clk");
	if (IS_ERR(sata_clk)) {
		dev_err(dev, "no sata clock.\n");
		return PTR_ERR(sata_clk);
	}
	ret = clk_enable(sata_clk);
	if (ret) {
		dev_err(dev, "can't enable sata clock.\n");
		goto put_sata_clk;
	}

	/* Set PHY Paremeters, two steps to configure the GPR13,
	 * one write for rest of parameters, mask of first write is 0x07FFFFFD,
	 * and the other one write for setting the mpll_clk_off_b
	 *.rx_eq_val_0(iomuxc_gpr13[26:24]),
	 *.los_lvl(iomuxc_gpr13[23:19]),
	 *.rx_dpll_mode_0(iomuxc_gpr13[18:16]),
	 *.sata_speed(iomuxc_gpr13[15]),
	 *.mpll_ss_en(iomuxc_gpr13[14]),
	 *.tx_atten_0(iomuxc_gpr13[13:11]),
	 *.tx_boost_0(iomuxc_gpr13[10:7]),
	 *.tx_lvl(iomuxc_gpr13[6:2]),
	 *.mpll_ck_off(iomuxc_gpr13[1]),
	 *.tx_edgerate_0(iomuxc_gpr13[0]),
	 */
	tmpdata = readl(IOMUXC_GPR13);
	writel(((tmpdata & ~0x07FFFFFD) | 0x0593A044), IOMUXC_GPR13);

	/* enable SATA_PHY PLL */
	tmpdata = readl(IOMUXC_GPR13);
	writel(((tmpdata & ~0x2) | 0x2), IOMUXC_GPR13);

	/* Get the AHB clock rate, and configure the TIMER1MS reg later */
	clk = clk_get(NULL, "ahb");
	if (IS_ERR(clk)) {
		dev_err(dev, "no ahb clock.\n");
		ret = PTR_ERR(clk);
		goto release_sata_clk;
	}
	tmpdata = clk_get_rate(clk) / 1000;
	clk_put(clk);

	ret = sata_init(addr, tmpdata);
	if (ret == 0)
		return ret;

release_sata_clk:
	clk_disable(sata_clk);
put_sata_clk:
	clk_put(sata_clk);
	/* Disable SATA PWR CTRL_0 of MAX7310 */
	gpio_request(MX6_ARM2_MAX7310_1_BASE_ADDR, "SATA_PWR_EN");
	gpio_direction_output(MX6_ARM2_MAX7310_1_BASE_ADDR, 0);

	return ret;
}

static void mx6_arm2_sata_exit(struct device *dev)
{
	clk_disable(sata_clk);
	clk_put(sata_clk);

	/* Disable SATA PWR CTRL_0 of MAX7310 */
	gpio_request(MX6_ARM2_MAX7310_1_BASE_ADDR, "SATA_PWR_EN");
	gpio_direction_output(MX6_ARM2_MAX7310_1_BASE_ADDR, 0);

}

static struct ahci_platform_data mx6_arm2_sata_data = {
	.init	= mx6_arm2_sata_init,
	.exit	= mx6_arm2_sata_exit,
};

static struct imx_asrc_platform_data imx_asrc_data = {
	.channel_bits	= 4,
	.clk_map_ver	= 2,
};

static void mx6_arm2_reset_mipi_dsi(void)
{
	gpio_set_value(MX6_ARM2_DISP0_PWR, 1);
	gpio_set_value(MX6_ARM2_DISP0_RESET, 1);
	udelay(10);
	gpio_set_value(MX6_ARM2_DISP0_RESET, 0);
	udelay(50);
	gpio_set_value(MX6_ARM2_DISP0_RESET, 1);

	/*
	 * it needs to delay 120ms minimum for reset complete
	 */
	msleep(120);
}

static struct mipi_dsi_platform_data mipi_dsi_pdata = {
	.ipu_id		= 1,
	.disp_id	= 1,
	.lcd_panel	= "TRULY-WVGA",
	.reset		= mx6_arm2_reset_mipi_dsi,
};

static struct ipuv3_fb_platform_data sabr_fb_data[] = {
	{ /*fb0*/
	.disp_dev		= "ldb",
	.interface_pix_fmt	= IPU_PIX_FMT_RGB666,
	.mode_str		= "LDB-XGA",
	.default_bpp		= 32,
	.int_clk		= false,
	}, {
	.disp_dev		= "mipi_dsi",
	.interface_pix_fmt	= IPU_PIX_FMT_RGB24,
	.mode_str		= "TRULY-WVGA",
	.default_bpp		= 24,
	.int_clk		= false,
	}, {
	.disp_dev		= "ldb",
	.interface_pix_fmt	= IPU_PIX_FMT_RGB666,
	.mode_str		= "LDB-XGA",
	.default_bpp		= 32,
	.int_clk		= false,
	}, {
	.disp_dev		= "lcd",
	.interface_pix_fmt	= IPU_PIX_FMT_RGB565,
	.mode_str		= "CLAA-WVGA",
	.default_bpp		= 16,
	.int_clk		= false,
	}
};

static void hdmi_init(int ipu_id, int disp_id)
{
	int hdmi_mux_setting;
	int max_ipu_id = cpu_is_mx6q() ? 1 : 0;

	if ((ipu_id > max_ipu_id) || (ipu_id < 0)) {
		pr_err("Invalid IPU select for HDMI: %d. Set to 0\n", ipu_id);
		ipu_id = 0;
	}

	if ((disp_id > 1) || (disp_id < 0)) {
		pr_err("Invalid DI select for HDMI: %d. Set to 0\n", disp_id);
		disp_id = 0;
	}

	/* Configure the connection between IPU1/2 and HDMI */
	hdmi_mux_setting = 2 * ipu_id + disp_id;

	/* GPR3, bits 2-3 = HDMI_MUX_CTL */
	mxc_iomux_set_gpr_register(3, 2, 2, hdmi_mux_setting);
}

static struct fsl_mxc_hdmi_platform_data hdmi_data = {
	.init		= hdmi_init,
};

static struct fsl_mxc_hdmi_core_platform_data hdmi_core_data = {
	.ipu_id		= 0,
	.disp_id	= 0,
};

static struct fsl_mxc_lcd_platform_data lcdif_data = {
	.ipu_id		= 0,
	.disp_id	= 0,
	.default_ifmt	= IPU_PIX_FMT_RGB565,
};

static struct fsl_mxc_ldb_platform_data ldb_data = {
	.ipu_id		= 1,
	.disp_id	= 0,
	.ext_ref	= 1,
	.mode		= LDB_SEP0,
	.sec_ipu_id	= 0,
	.sec_disp_id	= 1,
};

static struct imx_ipuv3_platform_data ipu_data[] = {
	{
	.rev		= 4,
	.csi_clk[0]	= "clko_clk",
	}, {
	.rev		= 4,
	.csi_clk[0]	= "clko_clk",
	},
};

static struct platform_pwm_backlight_data mx6_arm2_pwm_backlight_data = {
	.pwm_id		= 0,
	.max_brightness	= 255,
	.dft_brightness	= 128,
	.pwm_period_ns	= 50000,
};

static struct ion_platform_data imx_ion_data = {
	.nr = 1,
	.heaps = {
		{
		.type = ION_HEAP_TYPE_CARVEOUT,
		.name = "vpu_ion",
		.size = SZ_64M,
		},
	},
};

static struct gpio mx6_flexcan_gpios[] = {
	{ MX6_ARM2_CAN1_EN, GPIOF_OUT_INIT_LOW, "flexcan1-en" },
	{ MX6_ARM2_CAN1_STBY, GPIOF_OUT_INIT_LOW, "flexcan1-stby" },
	{ MX6_ARM2_CAN2_EN, GPIOF_OUT_INIT_LOW, "flexcan2-en" },
};

static void mx6_flexcan0_switch(int enable)
{
	if (enable) {
		gpio_set_value(MX6_ARM2_CAN1_EN, 1);
		gpio_set_value(MX6_ARM2_CAN1_STBY, 1);
	} else {
		gpio_set_value(MX6_ARM2_CAN1_EN, 0);
		gpio_set_value(MX6_ARM2_CAN1_STBY, 0);
	}
}

static void mx6_flexcan1_switch(int enable)
{
	if (enable) {
		gpio_set_value(MX6_ARM2_CAN2_EN, 1);
		gpio_set_value_cansleep(MX6_ARM2_CAN2_STBY, 1);
	} else {
		gpio_set_value(MX6_ARM2_CAN2_EN, 0);
		gpio_set_value_cansleep(MX6_ARM2_CAN2_STBY, 0);
	}
}

static const struct flexcan_platform_data
		mx6_arm2_flexcan_pdata[] __initconst = {
	{
		.transceiver_switch = mx6_flexcan0_switch,
	}, {
		.transceiver_switch = mx6_flexcan1_switch,
	}
};

static struct mipi_csi2_platform_data mipi_csi2_pdata = {
	.ipu_id		= 0,
	.csi_id		= 0,
	.v_channel	= 0,
	.lanes		= 2,
	.dphy_clk	= "mipi_pllref_clk",
	.pixel_clk	= "emi_clk",
};

static struct fsl_mxc_capture_platform_data capture_data[] = {
	{
		.csi = 0,
		.ipu = 0,
		.mclk_source = 0,
		.is_mipi = 0,
	}, {
		.csi = 1,
		.ipu = 0,
		.mclk_source = 0,
		.is_mipi = 1,
	},
};


static void arm2_suspend_enter(void)
{
	/* suspend preparation */
}

static void arm2_suspend_exit(void)
{
	/* resmue resore */
}
static const struct pm_platform_data mx6_arm2_pm_data __initconst = {
	.name		= "imx_pm",
	.suspend_enter	= arm2_suspend_enter,
	.suspend_exit	= arm2_suspend_exit,
};

static struct mxc_audio_platform_data sab_audio_data = {
	.sysclk	= 16934400,
};

static struct platform_device sab_audio_device = {
	.name	= "imx-cs42888",
};

static struct imx_esai_platform_data sab_esai_pdata = {
	.flags	= IMX_ESAI_NET,
};

static struct regulator_consumer_supply arm2_vmmc_consumers[] = {
	REGULATOR_SUPPLY("vmmc", "sdhci-esdhc-imx.1"),
	REGULATOR_SUPPLY("vmmc", "sdhci-esdhc-imx.2"),
	REGULATOR_SUPPLY("vmmc", "sdhci-esdhc-imx.3"),
};

static struct regulator_init_data arm2_vmmc_init = {
	.num_consumer_supplies = ARRAY_SIZE(arm2_vmmc_consumers),
	.consumer_supplies = arm2_vmmc_consumers,
};

static struct fixed_voltage_config arm2_vmmc_reg_config = {
	.supply_name	= "vmmc",
	.microvolts	= 3300000,
	.gpio		= -1,
	.init_data	= &arm2_vmmc_init,
};

static struct platform_device arm2_vmmc_reg_devices = {
	.name		= "reg-fixed-voltage",
	.id		= 0,
	.dev		= {
		.platform_data = &arm2_vmmc_reg_config,
	},
};

#ifdef CONFIG_SND_SOC_CS42888

static struct regulator_consumer_supply cs42888_arm2_consumer_va = {
	.supply		= "VA",
	.dev_name	= "0-0048",
};

static struct regulator_consumer_supply cs42888_arm2_consumer_vd = {
	.supply		= "VD",
	.dev_name	= "0-0048",
};

static struct regulator_consumer_supply cs42888_arm2_consumer_vls = {
	.supply		= "VLS",
	.dev_name	= "0-0048",
};

static struct regulator_consumer_supply cs42888_arm2_consumer_vlc = {
	.supply		= "VLC",
	.dev_name	= "0-0048",
};

static struct regulator_init_data cs42888_arm2_va_reg_initdata = {
	.num_consumer_supplies	= 1,
	.consumer_supplies	= &cs42888_arm2_consumer_va,
};

static struct regulator_init_data cs42888_arm2_vd_reg_initdata = {
	.num_consumer_supplies	= 1,
	.consumer_supplies	= &cs42888_arm2_consumer_vd,
};

static struct regulator_init_data cs42888_arm2_vls_reg_initdata = {
	.num_consumer_supplies	= 1,
	.consumer_supplies	= &cs42888_arm2_consumer_vls,
};

static struct regulator_init_data cs42888_arm2_vlc_reg_initdata = {
	.num_consumer_supplies	= 1,
	.consumer_supplies	= &cs42888_arm2_consumer_vlc,
};

static struct fixed_voltage_config cs42888_arm2_va_reg_config = {
	.supply_name		= "VA",
	.microvolts		= 2800000,
	.gpio			= -1,
	.init_data		= &cs42888_arm2_va_reg_initdata,
};

static struct fixed_voltage_config cs42888_arm2_vd_reg_config = {
	.supply_name		= "VD",
	.microvolts		= 2800000,
	.gpio			= -1,
	.init_data		= &cs42888_arm2_vd_reg_initdata,
};

static struct fixed_voltage_config cs42888_arm2_vls_reg_config = {
	.supply_name		= "VLS",
	.microvolts		= 2800000,
	.gpio			= -1,
	.init_data		= &cs42888_arm2_vls_reg_initdata,
};

static struct fixed_voltage_config cs42888_arm2_vlc_reg_config = {
	.supply_name		= "VLC",
	.microvolts		= 2800000,
	.gpio			= -1,
	.init_data		= &cs42888_arm2_vlc_reg_initdata,
};

static struct platform_device cs42888_arm2_va_reg_devices = {
	.name	= "reg-fixed-voltage",
	.id	= 3,
	.dev	= {
		.platform_data = &cs42888_arm2_va_reg_config,
	},
};

static struct platform_device cs42888_arm2_vd_reg_devices = {
	.name	= "reg-fixed-voltage",
	.id	= 4,
	.dev	= {
		.platform_data = &cs42888_arm2_vd_reg_config,
	},
};

static struct platform_device cs42888_arm2_vls_reg_devices = {
	.name	= "reg-fixed-voltage",
	.id	= 5,
	.dev	= {
		.platform_data = &cs42888_arm2_vls_reg_config,
	},
};

static struct platform_device cs42888_arm2_vlc_reg_devices = {
	.name	= "reg-fixed-voltage",
	.id	= 6,
	.dev	= {
		.platform_data = &cs42888_arm2_vlc_reg_config,
	},
};

#endif /* CONFIG_SND_SOC_CS42888 */

#ifdef CONFIG_SND_SOC_SGTL5000

static struct regulator_consumer_supply sgtl5000_arm2_consumer_vdda = {
	.supply		= "VDDA",
	.dev_name	= "1-000a",
};

static struct regulator_consumer_supply sgtl5000_arm2_consumer_vddio = {
	.supply		= "VDDIO",
	.dev_name	= "1-000a",
};

static struct regulator_consumer_supply sgtl5000_arm2_consumer_vddd = {
	.supply		= "VDDD",
	.dev_name	= "1-000a",
};

static struct regulator_init_data sgtl5000_arm2_vdda_reg_initdata = {
	.num_consumer_supplies	= 1,
	.consumer_supplies	= &sgtl5000_arm2_consumer_vdda,
};

static struct regulator_init_data sgtl5000_arm2_vddio_reg_initdata = {
	.num_consumer_supplies	= 1,
	.consumer_supplies	= &sgtl5000_arm2_consumer_vddio,
};

static struct regulator_init_data sgtl5000_arm2_vddd_reg_initdata = {
	.num_consumer_supplies	= 1,
	.consumer_supplies	= &sgtl5000_arm2_consumer_vddd,
};

static struct fixed_voltage_config sgtl5000_arm2_vdda_reg_config = {
	.supply_name		= "VDDA",
	.microvolts		= 1800000,
	.gpio			= -1,
	.init_data		= &sgtl5000_arm2_vdda_reg_initdata,
};

static struct fixed_voltage_config sgtl5000_arm2_vddio_reg_config = {
	.supply_name		= "VDDIO",
	.microvolts		= 3300000,
	.gpio			= -1,
	.init_data		= &sgtl5000_arm2_vddio_reg_initdata,
};

static struct fixed_voltage_config sgtl5000_arm2_vddd_reg_config = {
	.supply_name		= "VDDD",
	.microvolts		= 0,
	.gpio			= -1,
	.init_data		= &sgtl5000_arm2_vddd_reg_initdata,
};

static struct platform_device sgtl5000_arm2_vdda_reg_devices = {
	.name	= "reg-fixed-voltage",
	.id	= 7,
	.dev	= {
		.platform_data = &sgtl5000_arm2_vdda_reg_config,
	},
};

static struct platform_device sgtl5000_arm2_vddio_reg_devices = {
	.name	= "reg-fixed-voltage",
	.id	= 8,
	.dev	= {
		.platform_data = &sgtl5000_arm2_vddio_reg_config,
	},
};

static struct platform_device sgtl5000_arm2_vddd_reg_devices = {
	.name	= "reg-fixed-voltage",
	.id	= 9,
	.dev	= {
		.platform_data = &sgtl5000_arm2_vddd_reg_config,
	},
};

#endif /* CONFIG_SND_SOC_SGTL5000 */

static struct mxc_audio_platform_data mx6_arm2_audio_data;

static int mx6_arm2_sgtl5000_init(void)
{

	mx6_arm2_audio_data.sysclk = 12000000;

	return 0;
}

static struct imx_ssi_platform_data mx6_arm2_ssi_pdata = {
	.flags = IMX_SSI_DMA | IMX_SSI_SYN,
};

static struct mxc_audio_platform_data mx6_arm2_audio_data = {
	.ssi_num = 1,
	.src_port = 2,
	.ext_port = 3,
	.init = mx6_arm2_sgtl5000_init,
	.hp_gpio = -1,
};

static struct platform_device mx6_arm2_audio_device = {
	.name = "imx-sgtl5000",
};

static int __init mx6_arm2_init_audio(void)
{
	struct clk *pll3_pfd, *esai_clk;
	mxc_register_device(&sab_audio_device, &sab_audio_data);
	imx6q_add_imx_esai(0, &sab_esai_pdata);

	esai_clk = clk_get(NULL, "esai_clk");
	if (IS_ERR(esai_clk))
		return PTR_ERR(esai_clk);

	pll3_pfd = clk_get(NULL, "pll3_pfd_508M");
	if (IS_ERR(pll3_pfd))
		return PTR_ERR(pll3_pfd);

	clk_set_parent(esai_clk, pll3_pfd);
	clk_set_rate(esai_clk, 101647058);

#ifdef CONFIG_SND_SOC_CS42888
	platform_device_register(&cs42888_arm2_va_reg_devices);
	platform_device_register(&cs42888_arm2_vd_reg_devices);
	platform_device_register(&cs42888_arm2_vls_reg_devices);
	platform_device_register(&cs42888_arm2_vlc_reg_devices);
#endif

	if (sgtl5000_en) {
		/* SSI audio init part */
		mxc_register_device(&mx6_arm2_audio_device,
				&mx6_arm2_audio_data);
		imx6q_add_imx_ssi(1, &mx6_arm2_ssi_pdata);

		/*
		 * AUDMUX3 and CSI0_Camera use the same pin
		 * MX6x_PAD_CSI0_DAT5
		 */
		if (cpu_is_mx6q()) {
			mxc_iomux_v3_setup_multiple_pads(mx6q_arm2_audmux_pads,
					ARRAY_SIZE(mx6q_arm2_audmux_pads));
		} else if (cpu_is_mx6dl()) {
			mxc_iomux_v3_setup_multiple_pads(mx6dl_arm2_audmux_pads,
					ARRAY_SIZE(mx6dl_arm2_audmux_pads));
		}

#ifdef CONFIG_SND_SOC_SGTL5000
	platform_device_register(&sgtl5000_arm2_vdda_reg_devices);
	platform_device_register(&sgtl5000_arm2_vddio_reg_devices);
	platform_device_register(&sgtl5000_arm2_vddd_reg_devices);
#endif
	}

	return 0;
}

static int __init early_use_esai_record(char *p)
{
	esai_record = 1;
	return 0;
}

early_param("esai_record", early_use_esai_record);

static struct mxc_mlb_platform_data mx6_arm2_mlb150_data = {
	.reg_nvcc		= NULL,
	.mlb_clk		= "mlb150_clk",
	.mlb_pll_clk		= "pll6",
};

static struct mxc_dvfs_platform_data arm2_dvfscore_data = {
	.reg_id			= "cpu_vddgp",
	.clk1_id		= "cpu_clk",
	.clk2_id		= "gpc_dvfs_clk",
	.gpc_cntr_offset	= MXC_GPC_CNTR_OFFSET,
	.ccm_cdcr_offset	= MXC_CCM_CDCR_OFFSET,
	.ccm_cacrr_offset	= MXC_CCM_CACRR_OFFSET,
	.ccm_cdhipr_offset	= MXC_CCM_CDHIPR_OFFSET,
	.prediv_mask		= 0x1F800,
	.prediv_offset		= 11,
	.prediv_val		= 3,
	.div3ck_mask		= 0xE0000000,
	.div3ck_offset		= 29,
	.div3ck_val		= 2,
	.emac_val		= 0x08,
	.upthr_val		= 25,
	.dnthr_val		= 9,
	.pncthr_val		= 33,
	.upcnt_val		= 10,
	.dncnt_val		= 10,
	.delay_time		= 80,
};

static void __init mx6_arm2_fixup(struct machine_desc *desc, struct tag *tags,
				   char **cmdline, struct meminfo *mi)
{
}

static int __init early_enable_sgtl5000(char *p)
{
	sgtl5000_en = 1;
	return 0;
}

early_param("sgtl5000", early_enable_sgtl5000);

static int __init early_enable_spdif(char *p)
{
	spdif_en = 1;
	return 0;
}

early_param("spdif", early_enable_spdif);

static int __init early_enable_can(char *p)
{
	flexcan_en = 1;
	return 0;
}

early_param("flexcan", early_enable_can);

static int spdif_clk_set_rate(struct clk *clk, unsigned long rate)
{
	unsigned long rate_actual;
	rate_actual = clk_round_rate(clk, rate);
	clk_set_rate(clk, rate_actual);
	return 0;
}

static struct mxc_spdif_platform_data mxc_spdif_data = {
	.spdif_tx		= 1,		/* enable tx */
	.spdif_rx		= 1,		/* enable rx */
	/*
	 * spdif0_clk will be 454.7MHz divided by ccm dividers.
	 *
	 * 44.1KHz: 454.7MHz / 7 (ccm) / 23 (spdif) = 44,128 Hz ~ 0.06% error
	 * 48KHz:   454.7MHz / 4 (ccm) / 37 (spdif) = 48,004 Hz ~ 0.01% error
	 * 32KHz:   454.7MHz / 6 (ccm) / 37 (spdif) = 32,003 Hz ~ 0.01% error
	 */
	.spdif_clk_44100	= 1,    /* tx clk from spdif0_clk_root */
	.spdif_clk_48000	= 1,    /* tx clk from spdif0_clk_root */
	.spdif_div_44100	= 23,
	.spdif_div_48000	= 37,
	.spdif_div_32000	= 37,
	.spdif_rx_clk		= 0,    /* rx clk from spdif stream */
	.spdif_clk_set_rate	= spdif_clk_set_rate,
	.spdif_clk		= NULL, /* spdif bus clk */
};

static const struct imx_pcie_platform_data mx6_arm2_pcie_data  __initconst = {
	.pcie_pwr_en	= MX6_ARM2_PCIE_PWR_EN,
	.pcie_rst	= MX6_ARM2_PCIE_RESET,
	.pcie_wake_up	= -EINVAL,
	.pcie_dis	= -EINVAL,
};

static int __init early_disable_mipi_dsi(char *p)
{
	/*enable on board HDMI*/
	/*mulplex pin with mipi disp0_reset we should disable mipi reset*/
	disable_mipi_dsi = 1;
	return 0;
}

early_param("disable_mipi_dsi", early_disable_mipi_dsi);

/*!
 * Board specific initialization.
 */
static void __init mx6_arm2_init(void)
{
	int i;
	int ret;

	iomux_v3_cfg_t *common_pads = NULL;
	iomux_v3_cfg_t *esai_rec_pads = NULL;
	iomux_v3_cfg_t *spdif_pads = NULL;
	iomux_v3_cfg_t *flexcan_pads = NULL;
	iomux_v3_cfg_t *i2c3_pads = NULL;

	int common_pads_cnt;
	int esai_rec_pads_cnt;
	int spdif_pads_cnt;
	int flexcan_pads_cnt;
	int i2c3_pads_cnt;


	/*
	 * common pads: pads are non-shared with others on this board
	 * feature_pds: pads are shared with others on this board
	 */

	if (cpu_is_mx6q()) {
		common_pads = mx6q_arm2_pads;
		esai_rec_pads = mx6q_arm2_esai_record_pads;
		spdif_pads = mx6q_arm2_spdif_pads;
		flexcan_pads = mx6q_arm2_can_pads;
		i2c3_pads = mx6q_arm2_i2c3_pads;

		common_pads_cnt = ARRAY_SIZE(mx6q_arm2_pads);
		esai_rec_pads_cnt = ARRAY_SIZE(mx6q_arm2_esai_record_pads);
		spdif_pads_cnt =  ARRAY_SIZE(mx6q_arm2_spdif_pads);
		flexcan_pads_cnt = ARRAY_SIZE(mx6q_arm2_can_pads);
		i2c3_pads_cnt = ARRAY_SIZE(mx6q_arm2_i2c3_pads);
	} else if (cpu_is_mx6dl()) {
		common_pads = mx6dl_arm2_pads;
		esai_rec_pads = mx6dl_arm2_esai_record_pads;
		spdif_pads = mx6dl_arm2_spdif_pads;
		flexcan_pads = mx6dl_arm2_can_pads;
		i2c3_pads = mx6dl_arm2_i2c3_pads;

		common_pads_cnt = ARRAY_SIZE(mx6dl_arm2_pads);
		esai_rec_pads_cnt = ARRAY_SIZE(mx6dl_arm2_esai_record_pads);
		spdif_pads_cnt =  ARRAY_SIZE(mx6dl_arm2_spdif_pads);
		flexcan_pads_cnt = ARRAY_SIZE(mx6dl_arm2_can_pads);
		i2c3_pads_cnt = ARRAY_SIZE(mx6dl_arm2_i2c3_pads);
		num_cpu_idle_lock = 0xffff0000;
	}

	BUG_ON(!common_pads);
	mxc_iomux_v3_setup_multiple_pads(common_pads, common_pads_cnt);

	if (esai_record) {
		BUG_ON(!esai_rec_pads);
		mxc_iomux_v3_setup_multiple_pads(esai_rec_pads,
						esai_rec_pads_cnt);
	}

	/*
	 * IEEE-1588 ts_clk, S/PDIF in and i2c3 are mutually exclusive
	 * because all of them use GPIO_16.
	 * S/PDIF out and can1 stby are mutually exclusive because both
	 * use GPIO_17.
	 */
#ifndef CONFIG_FEC_1588
	if (spdif_en) {
		BUG_ON(!spdif_pads);
		mxc_iomux_v3_setup_multiple_pads(spdif_pads, spdif_pads_cnt);
	} else {
		BUG_ON(!i2c3_pads);
		mxc_iomux_v3_setup_multiple_pads(i2c3_pads, i2c3_pads_cnt);
	}
#else
	/* Set GPIO_16 input for IEEE-1588 ts_clk and RMII reference clock
	 * For MX6 GPR1 bit21 meaning:
	 * Bit21:       0 - GPIO_16 pad output
	 *              1 - GPIO_16 pad input
	 */
	mxc_iomux_set_gpr_register(1, 21, 1, 1);
#endif

	if (!spdif_en && flexcan_en) {
		BUG_ON(!flexcan_pads);
		mxc_iomux_v3_setup_multiple_pads(flexcan_pads,
						flexcan_pads_cnt);
	}

	/*
	 * the following is the common devices support on the shared ARM2 boards
	 * Since i.MX6DQ/DL share the same memory/Register layout, we don't
	 * need to diff the i.MX6DQ or i.MX6DL here. We can simply use the
	 * mx6q_add_features() for the shared devices. For which only exist
	 * on each indivual SOC, we can use cpu_is_mx6q/6dl() to diff it.
	 */

	gp_reg_id = arm2_dvfscore_data.reg_id;
	mx6_arm2_init_uart();


	imx6q_add_mipi_csi2(&mipi_csi2_pdata);
	imx6q_add_mxc_hdmi_core(&hdmi_core_data);

	imx6q_add_ipuv3(0, &ipu_data[0]);
	if (cpu_is_mx6q())
		imx6q_add_ipuv3(1, &ipu_data[1]);

	if (cpu_is_mx6dl()) {
		mipi_dsi_pdata.ipu_id = 0;
		mipi_dsi_pdata.disp_id = 1;
		ldb_data.ipu_id = 0;
		ldb_data.disp_id = 0;
		for (i = 0; i < ARRAY_SIZE(sabr_fb_data) / 2; i++)
			imx6q_add_ipuv3fb(i, &sabr_fb_data[i]);
	} else {
		for (i = 0; i < ARRAY_SIZE(sabr_fb_data); i++)
			imx6q_add_ipuv3fb(i, &sabr_fb_data[i]);
	}

	if (!disable_mipi_dsi)
		imx6q_add_mipi_dsi(&mipi_dsi_pdata);
	imx6q_add_vdoa();
	imx6q_add_lcdif(&lcdif_data);
	imx6q_add_ldb(&ldb_data);
	imx6q_add_v4l2_output(0);
	imx6q_add_v4l2_capture(0, &capture_data[0]);
	imx6q_add_v4l2_capture(1, &capture_data[1]);

	imx6q_add_imx_snvs_rtc();

	imx6q_add_imx_caam();

	imx6q_add_imx_i2c(0, &mx6_arm2_i2c0_data);
	imx6q_add_imx_i2c(1, &mx6_arm2_i2c1_data);
	i2c_register_board_info(0, mxc_i2c0_board_info,
			ARRAY_SIZE(mxc_i2c0_board_info));
	i2c_register_board_info(1, mxc_i2c1_board_info,
			ARRAY_SIZE(mxc_i2c1_board_info));
	if (!spdif_en) {
		if (disable_mipi_dsi)
			mx6_arm2_i2c2_data.bitrate = 100000;
		imx6q_add_imx_i2c(2, &mx6_arm2_i2c2_data);
		i2c_register_board_info(2, mxc_i2c2_board_info,
				ARRAY_SIZE(mxc_i2c2_board_info));
	}

	/* SPI */
	imx6q_add_ecspi(0, &mx6_arm2_spi_data);
	spi_device_init();

	imx6q_add_mxc_hdmi(&hdmi_data);

	imx6q_add_anatop_thermal_imx(1, &mx6_arm2_anatop_thermal_data);

	if (!esai_record)
		imx6_init_fec(fec_data);

	imx6q_add_pm_imx(0, &mx6_arm2_pm_data);
	imx6q_add_sdhci_usdhc_imx(3, &mx6_arm2_sd4_data);
	imx6q_add_sdhci_usdhc_imx(2, &mx6_arm2_sd3_data);
	imx_add_viv_gpu(&imx6_gpu_data, &imx6_gpu_pdata);
	if (cpu_is_mx6q())
		imx6q_add_ahci(0, &mx6_arm2_sata_data);
	imx6q_add_vpu();
	mx6_arm2_init_usb();
	mx6_arm2_init_audio();
	platform_device_register(&arm2_vmmc_reg_devices);
	mx6_cpu_regulator_init();

	imx_asrc_data.asrc_core_clk = clk_get(NULL, "asrc_clk");
	imx_asrc_data.asrc_audio_clk = clk_get(NULL, "asrc_serial_clk");
	imx6q_add_asrc(&imx_asrc_data);

	/* DISP0 Reset - Assert for i2c disabled mode */
	gpio_request(MX6_ARM2_DISP0_RESET, "disp0-reset");
	gpio_direction_output(MX6_ARM2_DISP0_RESET, 0);

	/* DISP0 I2C enable */
	if (!disable_mipi_dsi) {
		gpio_request(MX6_ARM2_DISP0_I2C_EN, "disp0-i2c");
		gpio_direction_output(MX6_ARM2_DISP0_I2C_EN, 0);
	}
	gpio_request(MX6_ARM2_DISP0_PWR, "disp0-pwr");
	gpio_direction_output(MX6_ARM2_DISP0_PWR, 1);

	gpio_request(MX6_ARM2_LDB_BACKLIGHT, "ldb-backlight");
	gpio_direction_output(MX6_ARM2_LDB_BACKLIGHT, 1);
	imx6q_add_otp();
	imx6q_add_viim();
	imx6q_add_imx2_wdt(0, NULL);
	imx6q_add_dma();
	imx6q_add_gpmi(&mx6_gpmi_nand_platform_data);

	imx6q_add_dvfs_core(&arm2_dvfscore_data);

	imx6q_add_ion(0, &imx_ion_data,
		sizeof(imx_ion_data) + sizeof(struct ion_platform_heap));

	imx6q_add_mxc_pwm(0);
	imx6q_add_mxc_pwm_backlight(0, &mx6_arm2_pwm_backlight_data);

	if (spdif_en) {
		mxc_spdif_data.spdif_core_clk = clk_get_sys("mxc_spdif.0", NULL);
		clk_put(mxc_spdif_data.spdif_core_clk);
		imx6q_add_spdif(&mxc_spdif_data);
		imx6q_add_spdif_dai();
		imx6q_add_spdif_audio_device();
	} else if (flexcan_en) {
		ret = gpio_request_array(mx6_flexcan_gpios,
				ARRAY_SIZE(mx6_flexcan_gpios));
		if (ret) {
			pr_err("failed to request flexcan-gpios: %d\n", ret);
		} else {
			imx6q_add_flexcan0(&mx6_arm2_flexcan_pdata[0]);
			imx6q_add_flexcan1(&mx6_arm2_flexcan_pdata[1]);
		}
	}

	imx6q_add_hdmi_soc();
	imx6q_add_hdmi_soc_dai();
	imx6q_add_perfmon(0);
	imx6q_add_perfmon(1);
	imx6q_add_perfmon(2);
	imx6q_add_mlb150(&mx6_arm2_mlb150_data);

	if (cpu_is_mx6dl() && epdc_enabled) {
		imx6dl_add_imx_pxp();
		imx6dl_add_imx_pxp_client();
		mxc_register_device(&max17135_sensor_device, NULL);
		imx6dl_add_imx_epdc(&epdc_data);
	}
	imx6q_add_pcie(&mx6_arm2_pcie_data);
	imx6q_add_busfreq();
}

extern void __iomem *twd_base;
static void __init mx6_timer_init(void)
{
	struct clk *uart_clk;
#ifdef CONFIG_LOCAL_TIMERS
	twd_base = ioremap(LOCAL_TWD_ADDR, SZ_256);
	BUG_ON(!twd_base);
#endif
	mx6_clocks_init(32768, 24000000, 0, 0);

	uart_clk = clk_get_sys("imx-uart.0", NULL);
	early_console_setup(UART4_BASE_ADDR, uart_clk);
}

static struct sys_timer mxc_timer = {
	.init   = mx6_timer_init,
};

static void __init mx6_arm2_reserve(void)
{
#ifdef CONFIG_MXC_GPU_VIV
	phys_addr_t phys;

	if (imx6_gpu_pdata.reserved_mem_size) {
		phys = memblock_alloc_base(
			imx6_gpu_pdata.reserved_mem_size, SZ_4K, SZ_2G);
		memblock_free(phys, imx6_gpu_pdata.reserved_mem_size);
		memblock_remove(phys, imx6_gpu_pdata.reserved_mem_size);
		imx6_gpu_pdata.reserved_mem_base = phys;
	}
<<<<<<< HEAD

	if (imx_ion_data.heaps[0].size) {
		phys = memblock_alloc(imx_ion_data.heaps[0].size, SZ_4K);
		memblock_free(phys, imx_ion_data.heaps[0].size);
		memblock_remove(phys, imx_ion_data.heaps[0].size);
		imx_ion_data.heaps[0].base = phys;
	}
=======
#endif
>>>>>>> 79f31695
}

MACHINE_START(MX6Q_ARM2, "Freescale i.MX 6Quad/Solo/DualLite Armadillo2 Board")
	.boot_params	= MX6_PHYS_OFFSET + 0x100,
	.fixup		= mx6_arm2_fixup,
	.map_io		= mx6_map_io,
	.init_irq	= mx6_init_irq,
	.init_machine	= mx6_arm2_init,
	.timer		= &mxc_timer,
	.reserve	= mx6_arm2_reserve,
MACHINE_END<|MERGE_RESOLUTION|>--- conflicted
+++ resolved
@@ -171,7 +171,6 @@
 extern int epdc_enabled;
 extern void mx6_cpu_regulator_init(void);
 static int max17135_regulator_init(struct max17135 *max17135);
-extern volatile int num_cpu_idle_lock;
 
 enum sd_pad_mode {
 	SD_PAD_MODE_LOW_SPEED,
@@ -2029,7 +2028,6 @@
 		spdif_pads_cnt =  ARRAY_SIZE(mx6dl_arm2_spdif_pads);
 		flexcan_pads_cnt = ARRAY_SIZE(mx6dl_arm2_can_pads);
 		i2c3_pads_cnt = ARRAY_SIZE(mx6dl_arm2_i2c3_pads);
-		num_cpu_idle_lock = 0xffff0000;
 	}
 
 	BUG_ON(!common_pads);
@@ -2247,7 +2245,7 @@
 		memblock_remove(phys, imx6_gpu_pdata.reserved_mem_size);
 		imx6_gpu_pdata.reserved_mem_base = phys;
 	}
-<<<<<<< HEAD
+#endif
 
 	if (imx_ion_data.heaps[0].size) {
 		phys = memblock_alloc(imx_ion_data.heaps[0].size, SZ_4K);
@@ -2255,9 +2253,6 @@
 		memblock_remove(phys, imx_ion_data.heaps[0].size);
 		imx_ion_data.heaps[0].base = phys;
 	}
-=======
-#endif
->>>>>>> 79f31695
 }
 
 MACHINE_START(MX6Q_ARM2, "Freescale i.MX 6Quad/Solo/DualLite Armadillo2 Board")
