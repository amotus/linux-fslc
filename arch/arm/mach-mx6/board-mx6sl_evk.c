--- conflicted
+++ resolved
@@ -125,15 +125,12 @@
 	SD_PAD_MODE_HIGH_SPEED,
 };
 
-<<<<<<< HEAD
 static const struct pm_platform_data mx6sl_evk_pm_data __initconst = {
 	.name		= "imx_pm",
 	.suspend_enter = mx6sl_evk_suspend_enter,
 	.suspend_exit = mx6sl_evk_suspend_exit,
 };
 
-=======
->>>>>>> 53040e6f
 static int __init csi_setup(char *__unused)
 {
 	csi_enabled = 1;
@@ -626,7 +623,6 @@
 	.spdif_clk		= NULL,
 };
 
-<<<<<<< HEAD
 int hdmi_enabled;
 static int __init hdmi_setup(char *__unused)
 {
@@ -634,7 +630,6 @@
 	return 1;
 }
 __setup("hdmi", hdmi_setup);
-=======
 
 enum DISPLAY_PANEL_MODE {
 	PANEL_MODE_LCD,
@@ -643,7 +638,6 @@
 };
 
 static int display_panel_mode = PANEL_MODE_EINK;
->>>>>>> 53040e6f
 
 static iomux_v3_cfg_t mx6sl_sii902x_hdmi_pads_enabled[] = {
 	MX6SL_PAD_LCD_RESET__GPIO_2_19,
@@ -758,11 +752,7 @@
 		.platform_data = &wm8962_config_data,
 	},
 	{
-<<<<<<< HEAD
-		I2C_BOARD_INFO("sii902x", 0),
-=======
 		I2C_BOARD_INFO("sii902x", 0), /*0x39*/
->>>>>>> 53040e6f
 		.platform_data = &sii902x_hdmi_data,
 		.irq = gpio_to_irq(MX6SL_BRD_EPDC_PWRCTRL3)
 	},
@@ -1303,10 +1293,7 @@
 	 .mode_str = "SEIKO-WVGA",
 	 .mode = wvga_video_modes,
 	 .num_modes = ARRAY_SIZE(wvga_video_modes),
-<<<<<<< HEAD
-=======
 	 .panel_type = "lcd",
->>>>>>> 53040e6f
 	 },
 };
 
@@ -1322,7 +1309,6 @@
 	 FB_VMODE_NONINTERLACED,
 	 0,},
 };
-<<<<<<< HEAD
 
 static struct mxc_fb_platform_data hdmi_fb_data[] = {
 	{
@@ -1343,8 +1329,7 @@
 	KEY(1, 1, KEY_F4),
 	KEY(1, 2, KEY_F5),
 	KEY(1, 3, KEY_MENU),
-=======
->>>>>>> 53040e6f
+};
 
 static struct mxc_fb_platform_data hdmi_fb_data[] = {
 	{
@@ -1461,7 +1446,6 @@
 	imx6sl_add_imx_uart(1, &mx6sl_evk_uart1_data);
 }
 
-<<<<<<< HEAD
 static void mx6sl_evk_suspend_enter()
 {
 	iomux_v3_cfg_t *p = suspend_enter_pads;
@@ -1489,7 +1473,6 @@
 	mxc_iomux_v3_setup_multiple_pads(suspend_exit_pads,
 			ARRAY_SIZE(suspend_exit_pads));
 }
-=======
 
 #if defined(CONFIG_KEYBOARD_GPIO) || defined(CONFIG_KEYBOARD_GPIO_MODULE)
 
@@ -1534,8 +1517,6 @@
 #endif
 
 
->>>>>>> 53040e6f
-
 /*!
  * Board specific initialization.
  */
@@ -1546,15 +1527,12 @@
 	mxc_iomux_v3_setup_multiple_pads(mx6sl_brd_pads,
 					ARRAY_SIZE(mx6sl_brd_pads));
 
-<<<<<<< HEAD
 	elan_ts_init();
 
-=======
 #ifdef CONFIG_MX6_INTER_LDO_BYPASS
 	gp_reg_id = mx6sl_evk_dvfscore_data.reg_id;
 	soc_reg_id = mx6sl_evk_dvfscore_data.soc_id;
 #else
->>>>>>> 53040e6f
 	gp_reg_id = mx6sl_evk_dvfscore_data.reg_id;
 	soc_reg_id = mx6sl_evk_dvfscore_data.soc_id;
 
@@ -1617,12 +1595,7 @@
 
 	i2c_register_board_info(1, mxc_i2c1_board_info,
 			ARRAY_SIZE(mxc_i2c1_board_info));
-<<<<<<< HEAD
-	/* only camera on I2C3, that's why we can do so */
-=======
-
-	/* only camera on I2C2, that's why we can do so */
->>>>>>> 53040e6f
+
 	if (csi_enabled == 1) {
 		mxc_register_device(&csi_v4l2_devices, NULL);
 		imx6q_add_imx_i2c(2, &mx6_evk_i2c2_data);
@@ -1656,7 +1629,6 @@
 	imx6q_add_otp();
 	imx6q_add_mxc_pwm(0);
 	imx6q_add_mxc_pwm_backlight(0, &mx6_evk_pwm_backlight_data);
-<<<<<<< HEAD
 
 	if (hdmi_enabled) {
 		imx6dl_add_imx_elcdif(&hdmi_fb_data[0]);
@@ -1679,14 +1651,6 @@
 			imx6dl_add_imx_epdc(&epdc_data);
 		else
 			imx6sl_add_imx_spdc(&spdc_data);
-=======
-
-	imx6dl_add_imx_pxp();
-	imx6dl_add_imx_pxp_client();
-
-	if (csi_enabled) {
-		imx6sl_add_fsl_csi();
->>>>>>> 53040e6f
 	}
 	imx6q_add_dvfs_core(&mx6sl_evk_dvfscore_data);
 
