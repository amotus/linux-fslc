--- conflicted
+++ resolved
@@ -157,11 +157,7 @@
 		   * The PUPSCR should include the time it takes for the ARM LDO to
 		   * ramp up.
 		   */
-<<<<<<< HEAD
-		__raw_writel(0xf0f, gpc_base + GPC_PGC_CPU_PUPSCR_OFFSET);
-=======
 		__raw_writel(0x202, gpc_base + GPC_PGC_CPU_PUPSCR_OFFSET);
->>>>>>> 53040e6f
 		/* The PDNSCR is a counter that counts in IPG_CLK cycles. This counter
 		  * can be set to minimum values to power down faster.
 		  */
