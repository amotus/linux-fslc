/*
 * Copyright (C) 2010-2012 Freescale Semiconductor, Inc. All Rights Reserved.
 */

/*
 * The code contained herein is licensed under the GNU General Public
 * License. You may obtain a copy of the GNU General Public License
 * Version 2 or later at the following locations:
 *
 * http://www.opensource.org/licenses/gpl-license.html
 * http://www.gnu.org/copyleft/gpl.html
 */

#include <linux/types.h>
#include <linux/kernel.h>
#include <mach/hardware.h>
#include <mach/mxc_dvfs.h>
#include "cpu_op-mx6.h"

extern struct cpu_op *(*get_cpu_op)(int *op);
extern struct dvfs_op *(*get_dvfs_core_op)(int *wp);
extern void (*set_num_cpu_op)(int num);
extern u32 arm_max_freq;
static int num_cpu_op;

/* working point(wp): 0 - 1.2GHz; 1 - 792MHz, 2 - 498MHz 3 - 396MHz */
static struct cpu_op mx6q_cpu_op_1_2G[] = {
	{
	 .pll_rate = 1200000000,
	 .cpu_rate = 1200000000,
	 .cpu_podf = 0,
	 .pu_voltage = 1275000,
	 .soc_voltage = 1275000,
	 .cpu_voltage = 1275000,},
	{
	 .pll_rate = 792000000,
	 .cpu_rate = 792000000,
	 .cpu_podf = 0,
#ifdef CONFIG_MX6_VPU_352M
	/*VPU 352Mhz need voltage 1.25V*/
	.pu_voltage = 1250000,
	.soc_voltage = 1250000,
#else
	 .pu_voltage = 1175000,
	 .soc_voltage = 1175000,
#endif
	 .cpu_voltage = 1150000,},
#ifdef CONFIG_MX6_VPU_352M
	/*pll2_pfd_400M will be fix on 352M,to avoid modify other code
	which assume ARM clock sourcing from pll2_pfd_400M, change cpu
	freq from 396M to 352M.*/
	 {
	  .pll_rate = 352000000,
	  .cpu_rate = 352000000,
	  .cpu_podf = 0,
	  .pu_voltage = 1250000,
	  .soc_voltage = 1250000,
	  .cpu_voltage = 950000,},
#else
	 {
	  .pll_rate = 396000000,
	  .cpu_rate = 396000000,
	  .cpu_podf = 0,
	  .pu_voltage = 1175000,
	  .soc_voltage = 1175000,
	  .cpu_voltage = 950000,},
#endif
};

/* working point(wp): 0 - 1GHz; 1 - 792MHz, 2 - 498MHz 3 - 396MHz */
static struct cpu_op mx6q_cpu_op_1G[] = {
	{
	 .pll_rate = 996000000,
	 .cpu_rate = 996000000,
	 .cpu_podf = 0,
	 .pu_voltage = 1250000,
	 .soc_voltage = 1250000,
	 .cpu_voltage = 1250000,},
	{
	 .pll_rate = 792000000,
	 .cpu_rate = 792000000,
	 .cpu_podf = 0,
#ifdef CONFIG_MX6_VPU_352M
	/*VPU 352Mhz need voltage 1.25V*/
	 .pu_voltage = 1250000,
	 .soc_voltage = 1250000,
#else
	 .pu_voltage = 1175000,
	 .soc_voltage = 1175000,
#endif
	 .cpu_voltage = 1150000,},
#ifdef CONFIG_MX6_VPU_352M
	/*pll2_pfd_400M will be fix on 352M,to avoid modify other code
	which assume ARM clock sourcing from pll2_pfd_400M, change cpu
	freq from 396M to 352M.*/
	 {
	  .pll_rate = 352000000,
	  .cpu_rate = 352000000,
	  .cpu_podf = 0,
	  .pu_voltage = 1250000,
	  .soc_voltage = 1250000,
	  .cpu_voltage = 950000,},
#else
	 {
	  .pll_rate = 396000000,
	  .cpu_rate = 396000000,
	  .cpu_podf = 0,
	  .pu_voltage = 1175000,
	  .soc_voltage = 1175000,
	  .cpu_voltage = 950000,},
#endif
};

static struct cpu_op mx6q_cpu_op[] = {
	{
	 .pll_rate = 792000000,
	 .cpu_rate = 792000000,
	 .cpu_podf = 0,
#ifdef CONFIG_MX6_VPU_352M
	/*VPU 352Mhz need voltage 1.25V*/
	 .pu_voltage = 1250000,
	 .soc_voltage = 1250000,
#else
	 .pu_voltage = 1175000,
	 .soc_voltage = 1175000,
#endif
	 .cpu_voltage = 1150000,},
#ifdef CONFIG_MX6_VPU_352M
	/*pll2_pfd_400M will be fix on 352M,to avoid modify other code
	which assume ARM clock sourcing from pll2_pfd_400M, change cpu
	freq from 396M to 352M.*/
	 {
	  .pll_rate = 352000000,
	  .cpu_rate = 352000000,
	  .cpu_podf = 0,
	  .pu_voltage = 1250000,
	  .soc_voltage = 1250000,
	  .cpu_voltage = 950000,},
#else
	 {
	  .pll_rate = 396000000,
	  .cpu_rate = 396000000,
	  .cpu_podf = 0,
	  .pu_voltage = 1175000,
	  .soc_voltage = 1175000,
	  .cpu_voltage = 950000,},
#endif
};

/* working point(wp): 0 - 1.2GHz; 1 - 800MHz, 2 - 400MHz, 3  - 200MHz */
static struct cpu_op mx6dl_cpu_op_1_2G[] = {
	{
	 .pll_rate = 1200000000,
	 .cpu_rate = 1200000000,
	 .cpu_podf = 0,
	 .pu_voltage = 1275000,
	 .soc_voltage = 1275000,
	 .cpu_voltage = 1275000,},
	{
	 .pll_rate = 792000000,
	 .cpu_rate = 792000000,
	 .cpu_podf = 0,
	 .pu_voltage = 1175000,
	 .soc_voltage = 1175000,
<<<<<<< HEAD
	 .cpu_voltage = 1150000,},
=======
	 .cpu_voltage = 1175000,},
>>>>>>> 45c27e31
	 {
	  .pll_rate = 396000000,
	  .cpu_rate = 396000000,
	  .cpu_podf = 0,
	  .pu_voltage = 1175000,
	  .soc_voltage = 1175000,
	  .cpu_voltage = 1075000,},
};
/* working point(wp): 0 - 1GHz; 1 - 800MHz, 2 - 400MHz, 3  - 200MHz */
static struct cpu_op mx6dl_cpu_op_1G[] = {
	{
	 .pll_rate = 996000000,
	 .cpu_rate = 996000000,
	 .cpu_podf = 0,
<<<<<<< HEAD
	 .pu_voltage = 1250000,
	 .soc_voltage = 1250000,
	 .cpu_voltage = 1250000,},
=======
	 .pu_voltage = 1275000,
	 .soc_voltage = 1275000,
	 .cpu_voltage = 1275000,},
>>>>>>> 45c27e31
	{
	 .pll_rate = 792000000,
	 .cpu_rate = 792000000,
	 .cpu_podf = 0,
	 .pu_voltage = 1175000,
	 .soc_voltage = 1175000,
<<<<<<< HEAD
	 .cpu_voltage = 1150000,},
=======
	 .cpu_voltage = 1175000,},
>>>>>>> 45c27e31
	{
	 .pll_rate = 396000000,
	 .cpu_rate = 396000000,
	 .cpu_podf = 0,
	 .pu_voltage = 1175000,
	 .soc_voltage = 1175000,
	 .cpu_voltage = 1075000,},
};
static struct cpu_op mx6dl_cpu_op[] = {
	{
	 .pll_rate = 792000000,
	 .cpu_rate = 792000000,
	 .cpu_podf = 0,
	 .pu_voltage = 1175000,
	 .soc_voltage = 1175000,
<<<<<<< HEAD
	 .cpu_voltage = 1150000,},
=======
	 .cpu_voltage = 1175000,},
>>>>>>> 45c27e31
	 {
	  .pll_rate = 396000000,
	  .cpu_rate = 396000000,
	  .cpu_podf = 0,
	  .pu_voltage = 1175000,
	  .soc_voltage = 1175000,
	  .cpu_voltage = 1075000,},
};

static struct cpu_op mx6sl_cpu_op_1G[] = {
	{
	 .pll_rate = 996000000,
	 .cpu_rate = 996000000,
	 .cpu_podf = 0,
	 .pu_voltage = 1225000,
	 .soc_voltage = 1225000,
	 .cpu_voltage = 1275000,},
	{
	 .pll_rate = 792000000,
	 .cpu_rate = 792000000,
	 .cpu_podf = 0,
	 .pu_voltage = 1150000,
	 .soc_voltage = 1150000,
	 .cpu_voltage = 1200000,},
	{
	 .pll_rate = 396000000,
	 .pll_lpm_rate = 792000000,
	 .cpu_rate = 396000000,
	 .cpu_podf = 0,
	 .pu_voltage = 1050000,
	 .soc_voltage = 1050000,
	 .cpu_voltage = 1100000,},
	 {
	  .pll_rate = 396000000,
	 .pll_lpm_rate = 792000000,
	  .cpu_rate = 198000000,
	  .cpu_podf = 1,
	  .pu_voltage = 1050000,
	  .soc_voltage = 1050000,
	  .cpu_voltage = 1050000,},
};

static struct cpu_op mx6sl_cpu_op[] = {
	{
	 .pll_rate = 792000000,
	 .cpu_rate = 792000000,
	 .cpu_podf = 0,
	 .pu_voltage = 1150000,
	 .soc_voltage = 1150000,
	 .cpu_voltage = 1200000,},
	 {
	  .pll_rate = 396000000,
	 .pll_lpm_rate = 792000000,
	  .cpu_rate = 396000000,
	  .cpu_podf = 0,
	 .pu_voltage = 1050000,
	 .soc_voltage = 1050000,
	 .cpu_voltage = 1100000,},
	{
	 .pll_rate = 396000000,
	 .pll_lpm_rate = 792000000,
	 .cpu_rate = 198000000,
	 .cpu_podf = 1,
	  .pu_voltage = 1050000,
	  .soc_voltage = 1050000,
	  .cpu_voltage = 1050000,},
};

static struct dvfs_op dvfs_core_setpoint_1_2G[] = {
	{33, 14, 33, 10, 128, 0x10},     /* 1.2GHz*/
	{30, 12, 33, 100, 200, 0x10},   /* 800MHz */
	{28, 12, 33, 100, 200, 0x10},   /* 672MHz */
	{26, 8, 33, 100, 200, 0x10},   /* 400MHz */
	{20, 0, 33, 20, 10, 0x10} };   /* 200MHz*/

static struct dvfs_op dvfs_core_setpoint_1G[] = {
	{33, 14, 33, 10, 128, 0x10}, /* 1GHz*/
	{30, 12, 33, 100, 200, 0x10},   /* 800MHz */
	{28, 12, 33, 100, 200, 0x10},   /* 672MHz */
	{26, 8, 33, 100, 200, 0x10},   /* 400MHz */
	{20, 0, 33, 20, 10, 0x10} };   /* 200MHz*/

static struct dvfs_op dvfs_core_setpoint[] = {
	{33, 14, 33, 10, 128, 0x08},   /* 800MHz */
	{26, 8, 33, 100, 200, 0x08},   /* 400MHz */
	{20, 0, 33, 100, 10, 0x08} };   /* 200MHz*/

static struct dvfs_op *mx6_get_dvfs_core_table(int *wp)
{
	if (arm_max_freq == CPU_AT_1_2GHz) {
		*wp = ARRAY_SIZE(dvfs_core_setpoint_1_2G);
		return dvfs_core_setpoint_1_2G;
	} else if (arm_max_freq == CPU_AT_1GHz) {
		*wp = ARRAY_SIZE(dvfs_core_setpoint_1G);
		return dvfs_core_setpoint_1G;
	} else {
		*wp = ARRAY_SIZE(dvfs_core_setpoint);
		return dvfs_core_setpoint;
	}
}

struct cpu_op *mx6_get_cpu_op(int *op)
{
	if (cpu_is_mx6dl()) {
		if (arm_max_freq == CPU_AT_1_2GHz) {
			*op =  num_cpu_op = ARRAY_SIZE(mx6dl_cpu_op_1_2G);
			return mx6dl_cpu_op_1_2G;
		} else if (arm_max_freq == CPU_AT_1GHz) {
			*op =  num_cpu_op = ARRAY_SIZE(mx6dl_cpu_op_1G);
			return mx6dl_cpu_op_1G;
		} else {
			*op =  num_cpu_op = ARRAY_SIZE(mx6dl_cpu_op);
			return mx6dl_cpu_op;
		}
	} else if (cpu_is_mx6q()) {
		if (arm_max_freq == CPU_AT_1_2GHz) {
			*op =  num_cpu_op = ARRAY_SIZE(mx6q_cpu_op_1_2G);
			return mx6q_cpu_op_1_2G;
		} else if (arm_max_freq == CPU_AT_1GHz) {
			*op =  num_cpu_op = ARRAY_SIZE(mx6q_cpu_op_1G);
			return mx6q_cpu_op_1G;
		} else {
			*op =  num_cpu_op = ARRAY_SIZE(mx6q_cpu_op);
			return mx6q_cpu_op;
		}
	} else {
		if (arm_max_freq == CPU_AT_1GHz) {
			*op =  num_cpu_op = ARRAY_SIZE(mx6sl_cpu_op_1G);
			return mx6sl_cpu_op_1G;
		} else {
			*op =  num_cpu_op = ARRAY_SIZE(mx6sl_cpu_op);
			return mx6sl_cpu_op;
		}
	}
}

void mx6_set_num_cpu_op(int num)
{
	num_cpu_op = num;
	return;
}

void mx6_cpu_op_init(void)
{
	get_cpu_op = mx6_get_cpu_op;
	set_num_cpu_op = mx6_set_num_cpu_op;

	get_dvfs_core_op = mx6_get_dvfs_core_table;
}
<|MERGE_RESOLUTION|>--- conflicted
+++ resolved
@@ -162,11 +162,7 @@
 	 .cpu_podf = 0,
 	 .pu_voltage = 1175000,
 	 .soc_voltage = 1175000,
-<<<<<<< HEAD
-	 .cpu_voltage = 1150000,},
-=======
 	 .cpu_voltage = 1175000,},
->>>>>>> 45c27e31
 	 {
 	  .pll_rate = 396000000,
 	  .cpu_rate = 396000000,
@@ -181,26 +177,16 @@
 	 .pll_rate = 996000000,
 	 .cpu_rate = 996000000,
 	 .cpu_podf = 0,
-<<<<<<< HEAD
-	 .pu_voltage = 1250000,
-	 .soc_voltage = 1250000,
-	 .cpu_voltage = 1250000,},
-=======
 	 .pu_voltage = 1275000,
 	 .soc_voltage = 1275000,
 	 .cpu_voltage = 1275000,},
->>>>>>> 45c27e31
-	{
-	 .pll_rate = 792000000,
-	 .cpu_rate = 792000000,
-	 .cpu_podf = 0,
-	 .pu_voltage = 1175000,
-	 .soc_voltage = 1175000,
-<<<<<<< HEAD
-	 .cpu_voltage = 1150000,},
-=======
+	{
+	 .pll_rate = 792000000,
+	 .cpu_rate = 792000000,
+	 .cpu_podf = 0,
+	 .pu_voltage = 1175000,
+	 .soc_voltage = 1175000,
 	 .cpu_voltage = 1175000,},
->>>>>>> 45c27e31
 	{
 	 .pll_rate = 396000000,
 	 .cpu_rate = 396000000,
@@ -216,11 +202,7 @@
 	 .cpu_podf = 0,
 	 .pu_voltage = 1175000,
 	 .soc_voltage = 1175000,
-<<<<<<< HEAD
-	 .cpu_voltage = 1150000,},
-=======
 	 .cpu_voltage = 1175000,},
->>>>>>> 45c27e31
 	 {
 	  .pll_rate = 396000000,
 	  .cpu_rate = 396000000,
