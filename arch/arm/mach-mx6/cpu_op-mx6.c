--- conflicted
+++ resolved
@@ -24,32 +24,18 @@
 static int num_cpu_op;
 
 /* working point(wp): 0 - 1.2GHz; 1 - 792MHz, 2 - 498MHz 3 - 396MHz */
-<<<<<<< HEAD
-static struct cpu_op mx6_cpu_op_1_2G[] = {
-=======
 static struct cpu_op mx6q_cpu_op_1_2G[] = {
->>>>>>> 4d38f383
 	{
 	 .pll_rate = 1200000000,
 	 .cpu_rate = 1200000000,
 	 .cpu_podf = 0,
-<<<<<<< HEAD
-	 .pu_voltage = 1250000,
-	 .soc_voltage = 1250000,
-=======
 	 .pu_voltage = 1275000,
 	 .soc_voltage = 1275000,
->>>>>>> 4d38f383
 	 .cpu_voltage = 1275000,},
 	{
 	 .pll_rate = 792000000,
 	 .cpu_rate = 792000000,
 	 .cpu_podf = 0,
-<<<<<<< HEAD
-	 .pu_voltage = 1150000,
-	 .soc_voltage = 1150000,
-	 .cpu_voltage = 1100000,},
-=======
 #ifdef CONFIG_MX6_VPU_352M
 	/*VPU 352Mhz need voltage 1.25V*/
 	.pu_voltage = 1250000,
@@ -71,20 +57,10 @@
 	  .soc_voltage = 1250000,
 	  .cpu_voltage = 950000,},
 #else
->>>>>>> 4d38f383
-	 {
-	  .pll_rate = 396000000,
-	  .cpu_rate = 396000000,
-	  .cpu_podf = 0,
-<<<<<<< HEAD
-	  .pu_voltage = 1150000,
-	  .soc_voltage = 1150000,
-	  .cpu_voltage = 925000,},
-};
-
-/* working point(wp): 0 - 1GHz; 1 - 792MHz, 2 - 498MHz 3 - 396MHz */
-static struct cpu_op mx6_cpu_op_1G[] = {
-=======
+	 {
+	  .pll_rate = 396000000,
+	  .cpu_rate = 396000000,
+	  .cpu_podf = 0,
 	  .pu_voltage = 1175000,
 	  .soc_voltage = 1175000,
 	  .cpu_voltage = 950000,},
@@ -93,29 +69,17 @@
 
 /* working point(wp): 0 - 1GHz; 1 - 792MHz, 2 - 498MHz 3 - 396MHz */
 static struct cpu_op mx6q_cpu_op_1G[] = {
->>>>>>> 4d38f383
 	{
 	 .pll_rate = 996000000,
 	 .cpu_rate = 996000000,
 	 .cpu_podf = 0,
-<<<<<<< HEAD
-	 .pu_voltage = 1200000,
-	 .soc_voltage = 1200000,
-	 .cpu_voltage = 1225000,},
-=======
 	 .pu_voltage = 1250000,
 	 .soc_voltage = 1250000,
 	 .cpu_voltage = 1250000,},
->>>>>>> 4d38f383
-	{
-	 .pll_rate = 792000000,
-	 .cpu_rate = 792000000,
-	 .cpu_podf = 0,
-<<<<<<< HEAD
-	 .pu_voltage = 1150000,
-	 .soc_voltage = 1150000,
-	 .cpu_voltage = 1100000,},
-=======
+	{
+	 .pll_rate = 792000000,
+	 .cpu_rate = 792000000,
+	 .cpu_podf = 0,
 #ifdef CONFIG_MX6_VPU_352M
 	/*VPU 352Mhz need voltage 1.25V*/
 	 .pu_voltage = 1250000,
@@ -137,21 +101,14 @@
 	  .soc_voltage = 1250000,
 	  .cpu_voltage = 950000,},
 #else
->>>>>>> 4d38f383
-	 {
-	  .pll_rate = 396000000,
-	  .cpu_rate = 396000000,
-	  .cpu_podf = 0,
-<<<<<<< HEAD
-	  .pu_voltage = 1150000,
-	  .soc_voltage = 1150000,
-	  .cpu_voltage = 925000,},
-=======
-	  .pu_voltage = 1175000,
-	  .soc_voltage = 1175000,
-	  .cpu_voltage = 950000,},
-#endif
->>>>>>> 4d38f383
+	 {
+	  .pll_rate = 396000000,
+	  .cpu_rate = 396000000,
+	  .cpu_podf = 0,
+	  .pu_voltage = 1175000,
+	  .soc_voltage = 1175000,
+	  .cpu_voltage = 950000,},
+#endif
 };
 
 static struct cpu_op mx6q_cpu_op[] = {
@@ -159,11 +116,6 @@
 	 .pll_rate = 792000000,
 	 .cpu_rate = 792000000,
 	 .cpu_podf = 0,
-<<<<<<< HEAD
-	 .pu_voltage = 1150000,
-	 .soc_voltage = 1150000,
-	 .cpu_voltage = 1100000,},
-=======
 #ifdef CONFIG_MX6_VPU_352M
 	/*VPU 352Mhz need voltage 1.25V*/
 	 .pu_voltage = 1250000,
@@ -185,21 +137,14 @@
 	  .soc_voltage = 1250000,
 	  .cpu_voltage = 950000,},
 #else
->>>>>>> 4d38f383
-	 {
-	  .pll_rate = 396000000,
-	  .cpu_rate = 396000000,
-	  .cpu_podf = 0,
-<<<<<<< HEAD
-	  .pu_voltage = 1150000,
-	  .soc_voltage = 1150000,
-	  .cpu_voltage = 925000,},
-=======
-	  .pu_voltage = 1175000,
-	  .soc_voltage = 1175000,
-	  .cpu_voltage = 950000,},
-#endif
->>>>>>> 4d38f383
+	 {
+	  .pll_rate = 396000000,
+	  .cpu_rate = 396000000,
+	  .cpu_podf = 0,
+	  .pu_voltage = 1175000,
+	  .soc_voltage = 1175000,
+	  .cpu_voltage = 950000,},
+#endif
 };
 
 /* working point(wp): 0 - 1.2GHz; 1 - 800MHz, 2 - 400MHz, 3  - 200MHz */
@@ -208,40 +153,23 @@
 	 .pll_rate = 1200000000,
 	 .cpu_rate = 1200000000,
 	 .cpu_podf = 0,
-<<<<<<< HEAD
-	 .pu_voltage = 1250000,
-	 .soc_voltage = 1250000,
-=======
 	 .pu_voltage = 1275000,
 	 .soc_voltage = 1275000,
->>>>>>> 4d38f383
 	 .cpu_voltage = 1275000,},
 	{
 	 .pll_rate = 792000000,
 	 .cpu_rate = 792000000,
 	 .cpu_podf = 0,
-<<<<<<< HEAD
-	 .pu_voltage = 1150000,
-	 .soc_voltage = 1150000,
-	 .cpu_voltage = 1100000,},
-=======
-	 .pu_voltage = 1175000,
-	 .soc_voltage = 1175000,
-	 .cpu_voltage = 1150000,},
->>>>>>> 4d38f383
-	 {
-	  .pll_rate = 396000000,
-	  .cpu_rate = 396000000,
-	  .cpu_podf = 0,
-<<<<<<< HEAD
-	  .pu_voltage = 1150000,
-	  .soc_voltage = 1150000,
-	  .cpu_voltage = 1025000,},
-=======
+	 .pu_voltage = 1175000,
+	 .soc_voltage = 1175000,
+	 .cpu_voltage = 1150000,},
+	 {
+	  .pll_rate = 396000000,
+	  .cpu_rate = 396000000,
+	  .cpu_podf = 0,
 	  .pu_voltage = 1175000,
 	  .soc_voltage = 1175000,
 	  .cpu_voltage = 1075000,},
->>>>>>> 4d38f383
 };
 /* working point(wp): 0 - 1GHz; 1 - 800MHz, 2 - 400MHz, 3  - 200MHz */
 static struct cpu_op mx6dl_cpu_op_1G[] = {
@@ -249,11 +177,6 @@
 	 .pll_rate = 996000000,
 	 .cpu_rate = 996000000,
 	 .cpu_podf = 0,
-<<<<<<< HEAD
-	 .pu_voltage = 1200000,
-	 .soc_voltage = 1200000,
-	 .cpu_voltage = 1225000,},
-=======
 	 .pu_voltage = 1250000,
 	 .soc_voltage = 1250000,
 	 .cpu_voltage = 1250000,},
@@ -273,16 +196,10 @@
 	 .cpu_voltage = 1075000,},
 };
 static struct cpu_op mx6dl_cpu_op[] = {
->>>>>>> 4d38f383
-	{
-	 .pll_rate = 792000000,
-	 .cpu_rate = 792000000,
-	 .cpu_podf = 0,
-<<<<<<< HEAD
-	 .pu_voltage = 1150000,
-	 .soc_voltage = 1150000,
-	 .cpu_voltage = 1100000,},
-=======
+	{
+	 .pll_rate = 792000000,
+	 .cpu_rate = 792000000,
+	 .cpu_podf = 0,
 	 .pu_voltage = 1175000,
 	 .soc_voltage = 1175000,
 	 .cpu_voltage = 1150000,},
@@ -310,18 +227,10 @@
 	 .pu_voltage = 1150000,
 	 .soc_voltage = 1150000,
 	 .cpu_voltage = 1200000,},
->>>>>>> 4d38f383
 	{
 	 .pll_rate = 396000000,
 	 .cpu_rate = 396000000,
 	 .cpu_podf = 0,
-<<<<<<< HEAD
-	 .pu_voltage = 1150000,
-	 .soc_voltage = 1150000,
-	 .cpu_voltage = 1025000,},
-};
-static struct cpu_op mx6dl_cpu_op[] = {
-=======
 	 .pu_voltage = 1050000,
 	 .soc_voltage = 1050000,
 	 .cpu_voltage = 1100000,},
@@ -335,27 +244,17 @@
 };
 
 static struct cpu_op mx6sl_cpu_op[] = {
->>>>>>> 4d38f383
 	{
 	 .pll_rate = 792000000,
 	 .cpu_rate = 792000000,
 	 .cpu_podf = 0,
 	 .pu_voltage = 1150000,
 	 .soc_voltage = 1150000,
-<<<<<<< HEAD
-	 .cpu_voltage = 1100000,},
-=======
 	 .cpu_voltage = 1200000,},
->>>>>>> 4d38f383
-	 {
-	  .pll_rate = 396000000,
-	  .cpu_rate = 396000000,
-	  .cpu_podf = 0,
-<<<<<<< HEAD
-	  .pu_voltage = 1150000,
-	  .soc_voltage = 1150000,
-	  .cpu_voltage = 1025000,},
-=======
+	 {
+	  .pll_rate = 396000000,
+	  .cpu_rate = 396000000,
+	  .cpu_podf = 0,
 	 .pu_voltage = 1050000,
 	 .soc_voltage = 1050000,
 	 .cpu_voltage = 1100000,},
@@ -366,7 +265,6 @@
 	  .pu_voltage = 1050000,
 	  .soc_voltage = 1050000,
 	  .cpu_voltage = 1050000,},
->>>>>>> 4d38f383
 };
 
 static struct dvfs_op dvfs_core_setpoint_1_2G[] = {
