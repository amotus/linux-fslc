/* SPDX-License-Identifier: GPL-2.0-only */
/*
 *  linux/arch/arm/boot/compressed/head.S
 *
 *  Copyright (C) 1996-2002 Russell King
 *  Copyright (C) 2004 Hyok S. Choi (MPU support)
 */
#include <linux/linkage.h>
#include <asm/assembler.h>
#include <asm/v7m.h>

#include "efi-header.S"

 AR_CLASS(	.arch	armv7-a	)
 M_CLASS(	.arch	armv7-m	)

/*
 * Debugging stuff
 *
 * Note that these macros must not contain any code which is not
 * 100% relocatable.  Any attempt to do so will result in a crash.
 * Please select one of the following when turning on debugging.
 */
#ifdef DEBUG

#if defined(CONFIG_DEBUG_ICEDCC)

#if defined(CONFIG_CPU_V6) || defined(CONFIG_CPU_V6K) || defined(CONFIG_CPU_V7)
		.macro	loadsp, rb, tmp1, tmp2
		.endm
		.macro	writeb, ch, rb
		mcr	p14, 0, \ch, c0, c5, 0
		.endm
#elif defined(CONFIG_CPU_XSCALE)
		.macro	loadsp, rb, tmp1, tmp2
		.endm
		.macro	writeb, ch, rb
		mcr	p14, 0, \ch, c8, c0, 0
		.endm
#else
		.macro	loadsp, rb, tmp1, tmp2
		.endm
		.macro	writeb, ch, rb
		mcr	p14, 0, \ch, c1, c0, 0
		.endm
#endif

#else

#include CONFIG_DEBUG_LL_INCLUDE

		.macro	writeb,	ch, rb
		senduart \ch, \rb
		.endm

#if defined(CONFIG_ARCH_SA1100)
		.macro	loadsp, rb, tmp1, tmp2
		mov	\rb, #0x80000000	@ physical base address
#ifdef CONFIG_DEBUG_LL_SER3
		add	\rb, \rb, #0x00050000	@ Ser3
#else
		add	\rb, \rb, #0x00010000	@ Ser1
#endif
		.endm
#else
		.macro	loadsp,	rb, tmp1, tmp2
		addruart \rb, \tmp1, \tmp2
		.endm
#endif
#endif
#endif

		.macro	kputc,val
		mov	r0, \val
		bl	putc
		.endm

		.macro	kphex,val,len
		mov	r0, \val
		mov	r1, #\len
		bl	phex
		.endm

		.macro	debug_reloc_start
#ifdef DEBUG
		kputc	#'\n'
		kphex	r6, 8		/* processor id */
		kputc	#':'
		kphex	r7, 8		/* architecture id */
#ifdef CONFIG_CPU_CP15
		kputc	#':'
		mrc	p15, 0, r0, c1, c0
		kphex	r0, 8		/* control reg */
#endif
		kputc	#'\n'
		kphex	r5, 8		/* decompressed kernel start */
		kputc	#'-'
		kphex	r9, 8		/* decompressed kernel end  */
		kputc	#'>'
		kphex	r4, 8		/* kernel execution address */
		kputc	#'\n'
#endif
		.endm

		.macro	debug_reloc_end
#ifdef DEBUG
		kphex	r5, 8		/* end of kernel */
		kputc	#'\n'
		mov	r0, r4
		bl	memdump		/* dump 256 bytes at start of kernel */
#endif
		.endm

		/*
		 * Debug kernel copy by printing the memory addresses involved
		 */
		.macro dbgkc, begin, end, cbegin, cend
#ifdef DEBUG
		kputc   #'\n'
		kputc   #'C'
		kputc   #':'
		kputc   #'0'
		kputc   #'x'
		kphex   \begin, 8	/* Start of compressed kernel */
		kputc	#'-'
		kputc	#'0'
		kputc	#'x'
		kphex	\end, 8		/* End of compressed kernel */
		kputc	#'-'
		kputc	#'>'
		kputc   #'0'
		kputc   #'x'
		kphex   \cbegin, 8	/* Start of kernel copy */
		kputc	#'-'
		kputc	#'0'
		kputc	#'x'
		kphex	\cend, 8	/* End of kernel copy */
		kputc	#'\n'
		kputc	#'\r'
#endif
		.endm

		.macro	enable_cp15_barriers, reg
		mrc	p15, 0, \reg, c1, c0, 0	@ read SCTLR
		tst	\reg, #(1 << 5)		@ CP15BEN bit set?
		bne	.L_\@
		orr	\reg, \reg, #(1 << 5)	@ CP15 barrier instructions
		mcr	p15, 0, \reg, c1, c0, 0	@ write SCTLR
 ARM(		.inst   0xf57ff06f		@ v7+ isb	)
 THUMB(		isb						)
.L_\@:
		.endm

		/*
		 * The kernel build system appends the size of the
		 * decompressed kernel at the end of the compressed data
		 * in little-endian form.
		 */
		.macro	get_inflated_image_size, res:req, tmp1:req, tmp2:req
		adr	\res, .Linflated_image_size_offset
		ldr	\tmp1, [\res]
		add	\tmp1, \tmp1, \res	@ address of inflated image size

		ldrb	\res, [\tmp1]		@ get_unaligned_le32
		ldrb	\tmp2, [\tmp1, #1]
		orr	\res, \res, \tmp2, lsl #8
		ldrb	\tmp2, [\tmp1, #2]
		ldrb	\tmp1, [\tmp1, #3]
		orr	\res, \res, \tmp2, lsl #16
		orr	\res, \res, \tmp1, lsl #24
		.endm

		.section ".start", "ax"
/*
 * sort out different calling conventions
 */
		.align
		/*
		 * Always enter in ARM state for CPUs that support the ARM ISA.
		 * As of today (2014) that's exactly the members of the A and R
		 * classes.
		 */
 AR_CLASS(	.arm	)
start:
		.type	start,#function
		/*
		 * These 7 nops along with the 1 nop immediately below for
		 * !THUMB2 form 8 nops that make the compressed kernel bootable
		 * on legacy ARM systems that were assuming the kernel in a.out
		 * binary format. The boot loaders on these systems would
		 * jump 32 bytes into the image to skip the a.out header.
		 * with these 8 nops filling exactly 32 bytes, things still
		 * work as expected on these legacy systems. Thumb2 mode keeps
		 * 7 of the nops as it turns out that some boot loaders
		 * were patching the initial instructions of the kernel, i.e
		 * had started to exploit this "patch area".
		 */
		.rept	7
		__nop
		.endr
#ifndef CONFIG_THUMB2_KERNEL
		__nop
#else
 AR_CLASS(	sub	pc, pc, #3	)	@ A/R: switch to Thumb2 mode
  M_CLASS(	nop.w			)	@ M: already in Thumb2 mode
		.thumb
#endif
		W(b)	1f

		.word	_magic_sig	@ Magic numbers to help the loader
		.word	_magic_start	@ absolute load/run zImage address
		.word	_magic_end	@ zImage end address
		.word	0x04030201	@ endianness flag
		.word	0x45454545	@ another magic number to indicate
		.word	_magic_table	@ additional data table

		__EFI_HEADER
1:
 ARM_BE8(	setend	be		)	@ go BE8 if compiled for BE8
 AR_CLASS(	mrs	r9, cpsr	)
#ifdef CONFIG_ARM_VIRT_EXT
		bl	__hyp_stub_install	@ get into SVC mode, reversibly
#endif
		mov	r7, r1			@ save architecture ID
		mov	r8, r2			@ save atags pointer

#ifndef CONFIG_CPU_V7M
		/*
		 * Booting from Angel - need to enter SVC mode and disable
		 * FIQs/IRQs (numeric definitions from angel arm.h source).
		 * We only do this if we were in user mode on entry.
		 */
		mrs	r2, cpsr		@ get current mode
		tst	r2, #3			@ not user?
		bne	not_angel
		mov	r0, #0x17		@ angel_SWIreason_EnterSVC
 ARM(		swi	0x123456	)	@ angel_SWI_ARM
 THUMB(		svc	0xab		)	@ angel_SWI_THUMB
not_angel:
		safe_svcmode_maskall r0
		msr	spsr_cxsf, r9		@ Save the CPU boot mode in
						@ SPSR
#endif
		/*
		 * Note that some cache flushing and other stuff may
		 * be needed here - is there an Angel SWI call for this?
		 */

		/*
		 * some architecture specific code can be inserted
		 * by the linker here, but it should preserve r7, r8, and r9.
		 */

		.text

#ifdef CONFIG_AUTO_ZRELADDR
		/*
		 * Find the start of physical memory.  As we are executing
		 * without the MMU on, we are in the physical address space.
		 * We just need to get rid of any offset by aligning the
		 * address.
		 *
		 * This alignment is a balance between the requirements of
		 * different platforms - we have chosen 128MB to allow
		 * platforms which align the start of their physical memory
		 * to 128MB to use this feature, while allowing the zImage
		 * to be placed within the first 128MB of memory on other
		 * platforms.  Increasing the alignment means we place
		 * stricter alignment requirements on the start of physical
		 * memory, but relaxing it means that we break people who
		 * are already placing their zImage in (eg) the top 64MB
		 * of this range.
		 */
		mov	r4, pc
		and	r4, r4, #0xf8000000
		/* Determine final kernel image address. */
		add	r4, r4, #TEXT_OFFSET
#else
		ldr	r4, =zreladdr
#endif

		/*
		 * Set up a page table only if it won't overwrite ourself.
		 * That means r4 < pc || r4 - 16k page directory > &_end.
		 * Given that r4 > &_end is most unfrequent, we add a rough
		 * additional 1MB of room for a possible appended DTB.
		 */
		mov	r0, pc
		cmp	r0, r4
		ldrcc	r0, .Lheadroom
		addcc	r0, r0, pc
		cmpcc	r4, r0
		orrcc	r4, r4, #1		@ remember we skipped cache_on
		blcs	cache_on

restart:	adr	r0, LC1
		ldr	sp, [r0]
		ldr	r6, [r0, #4]
		add	sp, sp, r0
		add	r6, r6, r0

		get_inflated_image_size	r9, r10, lr

#ifndef CONFIG_ZBOOT_ROM
		/* malloc space is above the relocated stack (64k max) */
		add	r10, sp, #0x10000
#else
		/*
		 * With ZBOOT_ROM the bss/stack is non relocatable,
		 * but someone could still run this code from RAM,
		 * in which case our reference is _edata.
		 */
		mov	r10, r6
#endif

		mov	r5, #0			@ init dtb size to 0
#ifdef CONFIG_ARM_APPENDED_DTB
/*
 *   r4  = final kernel address (possibly with LSB set)
 *   r5  = appended dtb size (still unknown)
 *   r6  = _edata
 *   r7  = architecture ID
 *   r8  = atags/device tree pointer
 *   r9  = size of decompressed image
 *   r10 = end of this image, including  bss/stack/malloc space if non XIP
 *   sp  = stack pointer
 *
 * if there are device trees (dtb) appended to zImage, advance r10 so that the
 * dtb data will get relocated along with the kernel if necessary.
 */

		ldr	lr, [r6, #0]
#ifndef __ARMEB__
		ldr	r1, =0xedfe0dd0		@ sig is 0xd00dfeed big endian
#else
		ldr	r1, =0xd00dfeed
#endif
		cmp	lr, r1
		bne	dtb_check_done		@ not found

#ifdef CONFIG_ARM_ATAG_DTB_COMPAT
		/*
		 * OK... Let's do some funky business here.
		 * If we do have a DTB appended to zImage, and we do have
		 * an ATAG list around, we want the later to be translated
		 * and folded into the former here. No GOT fixup has occurred
		 * yet, but none of the code we're about to call uses any
		 * global variable.
		*/

		/* Get the initial DTB size */
		ldr	r5, [r6, #4]
#ifndef __ARMEB__
		/* convert to little endian */
		eor	r1, r5, r5, ror #16
		bic	r1, r1, #0x00ff0000
		mov	r5, r5, ror #8
		eor	r5, r5, r1, lsr #8
#endif
		/* 50% DTB growth should be good enough */
		add	r5, r5, r5, lsr #1
		/* preserve 64-bit alignment */
		add	r5, r5, #7
		bic	r5, r5, #7
		/* clamp to 32KB min and 1MB max */
		cmp	r5, #(1 << 15)
		movlo	r5, #(1 << 15)
		cmp	r5, #(1 << 20)
		movhi	r5, #(1 << 20)
		/* temporarily relocate the stack past the DTB work space */
		add	sp, sp, r5

		mov	r0, r8
		mov	r1, r6
		mov	r2, r5
		bl	atags_to_fdt

		/*
		 * If returned value is 1, there is no ATAG at the location
		 * pointed by r8.  Try the typical 0x100 offset from start
		 * of RAM and hope for the best.
		 */
		cmp	r0, #1
		sub	r0, r4, #TEXT_OFFSET
		bic	r0, r0, #1
		add	r0, r0, #0x100
		mov	r1, r6
		mov	r2, r5
		bleq	atags_to_fdt

		sub	sp, sp, r5
#endif

		mov	r8, r6			@ use the appended device tree

		/*
		 * Make sure that the DTB doesn't end up in the final
		 * kernel's .bss area. To do so, we adjust the decompressed
		 * kernel size to compensate if that .bss size is larger
		 * than the relocated code.
		 */
		ldr	r5, =_kernel_bss_size
		adr	r1, wont_overwrite
		sub	r1, r6, r1
		subs	r1, r5, r1
		addhi	r9, r9, r1

		/* Get the current DTB size */
		ldr	r5, [r6, #4]
#ifndef __ARMEB__
		/* convert r5 (dtb size) to little endian */
		eor	r1, r5, r5, ror #16
		bic	r1, r1, #0x00ff0000
		mov	r5, r5, ror #8
		eor	r5, r5, r1, lsr #8
#endif

		/* preserve 64-bit alignment */
		add	r5, r5, #7
		bic	r5, r5, #7

		/* relocate some pointers past the appended dtb */
		add	r6, r6, r5
		add	r10, r10, r5
		add	sp, sp, r5
dtb_check_done:
#endif

/*
 * Check to see if we will overwrite ourselves.
 *   r4  = final kernel address (possibly with LSB set)
 *   r9  = size of decompressed image
 *   r10 = end of this image, including  bss/stack/malloc space if non XIP
 * We basically want:
 *   r4 - 16k page directory >= r10 -> OK
 *   r4 + image length <= address of wont_overwrite -> OK
 * Note: the possible LSB in r4 is harmless here.
 */
		add	r10, r10, #16384
		cmp	r4, r10
		bhs	wont_overwrite
		add	r10, r4, r9
		adr	r9, wont_overwrite
		cmp	r10, r9
		bls	wont_overwrite

/*
 * Relocate ourselves past the end of the decompressed kernel.
 *   r6  = _edata
 *   r10 = end of the decompressed kernel
 * Because we always copy ahead, we need to do it from the end and go
 * backward in case the source and destination overlap.
 */
		/*
		 * Bump to the next 256-byte boundary with the size of
		 * the relocation code added. This avoids overwriting
		 * ourself when the offset is small.
		 */
		add	r10, r10, #((reloc_code_end - restart + 256) & ~255)
		bic	r10, r10, #255

		/* Get start of code we want to copy and align it down. */
		adr	r5, restart
		bic	r5, r5, #31

/* Relocate the hyp vector base if necessary */
#ifdef CONFIG_ARM_VIRT_EXT
		mrs	r0, spsr
		and	r0, r0, #MODE_MASK
		cmp	r0, #HYP_MODE
		bne	1f

		/*
		 * Compute the address of the hyp vectors after relocation.
		 * This requires some arithmetic since we cannot directly
		 * reference __hyp_stub_vectors in a PC-relative way.
		 * Call __hyp_set_vectors with the new address so that we
		 * can HVC again after the copy.
		 */
0:		adr	r0, 0b
		movw	r1, #:lower16:__hyp_stub_vectors - 0b
		movt	r1, #:upper16:__hyp_stub_vectors - 0b
		add	r0, r0, r1
		sub	r0, r0, r5
		add	r0, r0, r10
		bl	__hyp_set_vectors
1:
#endif

		sub	r9, r6, r5		@ size to copy
		add	r9, r9, #31		@ rounded up to a multiple
		bic	r9, r9, #31		@ ... of 32 bytes
		add	r6, r9, r5
		add	r9, r9, r10

#ifdef DEBUG
		sub     r10, r6, r5
		sub     r10, r9, r10
		/*
		 * We are about to copy the kernel to a new memory area.
		 * The boundaries of the new memory area can be found in
		 * r10 and r9, whilst r5 and r6 contain the boundaries
		 * of the memory we are going to copy.
		 * Calling dbgkc will help with the printing of this
		 * information.
		 */
		dbgkc	r5, r6, r10, r9
#endif

1:		ldmdb	r6!, {r0 - r3, r10 - r12, lr}
		cmp	r6, r5
		stmdb	r9!, {r0 - r3, r10 - r12, lr}
		bhi	1b

		/* Preserve offset to relocated code. */
		sub	r6, r9, r6

		mov	r0, r9			@ start of relocated zImage
		add	r1, sp, r6		@ end of relocated zImage
		bl	cache_clean_flush

		badr	r0, restart
		add	r0, r0, r6
		mov	pc, r0

wont_overwrite:
		adr	r0, LC0
		ldmia	r0, {r1, r2, r3, r11, r12}
		sub	r0, r0, r1		@ calculate the delta offset

/*
 * If delta is zero, we are running at the address we were linked at.
 *   r0  = delta
 *   r2  = BSS start
 *   r3  = BSS end
 *   r4  = kernel execution address (possibly with LSB set)
 *   r5  = appended dtb size (0 if not present)
 *   r7  = architecture ID
 *   r8  = atags pointer
 *   r11 = GOT start
 *   r12 = GOT end
 *   sp  = stack pointer
 */
		orrs	r1, r0, r5
		beq	not_relocated

		add	r11, r11, r0
		add	r12, r12, r0

#ifndef CONFIG_ZBOOT_ROM
		/*
		 * If we're running fully PIC === CONFIG_ZBOOT_ROM = n,
		 * we need to fix up pointers into the BSS region.
		 * Note that the stack pointer has already been fixed up.
		 */
		add	r2, r2, r0
		add	r3, r3, r0

		/*
		 * Relocate all entries in the GOT table.
		 * Bump bss entries to _edata + dtb size
		 */
1:		ldr	r1, [r11, #0]		@ relocate entries in the GOT
		add	r1, r1, r0		@ This fixes up C references
		cmp	r1, r2			@ if entry >= bss_start &&
		cmphs	r3, r1			@       bss_end > entry
		addhi	r1, r1, r5		@    entry += dtb size
		str	r1, [r11], #4		@ next entry
		cmp	r11, r12
		blo	1b

		/* bump our bss pointers too */
		add	r2, r2, r5
		add	r3, r3, r5

#else

		/*
		 * Relocate entries in the GOT table.  We only relocate
		 * the entries that are outside the (relocated) BSS region.
		 */
1:		ldr	r1, [r11, #0]		@ relocate entries in the GOT
		cmp	r1, r2			@ entry < bss_start ||
		cmphs	r3, r1			@ _end < entry
		addlo	r1, r1, r0		@ table.  This fixes up the
		str	r1, [r11], #4		@ C references.
		cmp	r11, r12
		blo	1b
#endif

not_relocated:	mov	r0, #0
1:		str	r0, [r2], #4		@ clear bss
		str	r0, [r2], #4
		str	r0, [r2], #4
		str	r0, [r2], #4
		cmp	r2, r3
		blo	1b

		/*
		 * Did we skip the cache setup earlier?
		 * That is indicated by the LSB in r4.
		 * Do it now if so.
		 */
		tst	r4, #1
		bic	r4, r4, #1
		blne	cache_on

/*
 * The C runtime environment should now be setup sufficiently.
 * Set up some pointers, and start decompressing.
 *   r4  = kernel execution address
 *   r7  = architecture ID
 *   r8  = atags pointer
 */
		mov	r0, r4
		mov	r1, sp			@ malloc space above stack
		add	r2, sp, #0x10000	@ 64k max
		mov	r3, r7
		bl	decompress_kernel

		get_inflated_image_size	r1, r2, r3

		mov	r0, r4			@ start of inflated image
		add	r1, r1, r0		@ end of inflated image
		bl	cache_clean_flush
		bl	cache_off

#ifdef CONFIG_ARM_VIRT_EXT
		mrs	r0, spsr		@ Get saved CPU boot mode
		and	r0, r0, #MODE_MASK
		cmp	r0, #HYP_MODE		@ if not booted in HYP mode...
		bne	__enter_kernel		@ boot kernel directly

		adr	r12, .L__hyp_reentry_vectors_offset
		ldr	r0, [r12]
		add	r0, r0, r12

		bl	__hyp_set_vectors
		__HVC(0)			@ otherwise bounce to hyp mode

		b	.			@ should never be reached

		.align	2
.L__hyp_reentry_vectors_offset:	.long	__hyp_reentry_vectors - .
#else
		b	__enter_kernel
#endif

		.align	2
		.type	LC0, #object
LC0:		.word	LC0			@ r1
		.word	__bss_start		@ r2
		.word	_end			@ r3
		.word	_got_start		@ r11
		.word	_got_end		@ ip
		.size	LC0, . - LC0

		.type	LC1, #object
LC1:		.word	.L_user_stack_end - LC1	@ sp
		.word	_edata - LC1		@ r6
		.size	LC1, . - LC1

.Lheadroom:
		.word	_end - restart + 16384 + 1024*1024

.Linflated_image_size_offset:
		.long	(input_data_end - 4) - .

#ifdef CONFIG_ARCH_RPC
		.globl	params
params:		ldr	r0, =0x10000100		@ params_phys for RPC
		mov	pc, lr
		.ltorg
		.align
#endif

/*
 * dcache_line_size - get the minimum D-cache line size from the CTR register
 * on ARMv7.
 */
		.macro	dcache_line_size, reg, tmp
#ifdef CONFIG_CPU_V7M
		movw	\tmp, #:lower16:BASEADDR_V7M_SCB + V7M_SCB_CTR
		movt	\tmp, #:upper16:BASEADDR_V7M_SCB + V7M_SCB_CTR
		ldr	\tmp, [\tmp]
#else
		mrc	p15, 0, \tmp, c0, c0, 1		@ read ctr
#endif
		lsr	\tmp, \tmp, #16
		and	\tmp, \tmp, #0xf		@ cache line size encoding
		mov	\reg, #4			@ bytes per word
		mov	\reg, \reg, lsl \tmp		@ actual cache line size
		.endm

/*
 * Turn on the cache.  We need to setup some page tables so that we
 * can have both the I and D caches on.
 *
 * We place the page tables 16k down from the kernel execution address,
 * and we hope that nothing else is using it.  If we're using it, we
 * will go pop!
 *
 * On entry,
 *  r4 = kernel execution address
 *  r7 = architecture number
 *  r8 = atags pointer
 * On exit,
 *  r0, r1, r2, r3, r9, r10, r12 corrupted
 * This routine must preserve:
 *  r4, r7, r8
 */
		.align	5
cache_on:	mov	r3, #8			@ cache_on function
		b	call_cache_fn

/*
 * Initialize the highest priority protection region, PR7
 * to cover all 32bit address and cacheable and bufferable.
 */
__armv4_mpu_cache_on:
		mov	r0, #0x3f		@ 4G, the whole
		mcr	p15, 0, r0, c6, c7, 0	@ PR7 Area Setting
		mcr 	p15, 0, r0, c6, c7, 1

		mov	r0, #0x80		@ PR7
		mcr	p15, 0, r0, c2, c0, 0	@ D-cache on
		mcr	p15, 0, r0, c2, c0, 1	@ I-cache on
		mcr	p15, 0, r0, c3, c0, 0	@ write-buffer on

		mov	r0, #0xc000
		mcr	p15, 0, r0, c5, c0, 1	@ I-access permission
		mcr	p15, 0, r0, c5, c0, 0	@ D-access permission

		mov	r0, #0
		mcr	p15, 0, r0, c7, c10, 4	@ drain write buffer
		mcr	p15, 0, r0, c7, c5, 0	@ flush(inval) I-Cache
		mcr	p15, 0, r0, c7, c6, 0	@ flush(inval) D-Cache
		mrc	p15, 0, r0, c1, c0, 0	@ read control reg
						@ ...I .... ..D. WC.M
		orr	r0, r0, #0x002d		@ .... .... ..1. 11.1
		orr	r0, r0, #0x1000		@ ...1 .... .... ....

		mcr	p15, 0, r0, c1, c0, 0	@ write control reg

		mov	r0, #0
		mcr	p15, 0, r0, c7, c5, 0	@ flush(inval) I-Cache
		mcr	p15, 0, r0, c7, c6, 0	@ flush(inval) D-Cache
		mov	pc, lr

__armv3_mpu_cache_on:
		mov	r0, #0x3f		@ 4G, the whole
		mcr	p15, 0, r0, c6, c7, 0	@ PR7 Area Setting

		mov	r0, #0x80		@ PR7
		mcr	p15, 0, r0, c2, c0, 0	@ cache on
		mcr	p15, 0, r0, c3, c0, 0	@ write-buffer on

		mov	r0, #0xc000
		mcr	p15, 0, r0, c5, c0, 0	@ access permission

		mov	r0, #0
		mcr	p15, 0, r0, c7, c0, 0	@ invalidate whole cache v3
		/*
		 * ?? ARMv3 MMU does not allow reading the control register,
		 * does this really work on ARMv3 MPU?
		 */
		mrc	p15, 0, r0, c1, c0, 0	@ read control reg
						@ .... .... .... WC.M
		orr	r0, r0, #0x000d		@ .... .... .... 11.1
		/* ?? this overwrites the value constructed above? */
		mov	r0, #0
		mcr	p15, 0, r0, c1, c0, 0	@ write control reg

		/* ?? invalidate for the second time? */
		mcr	p15, 0, r0, c7, c0, 0	@ invalidate whole cache v3
		mov	pc, lr

#ifdef CONFIG_CPU_DCACHE_WRITETHROUGH
#define CB_BITS 0x08
#else
#define CB_BITS 0x0c
#endif

__setup_mmu:	sub	r3, r4, #16384		@ Page directory size
		bic	r3, r3, #0xff		@ Align the pointer
		bic	r3, r3, #0x3f00
/*
 * Initialise the page tables, turning on the cacheable and bufferable
 * bits for the RAM area only.
 */
		mov	r0, r3
		mov	r9, r0, lsr #18
		mov	r9, r9, lsl #18		@ start of RAM
		add	r10, r9, #0x10000000	@ a reasonable RAM size
		mov	r1, #0x12		@ XN|U + section mapping
		orr	r1, r1, #3 << 10	@ AP=11
		add	r2, r3, #16384
1:		cmp	r1, r9			@ if virt > start of RAM
		cmphs	r10, r1			@   && end of RAM > virt
		bic	r1, r1, #0x1c		@ clear XN|U + C + B
		orrlo	r1, r1, #0x10		@ Set XN|U for non-RAM
		orrhs	r1, r1, r6		@ set RAM section settings
		str	r1, [r0], #4		@ 1:1 mapping
		add	r1, r1, #1048576
		teq	r0, r2
		bne	1b
/*
 * If ever we are running from Flash, then we surely want the cache
 * to be enabled also for our execution instance...  We map 2MB of it
 * so there is no map overlap problem for up to 1 MB compressed kernel.
 * If the execution is in RAM then we would only be duplicating the above.
 */
		orr	r1, r6, #0x04		@ ensure B is set for this
		orr	r1, r1, #3 << 10
		mov	r2, pc
		mov	r2, r2, lsr #20
		orr	r1, r1, r2, lsl #20
		add	r0, r3, r2, lsl #2
		str	r1, [r0], #4
		add	r1, r1, #1048576
		str	r1, [r0]
		mov	pc, lr
ENDPROC(__setup_mmu)

@ Enable unaligned access on v6, to allow better code generation
@ for the decompressor C code:
__armv6_mmu_cache_on:
		mrc	p15, 0, r0, c1, c0, 0	@ read SCTLR
		bic	r0, r0, #2		@ A (no unaligned access fault)
		orr	r0, r0, #1 << 22	@ U (v6 unaligned access model)
		mcr	p15, 0, r0, c1, c0, 0	@ write SCTLR
		b	__armv4_mmu_cache_on

__arm926ejs_mmu_cache_on:
#ifdef CONFIG_CPU_DCACHE_WRITETHROUGH
		mov	r0, #4			@ put dcache in WT mode
		mcr	p15, 7, r0, c15, c0, 0
#endif

__armv4_mmu_cache_on:
		mov	r12, lr
#ifdef CONFIG_MMU
		mov	r6, #CB_BITS | 0x12	@ U
		bl	__setup_mmu
		mov	r0, #0
		mcr	p15, 0, r0, c7, c10, 4	@ drain write buffer
		mcr	p15, 0, r0, c8, c7, 0	@ flush I,D TLBs
		mrc	p15, 0, r0, c1, c0, 0	@ read control reg
		orr	r0, r0, #0x5000		@ I-cache enable, RR cache replacement
		orr	r0, r0, #0x0030
 ARM_BE8(	orr	r0, r0, #1 << 25 )	@ big-endian page tables
		bl	__common_mmu_cache_on
		mov	r0, #0
		mcr	p15, 0, r0, c8, c7, 0	@ flush I,D TLBs
#endif
		mov	pc, r12

__armv7_mmu_cache_on:
		enable_cp15_barriers	r11
		mov	r12, lr
#ifdef CONFIG_MMU
		mrc	p15, 0, r11, c0, c1, 4	@ read ID_MMFR0
		tst	r11, #0xf		@ VMSA
		movne	r6, #CB_BITS | 0x02	@ !XN
		blne	__setup_mmu
		mov	r0, #0
		mcr	p15, 0, r0, c7, c10, 4	@ drain write buffer
		tst	r11, #0xf		@ VMSA
		mcrne	p15, 0, r0, c8, c7, 0	@ flush I,D TLBs
#endif
		mrc	p15, 0, r0, c1, c0, 0	@ read control reg
		bic	r0, r0, #1 << 28	@ clear SCTLR.TRE
		orr	r0, r0, #0x5000		@ I-cache enable, RR cache replacement
		orr	r0, r0, #0x003c		@ write buffer
		bic	r0, r0, #2		@ A (no unaligned access fault)
		orr	r0, r0, #1 << 22	@ U (v6 unaligned access model)
						@ (needed for ARM1176)
#ifdef CONFIG_MMU
 ARM_BE8(	orr	r0, r0, #1 << 25 )	@ big-endian page tables
		mrcne   p15, 0, r6, c2, c0, 2   @ read ttb control reg
		orrne	r0, r0, #1		@ MMU enabled
		movne	r1, #0xfffffffd		@ domain 0 = client
		bic     r6, r6, #1 << 31        @ 32-bit translation system
		bic     r6, r6, #(7 << 0) | (1 << 4)	@ use only ttbr0
		mcrne	p15, 0, r3, c2, c0, 0	@ load page table pointer
		mcrne	p15, 0, r1, c3, c0, 0	@ load domain access control
		mcrne   p15, 0, r6, c2, c0, 2   @ load ttb control
#endif
		mcr	p15, 0, r0, c7, c5, 4	@ ISB
		mcr	p15, 0, r0, c1, c0, 0	@ load control register
		mrc	p15, 0, r0, c1, c0, 0	@ and read it back
		mov	r0, #0
		mcr	p15, 0, r0, c7, c5, 4	@ ISB
		mov	pc, r12

__fa526_cache_on:
		mov	r12, lr
		mov	r6, #CB_BITS | 0x12	@ U
		bl	__setup_mmu
		mov	r0, #0
		mcr	p15, 0, r0, c7, c7, 0	@ Invalidate whole cache
		mcr	p15, 0, r0, c7, c10, 4	@ drain write buffer
		mcr	p15, 0, r0, c8, c7, 0	@ flush UTLB
		mrc	p15, 0, r0, c1, c0, 0	@ read control reg
		orr	r0, r0, #0x1000		@ I-cache enable
		bl	__common_mmu_cache_on
		mov	r0, #0
		mcr	p15, 0, r0, c8, c7, 0	@ flush UTLB
		mov	pc, r12

__common_mmu_cache_on:
#ifndef CONFIG_THUMB2_KERNEL
#ifndef DEBUG
		orr	r0, r0, #0x000d		@ Write buffer, mmu
#endif
		mov	r1, #-1
		mcr	p15, 0, r3, c2, c0, 0	@ load page table pointer
		mcr	p15, 0, r1, c3, c0, 0	@ load domain access control
		b	1f
		.align	5			@ cache line aligned
1:		mcr	p15, 0, r0, c1, c0, 0	@ load control register
		mrc	p15, 0, r0, c1, c0, 0	@ and read it back to
		sub	pc, lr, r0, lsr #32	@ properly flush pipeline
#endif

#define PROC_ENTRY_SIZE (4*5)

/*
 * Here follow the relocatable cache support functions for the
 * various processors.  This is a generic hook for locating an
 * entry and jumping to an instruction at the specified offset
 * from the start of the block.  Please note this is all position
 * independent code.
 *
 *  r1  = corrupted
 *  r2  = corrupted
 *  r3  = block offset
 *  r9  = corrupted
 *  r12 = corrupted
 */

call_cache_fn:	adr	r12, proc_types
#ifdef CONFIG_CPU_CP15
		mrc	p15, 0, r9, c0, c0	@ get processor ID
#elif defined(CONFIG_CPU_V7M)
		/*
		 * On v7-M the processor id is located in the V7M_SCB_CPUID
		 * register, but as cache handling is IMPLEMENTATION DEFINED on
		 * v7-M (if existant at all) we just return early here.
		 * If V7M_SCB_CPUID were used the cpu ID functions (i.e.
		 * __armv7_mmu_cache_{on,off,flush}) would be selected which
		 * use cp15 registers that are not implemented on v7-M.
		 */
		bx	lr
#else
		ldr	r9, =CONFIG_PROCESSOR_ID
#endif
1:		ldr	r1, [r12, #0]		@ get value
		ldr	r2, [r12, #4]		@ get mask
		eor	r1, r1, r9		@ (real ^ match)
		tst	r1, r2			@       & mask
 ARM(		addeq	pc, r12, r3		) @ call cache function
 THUMB(		addeq	r12, r3			)
 THUMB(		moveq	pc, r12			) @ call cache function
		add	r12, r12, #PROC_ENTRY_SIZE
		b	1b

/*
 * Table for cache operations.  This is basically:
 *   - CPU ID match
 *   - CPU ID mask
 *   - 'cache on' method instruction
 *   - 'cache off' method instruction
 *   - 'cache flush' method instruction
 *
 * We match an entry using: ((real_id ^ match) & mask) == 0
 *
 * Writethrough caches generally only need 'on' and 'off'
 * methods.  Writeback caches _must_ have the flush method
 * defined.
 */
		.align	2
		.type	proc_types,#object
proc_types:
		.word	0x41000000		@ old ARM ID
		.word	0xff00f000
		mov	pc, lr
 THUMB(		nop				)
		mov	pc, lr
 THUMB(		nop				)
		mov	pc, lr
 THUMB(		nop				)

		.word	0x41007000		@ ARM7/710
		.word	0xfff8fe00
		mov	pc, lr
 THUMB(		nop				)
		mov	pc, lr
 THUMB(		nop				)
		mov	pc, lr
 THUMB(		nop				)

		.word	0x41807200		@ ARM720T (writethrough)
		.word	0xffffff00
		W(b)	__armv4_mmu_cache_on
		W(b)	__armv4_mmu_cache_off
		mov	pc, lr
 THUMB(		nop				)

		.word	0x41007400		@ ARM74x
		.word	0xff00ff00
		W(b)	__armv3_mpu_cache_on
		W(b)	__armv3_mpu_cache_off
		W(b)	__armv3_mpu_cache_flush
		
		.word	0x41009400		@ ARM94x
		.word	0xff00ff00
		W(b)	__armv4_mpu_cache_on
		W(b)	__armv4_mpu_cache_off
		W(b)	__armv4_mpu_cache_flush

		.word	0x41069260		@ ARM926EJ-S (v5TEJ)
		.word	0xff0ffff0
		W(b)	__arm926ejs_mmu_cache_on
		W(b)	__armv4_mmu_cache_off
		W(b)	__armv5tej_mmu_cache_flush

		.word	0x00007000		@ ARM7 IDs
		.word	0x0000f000
		mov	pc, lr
 THUMB(		nop				)
		mov	pc, lr
 THUMB(		nop				)
		mov	pc, lr
 THUMB(		nop				)

		@ Everything from here on will be the new ID system.

		.word	0x4401a100		@ sa110 / sa1100
		.word	0xffffffe0
		W(b)	__armv4_mmu_cache_on
		W(b)	__armv4_mmu_cache_off
		W(b)	__armv4_mmu_cache_flush

		.word	0x6901b110		@ sa1110
		.word	0xfffffff0
		W(b)	__armv4_mmu_cache_on
		W(b)	__armv4_mmu_cache_off
		W(b)	__armv4_mmu_cache_flush

		.word	0x56056900
		.word	0xffffff00		@ PXA9xx
		W(b)	__armv4_mmu_cache_on
		W(b)	__armv4_mmu_cache_off
		W(b)	__armv4_mmu_cache_flush

		.word	0x56158000		@ PXA168
		.word	0xfffff000
		W(b)	__armv4_mmu_cache_on
		W(b)	__armv4_mmu_cache_off
		W(b)	__armv5tej_mmu_cache_flush

		.word	0x56050000		@ Feroceon
		.word	0xff0f0000
		W(b)	__armv4_mmu_cache_on
		W(b)	__armv4_mmu_cache_off
		W(b)	__armv5tej_mmu_cache_flush

#ifdef CONFIG_CPU_FEROCEON_OLD_ID
		/* this conflicts with the standard ARMv5TE entry */
		.long	0x41009260		@ Old Feroceon
		.long	0xff00fff0
		b	__armv4_mmu_cache_on
		b	__armv4_mmu_cache_off
		b	__armv5tej_mmu_cache_flush
#endif

		.word	0x66015261		@ FA526
		.word	0xff01fff1
		W(b)	__fa526_cache_on
		W(b)	__armv4_mmu_cache_off
		W(b)	__fa526_cache_flush

		@ These match on the architecture ID

		.word	0x00020000		@ ARMv4T
		.word	0x000f0000
		W(b)	__armv4_mmu_cache_on
		W(b)	__armv4_mmu_cache_off
		W(b)	__armv4_mmu_cache_flush

		.word	0x00050000		@ ARMv5TE
		.word	0x000f0000
		W(b)	__armv4_mmu_cache_on
		W(b)	__armv4_mmu_cache_off
		W(b)	__armv4_mmu_cache_flush

		.word	0x00060000		@ ARMv5TEJ
		.word	0x000f0000
		W(b)	__armv4_mmu_cache_on
		W(b)	__armv4_mmu_cache_off
		W(b)	__armv5tej_mmu_cache_flush

		.word	0x0007b000		@ ARMv6
		.word	0x000ff000
		W(b)	__armv6_mmu_cache_on
		W(b)	__armv4_mmu_cache_off
		W(b)	__armv6_mmu_cache_flush

		.word	0x000f0000		@ new CPU Id
		.word	0x000f0000
		W(b)	__armv7_mmu_cache_on
		W(b)	__armv7_mmu_cache_off
		W(b)	__armv7_mmu_cache_flush

		.word	0			@ unrecognised type
		.word	0
		mov	pc, lr
 THUMB(		nop				)
		mov	pc, lr
 THUMB(		nop				)
		mov	pc, lr
 THUMB(		nop				)

		.size	proc_types, . - proc_types

		/*
		 * If you get a "non-constant expression in ".if" statement"
		 * error from the assembler on this line, check that you have
		 * not accidentally written a "b" instruction where you should
		 * have written W(b).
		 */
		.if (. - proc_types) % PROC_ENTRY_SIZE != 0
		.error "The size of one or more proc_types entries is wrong."
		.endif

/*
 * Turn off the Cache and MMU.  ARMv3 does not support
 * reading the control register, but ARMv4 does.
 *
 * On exit,
 *  r0, r1, r2, r3, r9, r12 corrupted
 * This routine must preserve:
 *  r4, r7, r8
 */
		.align	5
cache_off:	mov	r3, #12			@ cache_off function
		b	call_cache_fn

__armv4_mpu_cache_off:
		mrc	p15, 0, r0, c1, c0
		bic	r0, r0, #0x000d
		mcr	p15, 0, r0, c1, c0	@ turn MPU and cache off
		mov	r0, #0
		mcr	p15, 0, r0, c7, c10, 4	@ drain write buffer
		mcr	p15, 0, r0, c7, c6, 0	@ flush D-Cache
		mcr	p15, 0, r0, c7, c5, 0	@ flush I-Cache
		mov	pc, lr

__armv3_mpu_cache_off:
		mrc	p15, 0, r0, c1, c0
		bic	r0, r0, #0x000d
		mcr	p15, 0, r0, c1, c0, 0	@ turn MPU and cache off
		mov	r0, #0
		mcr	p15, 0, r0, c7, c0, 0	@ invalidate whole cache v3
		mov	pc, lr

__armv4_mmu_cache_off:
#ifdef CONFIG_MMU
		mrc	p15, 0, r0, c1, c0
		bic	r0, r0, #0x000d
		mcr	p15, 0, r0, c1, c0	@ turn MMU and cache off
		mov	r0, #0
		mcr	p15, 0, r0, c7, c7	@ invalidate whole cache v4
		mcr	p15, 0, r0, c8, c7	@ invalidate whole TLB v4
#endif
		mov	pc, lr

__armv7_mmu_cache_off:
		mrc	p15, 0, r0, c1, c0
#ifdef CONFIG_MMU
		bic	r0, r0, #0x000d
#else
		bic	r0, r0, #0x000c
#endif
		mcr	p15, 0, r0, c1, c0	@ turn MMU and cache off
		mov	r0, #0
#ifdef CONFIG_MMU
		mcr	p15, 0, r0, c8, c7, 0	@ invalidate whole TLB
#endif
		mcr	p15, 0, r0, c7, c5, 6	@ invalidate BTC
		mcr	p15, 0, r0, c7, c10, 4	@ DSB
		mcr	p15, 0, r0, c7, c5, 4	@ ISB
		mov	pc, lr

/*
 * Clean and flush the cache to maintain consistency.
 *
 * On entry,
 *  r0 = start address
 *  r1 = end address (exclusive)
 * On exit,
 *  r1, r2, r3, r9, r10, r11, r12 corrupted
 * This routine must preserve:
 *  r4, r6, r7, r8
 */
		.align	5
cache_clean_flush:
		mov	r3, #16
		mov	r11, r1
		b	call_cache_fn

__armv4_mpu_cache_flush:
		tst	r4, #1
		movne	pc, lr
		mov	r2, #1
		mov	r3, #0
		mcr	p15, 0, ip, c7, c6, 0	@ invalidate D cache
		mov	r1, #7 << 5		@ 8 segments
1:		orr	r3, r1, #63 << 26	@ 64 entries
2:		mcr	p15, 0, r3, c7, c14, 2	@ clean & invalidate D index
		subs	r3, r3, #1 << 26
		bcs	2b			@ entries 63 to 0
		subs 	r1, r1, #1 << 5
		bcs	1b			@ segments 7 to 0

		teq	r2, #0
		mcrne	p15, 0, ip, c7, c5, 0	@ invalidate I cache
		mcr	p15, 0, ip, c7, c10, 4	@ drain WB
		mov	pc, lr
		
__fa526_cache_flush:
		tst	r4, #1
		movne	pc, lr
		mov	r1, #0
		mcr	p15, 0, r1, c7, c14, 0	@ clean and invalidate D cache
		mcr	p15, 0, r1, c7, c5, 0	@ flush I cache
		mcr	p15, 0, r1, c7, c10, 4	@ drain WB
		mov	pc, lr

__armv6_mmu_cache_flush:
		mov	r1, #0
		tst	r4, #1
		mcreq	p15, 0, r1, c7, c14, 0	@ clean+invalidate D
		mcr	p15, 0, r1, c7, c5, 0	@ invalidate I+BTB
		mcreq	p15, 0, r1, c7, c15, 0	@ clean+invalidate unified
		mcr	p15, 0, r1, c7, c10, 4	@ drain WB
		mov	pc, lr

__armv7_mmu_cache_flush:
		enable_cp15_barriers	r10
		tst	r4, #1
		bne	iflush
		mrc	p15, 0, r10, c0, c1, 5	@ read ID_MMFR1
		tst	r10, #0xf << 16		@ hierarchical cache (ARMv7)
		mov	r10, #0
		beq	hierarchical
		mcr	p15, 0, r10, c7, c14, 0	@ clean+invalidate D
		b	iflush
hierarchical:
		dcache_line_size r1, r2		@ r1 := dcache min line size
		sub	r2, r1, #1		@ r2 := line size mask
		bic	r0, r0, r2		@ round down start to line size
		sub	r11, r11, #1		@ end address is exclusive
		bic	r11, r11, r2		@ round down end to line size
0:		cmp	r0, r11			@ finished?
		bgt	iflush
		mcr	p15, 0, r0, c7, c14, 1	@ Dcache clean/invalidate by VA
		add	r0, r0, r1
		b	0b
iflush:
		mcr	p15, 0, r10, c7, c10, 4	@ DSB
		mcr	p15, 0, r10, c7, c5, 0	@ invalidate I+BTB
		mcr	p15, 0, r10, c7, c10, 4	@ DSB
		mcr	p15, 0, r10, c7, c5, 4	@ ISB
		mov	pc, lr

__armv5tej_mmu_cache_flush:
		tst	r4, #1
		movne	pc, lr
1:		mrc	p15, 0, APSR_nzcv, c7, c14, 3	@ test,clean,invalidate D cache
		bne	1b
		mcr	p15, 0, r0, c7, c5, 0	@ flush I cache
		mcr	p15, 0, r0, c7, c10, 4	@ drain WB
		mov	pc, lr

__armv4_mmu_cache_flush:
		tst	r4, #1
		movne	pc, lr
		mov	r2, #64*1024		@ default: 32K dcache size (*2)
		mov	r11, #32		@ default: 32 byte line size
		mrc	p15, 0, r3, c0, c0, 1	@ read cache type
		teq	r3, r9			@ cache ID register present?
		beq	no_cache_id
		mov	r1, r3, lsr #18
		and	r1, r1, #7
		mov	r2, #1024
		mov	r2, r2, lsl r1		@ base dcache size *2
		tst	r3, #1 << 14		@ test M bit
		addne	r2, r2, r2, lsr #1	@ +1/2 size if M == 1
		mov	r3, r3, lsr #12
		and	r3, r3, #3
		mov	r11, #8
		mov	r11, r11, lsl r3	@ cache line size in bytes
no_cache_id:
		mov	r1, pc
		bic	r1, r1, #63		@ align to longest cache line
		add	r2, r1, r2
1:
 ARM(		ldr	r3, [r1], r11		) @ s/w flush D cache
 THUMB(		ldr     r3, [r1]		) @ s/w flush D cache
 THUMB(		add     r1, r1, r11		)
		teq	r1, r2
		bne	1b

		mcr	p15, 0, r1, c7, c5, 0	@ flush I cache
		mcr	p15, 0, r1, c7, c6, 0	@ flush D cache
		mcr	p15, 0, r1, c7, c10, 4	@ drain WB
		mov	pc, lr

__armv3_mmu_cache_flush:
__armv3_mpu_cache_flush:
		tst	r4, #1
		movne	pc, lr
		mov	r1, #0
		mcr	p15, 0, r1, c7, c0, 0	@ invalidate whole cache v3
		mov	pc, lr

/*
 * Various debugging routines for printing hex characters and
 * memory, which again must be relocatable.
 */
#ifdef DEBUG
		.align	2
		.type	phexbuf,#object
phexbuf:	.space	12
		.size	phexbuf, . - phexbuf

@ phex corrupts {r0, r1, r2, r3}
phex:		adr	r3, phexbuf
		mov	r2, #0
		strb	r2, [r3, r1]
1:		subs	r1, r1, #1
		movmi	r0, r3
		bmi	puts
		and	r2, r0, #15
		mov	r0, r0, lsr #4
		cmp	r2, #10
		addge	r2, r2, #7
		add	r2, r2, #'0'
		strb	r2, [r3, r1]
		b	1b

@ puts corrupts {r0, r1, r2, r3}
puts:		loadsp	r3, r2, r1
1:		ldrb	r2, [r0], #1
		teq	r2, #0
		moveq	pc, lr
2:		writeb	r2, r3
		mov	r1, #0x00020000
3:		subs	r1, r1, #1
		bne	3b
		teq	r2, #'\n'
		moveq	r2, #'\r'
		beq	2b
		teq	r0, #0
		bne	1b
		mov	pc, lr
@ putc corrupts {r0, r1, r2, r3}
putc:
		mov	r2, r0
		loadsp	r3, r1, r0
		mov	r0, #0
		b	2b

@ memdump corrupts {r0, r1, r2, r3, r10, r11, r12, lr}
memdump:	mov	r12, r0
		mov	r10, lr
		mov	r11, #0
2:		mov	r0, r11, lsl #2
		add	r0, r0, r12
		mov	r1, #8
		bl	phex
		mov	r0, #':'
		bl	putc
1:		mov	r0, #' '
		bl	putc
		ldr	r0, [r12, r11, lsl #2]
		mov	r1, #8
		bl	phex
		and	r0, r11, #7
		teq	r0, #3
		moveq	r0, #' '
		bleq	putc
		and	r0, r11, #7
		add	r11, r11, #1
		teq	r0, #7
		bne	1b
		mov	r0, #'\n'
		bl	putc
		cmp	r11, #64
		blt	2b
		mov	pc, r10
#endif

		.ltorg

#ifdef CONFIG_ARM_VIRT_EXT
.align 5
__hyp_reentry_vectors:
		W(b)	.			@ reset
		W(b)	.			@ undef
		W(b)	.			@ svc
		W(b)	.			@ pabort
		W(b)	.			@ dabort
		W(b)	__enter_kernel		@ hyp
		W(b)	.			@ irq
		W(b)	.			@ fiq
#endif /* CONFIG_ARM_VIRT_EXT */

__enter_kernel:
		mov	r0, #0			@ must be 0
		mov	r1, r7			@ restore architecture number
		mov	r2, r8			@ restore atags pointer
 ARM(		mov	pc, r4		)	@ call kernel
 M_CLASS(	add	r4, r4, #1	)	@ enter in Thumb mode for M class
 THUMB(		bx	r4		)	@ entry point is always ARM for A/R classes

reloc_code_end:

#ifdef CONFIG_EFI_STUB
ENTRY(efi_enter_kernel)
		mov	r4, r0			@ preserve image base
		mov	r8, r1			@ preserve DT pointer

		mrc	p15, 0, r0, c1, c0, 0	@ read SCTLR
		tst	r0, #0x1		@ MMU enabled?
		orreq	r4, r4, #1		@ set LSB if not

		mov	r0, r8			@ DT start
		add	r1, r8, r2		@ DT end
		bl	cache_clean_flush

<<<<<<< HEAD
		@ The PE/COFF loader might not have cleaned the code we are
		@ running beyond the PoU, and so calling cache_off below from
		@ inside the PE/COFF loader allocated region is unsafe unless
		@ we explicitly clean it to the PoC.
 ARM(		adrl	r0, call_cache_fn	)
 THUMB(		adr	r0, call_cache_fn	)	@ region of code we will
		adr	r1, 0f				@ run with MMU off
		bl	cache_clean_flush
		bl	cache_off
=======
		adr	r0, 0f			@ switch to our stack
		ldr	sp, [r0]
		add	sp, sp, r0
>>>>>>> fb597f2a

		mov	r5, #0			@ appended DTB size
		mov	r7, #0xFFFFFFFF		@ machine ID
		b	wont_overwrite
ENDPROC(efi_enter_kernel)
0:		.long	.L_user_stack_end - .
#endif

		.align
		.section ".stack", "aw", %nobits
.L_user_stack:	.space	4096
.L_user_stack_end:<|MERGE_RESOLUTION|>--- conflicted
+++ resolved
@@ -1441,21 +1441,9 @@
 		add	r1, r8, r2		@ DT end
 		bl	cache_clean_flush
 
-<<<<<<< HEAD
-		@ The PE/COFF loader might not have cleaned the code we are
-		@ running beyond the PoU, and so calling cache_off below from
-		@ inside the PE/COFF loader allocated region is unsafe unless
-		@ we explicitly clean it to the PoC.
- ARM(		adrl	r0, call_cache_fn	)
- THUMB(		adr	r0, call_cache_fn	)	@ region of code we will
-		adr	r1, 0f				@ run with MMU off
-		bl	cache_clean_flush
-		bl	cache_off
-=======
 		adr	r0, 0f			@ switch to our stack
 		ldr	sp, [r0]
 		add	sp, sp, r0
->>>>>>> fb597f2a
 
 		mov	r5, #0			@ appended DTB size
 		mov	r7, #0xFFFFFFFF		@ machine ID
