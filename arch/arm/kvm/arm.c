--- conflicted
+++ resolved
@@ -46,7 +46,6 @@
 #include <asm/kvm_emulate.h>
 #include <asm/kvm_coproc.h>
 #include <asm/sections.h>
-#include <kvm/arm_psci.h>
 
 #ifdef REQUIRES_VIRT
 __asm__(".arch_extension	virt");
@@ -1346,10 +1345,7 @@
 		goto out_err;
 	}
 
-<<<<<<< HEAD
-=======
-
->>>>>>> 3762b3e2
+
 	err = kvm_map_vectors();
 	if (err) {
 		kvm_err("Cannot map vectors\n");
