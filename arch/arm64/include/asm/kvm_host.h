--- conflicted
+++ resolved
@@ -396,10 +396,6 @@
 		  "PARange is %d bits, unsupported configuration!", parange);
 }
 
-<<<<<<< HEAD
-
-=======
->>>>>>> 3762b3e2
 static inline bool kvm_arm_harden_branch_predictor(void)
 {
 	return cpus_have_cap(ARM64_HARDEN_BRANCH_PREDICTOR);
