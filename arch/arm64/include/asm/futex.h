--- conflicted
+++ resolved
@@ -20,14 +20,16 @@
 
 #include <linux/futex.h>
 #include <linux/uaccess.h>
-#include <linux/compiler.h>
 
+#include <asm/alternative.h>
+#include <asm/cpufeature.h>
 #include <asm/errno.h>
+#include <asm/sysreg.h>
 
 #define __futex_atomic_op(insn, ret, oldval, uaddr, tmp, oparg)		\
-do {									\
-	uaccess_enable();						\
 	asm volatile(							\
+	ALTERNATIVE("nop", SET_PSTATE_PAN(0), ARM64_HAS_PAN,		\
+		    CONFIG_ARM64_PAN)					\
 "	prfm	pstl1strm, %2\n"					\
 "1:	ldxr	%w1, %2\n"						\
 	insn "\n"							\
@@ -42,21 +44,16 @@
 "	.popsection\n"							\
 	_ASM_EXTABLE(1b, 4b)						\
 	_ASM_EXTABLE(2b, 4b)						\
+	ALTERNATIVE("nop", SET_PSTATE_PAN(1), ARM64_HAS_PAN,		\
+		    CONFIG_ARM64_PAN)					\
 	: "=&r" (ret), "=&r" (oldval), "+Q" (*uaddr), "=&r" (tmp)	\
 	: "r" (oparg), "Ir" (-EFAULT)					\
-	: "memory");							\
-	uaccess_disable();						\
-} while (0)
+	: "memory")
 
 static inline int
-<<<<<<< HEAD
-futex_atomic_op_inuser (int encoded_op, u32 __user *_uaddr)
-=======
 arch_futex_atomic_op_inuser(int op, int oparg, int *oval, u32 __user *uaddr)
->>>>>>> 3762b3e2
 {
 	int oldval = 0, ret, tmp;
-	u32 __user *uaddr = __uaccess_mask_ptr(_uaddr);
 
 	pagefault_disable();
 
@@ -105,11 +102,8 @@
 		return -EFAULT;
 
 	uaddr = __uaccess_mask_ptr(_uaddr);
-<<<<<<< HEAD
-	uaccess_enable();
-=======
->>>>>>> 3762b3e2
 	asm volatile("// futex_atomic_cmpxchg_inatomic\n"
+ALTERNATIVE("nop", SET_PSTATE_PAN(0), ARM64_HAS_PAN, CONFIG_ARM64_PAN)
 "	prfm	pstl1strm, %2\n"
 "1:	ldxr	%w1, %2\n"
 "	sub	%w3, %w1, %w4\n"
@@ -124,10 +118,10 @@
 "	.popsection\n"
 	_ASM_EXTABLE(1b, 4b)
 	_ASM_EXTABLE(2b, 4b)
+ALTERNATIVE("nop", SET_PSTATE_PAN(1), ARM64_HAS_PAN, CONFIG_ARM64_PAN)
 	: "+r" (ret), "=&r" (val), "+Q" (*uaddr), "=&r" (tmp)
 	: "r" (oldval), "r" (newval), "Ir" (-EFAULT)
 	: "memory");
-	uaccess_disable();
 
 	*uval = val;
 	return ret;
