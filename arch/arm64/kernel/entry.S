/*
 * Low-level exception handling code
 *
 * Copyright (C) 2012 ARM Ltd.
 * Authors:	Catalin Marinas <catalin.marinas@arm.com>
 *		Will Deacon <will.deacon@arm.com>
 *
 * This program is free software; you can redistribute it and/or modify
 * it under the terms of the GNU General Public License version 2 as
 * published by the Free Software Foundation.
 *
 * This program is distributed in the hope that it will be useful,
 * but WITHOUT ANY WARRANTY; without even the implied warranty of
 * MERCHANTABILITY or FITNESS FOR A PARTICULAR PURPOSE.  See the
 * GNU General Public License for more details.
 *
 * You should have received a copy of the GNU General Public License
 * along with this program.  If not, see <http://www.gnu.org/licenses/>.
 */

#include <linux/init.h>
#include <linux/linkage.h>

#include <asm/alternative.h>
#include <asm/assembler.h>
#include <asm/asm-offsets.h>
#include <asm/cpufeature.h>
#include <asm/errno.h>
#include <asm/esr.h>
#include <asm/irq.h>
#include <asm/memory.h>
#include <asm/mmu.h>
#include <asm/processor.h>
#include <asm/thread_info.h>
#include <asm/asm-uaccess.h>
#include <asm/unistd.h>
#include <asm/kernel-pgtable.h>

/*
 * Context tracking subsystem.  Used to instrument transitions
 * between user and kernel mode.
 */
	.macro ct_user_exit, syscall = 0
#ifdef CONFIG_CONTEXT_TRACKING
	bl	context_tracking_user_exit
	.if \syscall == 1
	/*
	 * Save/restore needed during syscalls.  Restore syscall arguments from
	 * the values already saved on stack during kernel_entry.
	 */
	ldp	x0, x1, [sp]
	ldp	x2, x3, [sp, #S_X2]
	ldp	x4, x5, [sp, #S_X4]
	ldp	x6, x7, [sp, #S_X6]
	.endif
#endif
	.endm

	.macro ct_user_enter
#ifdef CONFIG_CONTEXT_TRACKING
	bl	context_tracking_user_enter
#endif
	.endm

/*
 * Bad Abort numbers
 *-----------------
 */
#define BAD_SYNC	0
#define BAD_IRQ		1
#define BAD_FIQ		2
#define BAD_ERROR	3

	.macro kernel_ventry, el, label, regsize = 64
	.align 7
#ifdef CONFIG_UNMAP_KERNEL_AT_EL0
alternative_if ARM64_UNMAP_KERNEL_AT_EL0
	.if	\el == 0
	.if	\regsize == 64
	mrs	x30, tpidrro_el0
	msr	tpidrro_el0, xzr
	.else
	mov	x30, xzr
	.endif
	.endif
alternative_else_nop_endif
#endif

	sub	sp, sp, #S_FRAME_SIZE
	b	el\()\el\()_\label
	.endm

	.macro tramp_alias, dst, sym
	mov_q	\dst, TRAMP_VALIAS
	add	\dst, \dst, #(\sym - .entry.tramp.text)
	.endm

	.macro	kernel_entry, el, regsize = 64
	.if	\regsize == 32
	mov	w0, w0				// zero upper 32 bits of x0
	.endif
	stp	x0, x1, [sp, #16 * 0]
	stp	x2, x3, [sp, #16 * 1]
	stp	x4, x5, [sp, #16 * 2]
	stp	x6, x7, [sp, #16 * 3]
	stp	x8, x9, [sp, #16 * 4]
	stp	x10, x11, [sp, #16 * 5]
	stp	x12, x13, [sp, #16 * 6]
	stp	x14, x15, [sp, #16 * 7]
	stp	x16, x17, [sp, #16 * 8]
	stp	x18, x19, [sp, #16 * 9]
	stp	x20, x21, [sp, #16 * 10]
	stp	x22, x23, [sp, #16 * 11]
	stp	x24, x25, [sp, #16 * 12]
	stp	x26, x27, [sp, #16 * 13]
	stp	x28, x29, [sp, #16 * 14]

	.if	\el == 0
	mrs	x21, sp_el0
	mov	tsk, sp
	and	tsk, tsk, #~(THREAD_SIZE - 1)	// Ensure MDSCR_EL1.SS is clear,
	ldr	x19, [tsk, #TI_FLAGS]		// since we can unmask debug
	disable_step_tsk x19, x20		// exceptions when scheduling.

	mov	x29, xzr			// fp pointed to user-space
	.else
	add	x21, sp, #S_FRAME_SIZE
	get_thread_info tsk
	/* Save the task's original addr_limit and set USER_DS */
	ldr	x20, [tsk, #TI_ADDR_LIMIT]
	str	x20, [sp, #S_ORIG_ADDR_LIMIT]
	mov	x20, #USER_DS
	str	x20, [tsk, #TI_ADDR_LIMIT]
	/* No need to reset PSTATE.UAO, hardware's already set it to 0 for us */
	.endif /* \el == 0 */
	mrs	x22, elr_el1
	mrs	x23, spsr_el1
	stp	lr, x21, [sp, #S_LR]
	stp	x22, x23, [sp, #S_PC]

	/*
	 * Set syscallno to -1 by default (overridden later if real syscall).
	 */
	.if	\el == 0
	mvn	w21, wzr
	str	w21, [sp, #S_SYSCALLNO]
	.endif

	/*
	 * Set sp_el0 to current thread_info.
	 */
	.if	\el == 0
	msr	sp_el0, tsk
	.endif

	/*
	 * Registers that may be useful after this macro is invoked:
	 *
	 * x21 - aborted SP
	 * x22 - aborted PC
	 * x23 - aborted PSTATE
	*/
	.endm

	.macro	kernel_exit, el
	.if	\el != 0
	/* Restore the task's original addr_limit. */
	ldr	x20, [sp, #S_ORIG_ADDR_LIMIT]
	str	x20, [tsk, #TI_ADDR_LIMIT]

	/* No need to restore UAO, it will be restored from SPSR_EL1 */
	.endif

	ldp	x21, x22, [sp, #S_PC]		// load ELR, SPSR
	.if	\el == 0
	ct_user_enter
	ldr	x23, [sp, #S_SP]		// load return stack pointer
	msr	sp_el0, x23
	tst	x22, #PSR_MODE32_BIT		// native task?
	b.eq	3f

#ifdef CONFIG_ARM64_ERRATUM_845719
alternative_if ARM64_WORKAROUND_845719
#ifdef CONFIG_PID_IN_CONTEXTIDR
	mrs	x29, contextidr_el1
	msr	contextidr_el1, x29
#else
	msr contextidr_el1, xzr
#endif
alternative_else_nop_endif
#endif
3:
	.endif
	msr	elr_el1, x21			// set up the return data
	msr	spsr_el1, x22
	ldp	x0, x1, [sp, #16 * 0]
	ldp	x2, x3, [sp, #16 * 1]
	ldp	x4, x5, [sp, #16 * 2]
	ldp	x6, x7, [sp, #16 * 3]
	ldp	x8, x9, [sp, #16 * 4]
	ldp	x10, x11, [sp, #16 * 5]
	ldp	x12, x13, [sp, #16 * 6]
	ldp	x14, x15, [sp, #16 * 7]
	ldp	x16, x17, [sp, #16 * 8]
	ldp	x18, x19, [sp, #16 * 9]
	ldp	x20, x21, [sp, #16 * 10]
	ldp	x22, x23, [sp, #16 * 11]
	ldp	x24, x25, [sp, #16 * 12]
	ldp	x26, x27, [sp, #16 * 13]
	ldp	x28, x29, [sp, #16 * 14]
	ldr	lr, [sp, #S_LR]
	add	sp, sp, #S_FRAME_SIZE		// restore sp

	.if	\el == 0
alternative_insn eret, nop, ARM64_UNMAP_KERNEL_AT_EL0
#ifdef CONFIG_UNMAP_KERNEL_AT_EL0
	bne	4f
	msr	far_el1, x30
	tramp_alias	x30, tramp_exit_native
	br	x30
4:
	tramp_alias	x30, tramp_exit_compat
	br	x30
#endif
	.else
	eret
	.endif
	.endm

	.macro	get_thread_info, rd
	mrs	\rd, sp_el0
	.endm

	.macro	irq_stack_entry
	mov	x19, sp			// preserve the original sp

	/*
	 * Compare sp with the current thread_info, if the top
	 * ~(THREAD_SIZE - 1) bits match, we are on a task stack, and
	 * should switch to the irq stack.
	 */
	and	x25, x19, #~(THREAD_SIZE - 1)
	cmp	x25, tsk
	b.ne	9998f

	this_cpu_ptr irq_stack, x25, x26
	mov	x26, #IRQ_STACK_START_SP
	add	x26, x25, x26

	/* switch to the irq stack */
	mov	sp, x26

	/*
	 * Add a dummy stack frame, this non-standard format is fixed up
	 * by unwind_frame()
	 */
	stp     x29, x19, [sp, #-16]!
	mov	x29, sp

9998:
	.endm

	/*
	 * x19 should be preserved between irq_stack_entry and
	 * irq_stack_exit.
	 */
	.macro	irq_stack_exit
	mov	sp, x19
	.endm

/*
 * These are the registers used in the syscall handler, and allow us to
 * have in theory up to 7 arguments to a function - x0 to x6.
 *
 * x7 is reserved for the system call number in 32-bit mode.
 */
wsc_nr	.req	w25		// number of system calls
xsc_nr	.req	x25		// number of system calls (zero-extended)
wscno	.req	w26		// syscall number
xscno	.req	x26		// syscall number (zero-extended)
stbl	.req	x27		// syscall table pointer
tsk	.req	x28		// current thread_info

/*
 * Interrupt handling.
 */
	.macro	irq_handler
	ldr_l	x1, handle_arch_irq
	mov	x0, sp
	irq_stack_entry
	blr	x1
	irq_stack_exit
	.endm

	.text

/*
 * Exception vectors.
 */
	.pushsection ".entry.text", "ax"

	.align	11
ENTRY(vectors)
	kernel_ventry	1, sync_invalid			// Synchronous EL1t
	kernel_ventry	1, irq_invalid			// IRQ EL1t
	kernel_ventry	1, fiq_invalid			// FIQ EL1t
	kernel_ventry	1, error_invalid		// Error EL1t

	kernel_ventry	1, sync				// Synchronous EL1h
	kernel_ventry	1, irq				// IRQ EL1h
	kernel_ventry	1, fiq_invalid			// FIQ EL1h
<<<<<<< HEAD
	kernel_ventry	1, error			// Error EL1h
=======
	kernel_ventry	1, error_invalid		// Error EL1h
>>>>>>> 3762b3e2

	kernel_ventry	0, sync				// Synchronous 64-bit EL0
	kernel_ventry	0, irq				// IRQ 64-bit EL0
	kernel_ventry	0, fiq_invalid			// FIQ 64-bit EL0
<<<<<<< HEAD
	kernel_ventry	0, error			// Error 64-bit EL0
=======
	kernel_ventry	0, error_invalid		// Error 64-bit EL0
>>>>>>> 3762b3e2

#ifdef CONFIG_COMPAT
	kernel_ventry	0, sync_compat, 32		// Synchronous 32-bit EL0
	kernel_ventry	0, irq_compat, 32		// IRQ 32-bit EL0
	kernel_ventry	0, fiq_invalid_compat, 32	// FIQ 32-bit EL0
<<<<<<< HEAD
	kernel_ventry	0, error_compat, 32		// Error 32-bit EL0
=======
	kernel_ventry	0, error_invalid_compat, 32	// Error 32-bit EL0
>>>>>>> 3762b3e2
#else
	kernel_ventry	0, sync_invalid, 32		// Synchronous 32-bit EL0
	kernel_ventry	0, irq_invalid, 32		// IRQ 32-bit EL0
	kernel_ventry	0, fiq_invalid, 32		// FIQ 32-bit EL0
	kernel_ventry	0, error_invalid, 32		// Error 32-bit EL0
#endif
END(vectors)

/*
 * Invalid mode handlers
 */
	.macro	inv_entry, el, reason, regsize = 64
	kernel_entry \el, \regsize
	mov	x0, sp
	mov	x1, #\reason
	mrs	x2, esr_el1
	b	bad_mode
	.endm

el0_sync_invalid:
	inv_entry 0, BAD_SYNC
ENDPROC(el0_sync_invalid)

el0_irq_invalid:
	inv_entry 0, BAD_IRQ
ENDPROC(el0_irq_invalid)

el0_fiq_invalid:
	inv_entry 0, BAD_FIQ
ENDPROC(el0_fiq_invalid)

el0_error_invalid:
	inv_entry 0, BAD_ERROR
ENDPROC(el0_error_invalid)

#ifdef CONFIG_COMPAT
el0_fiq_invalid_compat:
	inv_entry 0, BAD_FIQ, 32
ENDPROC(el0_fiq_invalid_compat)
#endif

el1_sync_invalid:
	inv_entry 1, BAD_SYNC
ENDPROC(el1_sync_invalid)

el1_irq_invalid:
	inv_entry 1, BAD_IRQ
ENDPROC(el1_irq_invalid)

el1_fiq_invalid:
	inv_entry 1, BAD_FIQ
ENDPROC(el1_fiq_invalid)

el1_error_invalid:
	inv_entry 1, BAD_ERROR
ENDPROC(el1_error_invalid)

/*
 * EL1 mode handlers.
 */
	.align	6
el1_sync:
	kernel_entry 1
	mrs	x1, esr_el1			// read the syndrome register
	lsr	x24, x1, #ESR_ELx_EC_SHIFT	// exception class
	cmp	x24, #ESR_ELx_EC_DABT_CUR	// data abort in EL1
	b.eq	el1_da
	cmp	x24, #ESR_ELx_EC_IABT_CUR	// instruction abort in EL1
	b.eq	el1_ia
	cmp	x24, #ESR_ELx_EC_SYS64		// configurable trap
	b.eq	el1_undef
	cmp	x24, #ESR_ELx_EC_SP_ALIGN	// stack alignment exception
	b.eq	el1_sp_pc
	cmp	x24, #ESR_ELx_EC_PC_ALIGN	// pc alignment exception
	b.eq	el1_sp_pc
	cmp	x24, #ESR_ELx_EC_UNKNOWN	// unknown exception in EL1
	b.eq	el1_undef
	cmp	x24, #ESR_ELx_EC_BREAKPT_CUR	// debug exception in EL1
	b.ge	el1_dbg
	b	el1_inv

el1_ia:
	/*
	 * Fall through to the Data abort case
	 */
el1_da:
	/*
	 * Data abort handling
	 */
	mrs	x3, far_el1
	enable_dbg
	// re-enable interrupts if they were enabled in the aborted context
	tbnz	x23, #7, 1f			// PSR_I_BIT
	enable_irq
1:
	clear_address_tag x0, x3
	mov	x2, sp				// struct pt_regs
	bl	do_mem_abort

	// disable interrupts before pulling preserved data off the stack
	disable_irq
	kernel_exit 1
el1_sp_pc:
	/*
	 * Stack or PC alignment exception handling
	 */
	mrs	x0, far_el1
	enable_dbg
	mov	x2, sp
	b	do_sp_pc_abort
el1_undef:
	/*
	 * Undefined instruction
	 */
	enable_dbg
	mov	x0, sp
	b	do_undefinstr
el1_dbg:
	/*
	 * Debug exception handling
	 */
	cmp	x24, #ESR_ELx_EC_BRK64		// if BRK64
	cinc	x24, x24, eq			// set bit '0'
	tbz	x24, #0, el1_inv		// EL1 only
	mrs	x0, far_el1
	mov	x2, sp				// struct pt_regs
	bl	do_debug_exception
	kernel_exit 1
el1_inv:
	// TODO: add support for undefined instructions in kernel mode
	enable_dbg
	mov	x0, sp
	mov	x2, x1
	mov	x1, #BAD_SYNC
	b	bad_mode
ENDPROC(el1_sync)

	.align	6
el1_irq:
	kernel_entry 1
	enable_dbg
#ifdef CONFIG_TRACE_IRQFLAGS
	bl	trace_hardirqs_off
#endif

	irq_handler

#ifdef CONFIG_PREEMPT
	ldr	w24, [tsk, #TI_PREEMPT]		// get preempt count
	cbnz	w24, 1f				// preempt count != 0
	ldr	x0, [tsk, #TI_FLAGS]		// get flags
	tbz	x0, #TIF_NEED_RESCHED, 1f	// needs rescheduling?
	bl	el1_preempt
1:
#endif
#ifdef CONFIG_TRACE_IRQFLAGS
	bl	trace_hardirqs_on
#endif
	kernel_exit 1
ENDPROC(el1_irq)

#ifdef CONFIG_PREEMPT
el1_preempt:
	mov	x24, lr
1:	bl	preempt_schedule_irq		// irq en/disable is done inside
	ldr	x0, [tsk, #TI_FLAGS]		// get new tasks TI_FLAGS
	tbnz	x0, #TIF_NEED_RESCHED, 1b	// needs rescheduling?
	ret	x24
#endif

/*
 * EL0 mode handlers.
 */
	.align	6
el0_sync:
	kernel_entry 0
	mrs	x25, esr_el1			// read the syndrome register
	lsr	x24, x25, #ESR_ELx_EC_SHIFT	// exception class
	cmp	x24, #ESR_ELx_EC_SVC64		// SVC in 64-bit state
	b.eq	el0_svc
	cmp	x24, #ESR_ELx_EC_DABT_LOW	// data abort in EL0
	b.eq	el0_da
	cmp	x24, #ESR_ELx_EC_IABT_LOW	// instruction abort in EL0
	b.eq	el0_ia
	cmp	x24, #ESR_ELx_EC_FP_ASIMD	// FP/ASIMD access
	b.eq	el0_fpsimd_acc
	cmp	x24, #ESR_ELx_EC_FP_EXC64	// FP/ASIMD exception
	b.eq	el0_fpsimd_exc
	cmp	x24, #ESR_ELx_EC_SYS64		// configurable trap
	b.eq	el0_sys
	cmp	x24, #ESR_ELx_EC_SP_ALIGN	// stack alignment exception
	b.eq	el0_sp_pc
	cmp	x24, #ESR_ELx_EC_PC_ALIGN	// pc alignment exception
	b.eq	el0_sp_pc
	cmp	x24, #ESR_ELx_EC_UNKNOWN	// unknown exception in EL0
	b.eq	el0_undef
	cmp	x24, #ESR_ELx_EC_BREAKPT_LOW	// debug exception in EL0
	b.ge	el0_dbg
	b	el0_inv

#ifdef CONFIG_COMPAT
	.align	6
el0_sync_compat:
	kernel_entry 0, 32
	mrs	x25, esr_el1			// read the syndrome register
	lsr	x24, x25, #ESR_ELx_EC_SHIFT	// exception class
	cmp	x24, #ESR_ELx_EC_SVC32		// SVC in 32-bit state
	b.eq	el0_svc_compat
	cmp	x24, #ESR_ELx_EC_DABT_LOW	// data abort in EL0
	b.eq	el0_da
	cmp	x24, #ESR_ELx_EC_IABT_LOW	// instruction abort in EL0
	b.eq	el0_ia
	cmp	x24, #ESR_ELx_EC_FP_ASIMD	// FP/ASIMD access
	b.eq	el0_fpsimd_acc
	cmp	x24, #ESR_ELx_EC_FP_EXC32	// FP/ASIMD exception
	b.eq	el0_fpsimd_exc
	cmp	x24, #ESR_ELx_EC_PC_ALIGN	// pc alignment exception
	b.eq	el0_sp_pc
	cmp	x24, #ESR_ELx_EC_UNKNOWN	// unknown exception in EL0
	b.eq	el0_undef
	cmp	x24, #ESR_ELx_EC_CP15_32	// CP15 MRC/MCR trap
	b.eq	el0_undef
	cmp	x24, #ESR_ELx_EC_CP15_64	// CP15 MRRC/MCRR trap
	b.eq	el0_undef
	cmp	x24, #ESR_ELx_EC_CP14_MR	// CP14 MRC/MCR trap
	b.eq	el0_undef
	cmp	x24, #ESR_ELx_EC_CP14_LS	// CP14 LDC/STC trap
	b.eq	el0_undef
	cmp	x24, #ESR_ELx_EC_CP14_64	// CP14 MRRC/MCRR trap
	b.eq	el0_undef
	cmp	x24, #ESR_ELx_EC_BREAKPT_LOW	// debug exception in EL0
	b.ge	el0_dbg
	b	el0_inv
el0_svc_compat:
	/*
	 * AArch32 syscall handling
	 */
	adrp	stbl, compat_sys_call_table	// load compat syscall table pointer
	mov	wscno, w7			// syscall number in w7 (r7)
	mov     wsc_nr, #__NR_compat_syscalls
	b	el0_svc_naked

	.align	6
el0_irq_compat:
	kernel_entry 0, 32
	b	el0_irq_naked

el0_error_compat:
	kernel_entry 0, 32
	b	el0_error_naked
#endif

el0_da:
	/*
	 * Data abort handling
	 */
	mrs	x26, far_el1
	// enable interrupts before calling the main handler
	enable_dbg_and_irq
	ct_user_exit
	clear_address_tag x0, x26
	mov	x1, x25
	mov	x2, sp
	bl	do_mem_abort
	b	ret_to_user
el0_ia:
	/*
	 * Instruction abort handling
	 */
	mrs	x26, far_el1
<<<<<<< HEAD
	msr	daifclr, #(8 | 4 | 1)
=======
	msr     daifclr, #(8 | 4 | 1)
>>>>>>> 3762b3e2
#ifdef CONFIG_TRACE_IRQFLAGS
	bl	trace_hardirqs_off
#endif
	ct_user_exit
	mov	x0, x26
	mov	x1, x25
	mov	x2, sp
	bl	do_el0_ia_bp_hardening
	b	ret_to_user
el0_fpsimd_acc:
	/*
	 * Floating Point or Advanced SIMD access
	 */
	enable_dbg
	ct_user_exit
	mov	x0, x25
	mov	x1, sp
	bl	do_fpsimd_acc
	b	ret_to_user
el0_fpsimd_exc:
	/*
	 * Floating Point or Advanced SIMD exception
	 */
	enable_dbg
	ct_user_exit
	mov	x0, x25
	mov	x1, sp
	bl	do_fpsimd_exc
	b	ret_to_user
el0_sp_pc:
	/*
	 * Stack or PC alignment exception handling
	 */
	mrs	x26, far_el1
<<<<<<< HEAD
	msr	daifclr, #(8 | 4 | 1)
=======
	enable_dbg
>>>>>>> 3762b3e2
#ifdef CONFIG_TRACE_IRQFLAGS
	bl	trace_hardirqs_off
#endif
	ct_user_exit
	mov	x0, x26
	mov	x1, x25
	mov	x2, sp
	bl	do_sp_pc_abort
	b	ret_to_user
el0_undef:
	/*
	 * Undefined instruction
	 */
	// enable interrupts before calling the main handler
	enable_dbg_and_irq
	ct_user_exit
	mov	x0, sp
	bl	do_undefinstr
	b	ret_to_user
el0_sys:
	/*
	 * System instructions, for trapped cache maintenance instructions
	 */
	enable_dbg_and_irq
	ct_user_exit
	mov	x0, x25
	mov	x1, sp
	bl	do_sysinstr
	b	ret_to_user
el0_dbg:
	/*
	 * Debug exception handling
	 */
	tbnz	x24, #0, el0_inv		// EL0 only
	mrs	x0, far_el1
	mov	x1, x25
	mov	x2, sp
	bl	do_debug_exception
	enable_dbg
	ct_user_exit
	b	ret_to_user
el0_inv:
	enable_dbg
	ct_user_exit
	mov	x0, sp
	mov	x1, #BAD_SYNC
	mov	x2, x25
	bl	bad_el0_sync
	b	ret_to_user
ENDPROC(el0_sync)

	.align	6
el0_irq:
	kernel_entry 0
el0_irq_naked:
	enable_dbg
#ifdef CONFIG_TRACE_IRQFLAGS
	bl	trace_hardirqs_off
#endif

	ct_user_exit
#ifdef CONFIG_HARDEN_BRANCH_PREDICTOR
	tbz	x22, #55, 1f
	bl	do_el0_irq_bp_hardening
1:
#endif
	irq_handler

#ifdef CONFIG_TRACE_IRQFLAGS
	bl	trace_hardirqs_on
#endif
	b	ret_to_user
ENDPROC(el0_irq)

el1_error:
	kernel_entry 1
	mrs	x1, esr_el1
	enable_dbg
	mov	x0, sp
	bl	do_serror
	kernel_exit 1
ENDPROC(el1_error)

el0_error:
	kernel_entry 0
el0_error_naked:
	mrs	x1, esr_el1
	enable_dbg
	mov	x0, sp
	bl	do_serror
	enable_dbg_and_irq
	ct_user_exit
	b	ret_to_user
ENDPROC(el0_error)


/*
 * Register switch for AArch64. The callee-saved registers need to be saved
 * and restored. On entry:
 *   x0 = previous task_struct (must be preserved across the switch)
 *   x1 = next task_struct
 * Previous and next are guaranteed not to be the same.
 *
 */
ENTRY(cpu_switch_to)
	mov	x10, #THREAD_CPU_CONTEXT
	add	x8, x0, x10
	mov	x9, sp
	stp	x19, x20, [x8], #16		// store callee-saved registers
	stp	x21, x22, [x8], #16
	stp	x23, x24, [x8], #16
	stp	x25, x26, [x8], #16
	stp	x27, x28, [x8], #16
	stp	x29, x9, [x8], #16
	str	lr, [x8]
	add	x8, x1, x10
	ldp	x19, x20, [x8], #16		// restore callee-saved registers
	ldp	x21, x22, [x8], #16
	ldp	x23, x24, [x8], #16
	ldp	x25, x26, [x8], #16
	ldp	x27, x28, [x8], #16
	ldp	x29, x9, [x8], #16
	ldr	lr, [x8]
	mov	sp, x9
	and	x9, x9, #~(THREAD_SIZE - 1)
	msr	sp_el0, x9
	ret
ENDPROC(cpu_switch_to)

/*
 * This is the fast syscall return path.  We do as little as possible here,
 * and this includes saving x0 back into the kernel stack.
 */
ret_fast_syscall:
	disable_irq				// disable interrupts
	str	x0, [sp, #S_X0]			// returned x0
	ldr	x1, [tsk, #TI_FLAGS]		// re-check for syscall tracing
	and	x2, x1, #_TIF_SYSCALL_WORK
	cbnz	x2, ret_fast_syscall_trace
	and	x2, x1, #_TIF_WORK_MASK
	cbnz	x2, work_pending
	enable_step_tsk x1, x2
	kernel_exit 0
ret_fast_syscall_trace:
	enable_irq				// enable interrupts
	b	__sys_trace_return_skipped	// we already saved x0

/*
 * Ok, we need to do extra processing, enter the slow path.
 */
work_pending:
	mov	x0, sp				// 'regs'
	bl	do_notify_resume
#ifdef CONFIG_TRACE_IRQFLAGS
	bl	trace_hardirqs_on		// enabled while in userspace
#endif
	ldr	x1, [tsk, #TI_FLAGS]		// re-check for single-step
	b	finish_ret_to_user
/*
 * "slow" syscall return path.
 */
ret_to_user:
	disable_irq				// disable interrupts
	ldr	x1, [tsk, #TI_FLAGS]
	and	x2, x1, #_TIF_WORK_MASK
	cbnz	x2, work_pending
finish_ret_to_user:
	enable_step_tsk x1, x2
	kernel_exit 0
ENDPROC(ret_to_user)

/*
 * This is how we return from a fork.
 */
ENTRY(ret_from_fork)
	bl	schedule_tail
	cbz	x19, 1f				// not a kernel thread
	mov	x0, x20
	blr	x19
1:	get_thread_info tsk
	b	ret_to_user
ENDPROC(ret_from_fork)

/*
 * SVC handler.
 */
	.align	6
el0_svc:
	adrp	stbl, sys_call_table		// load syscall table pointer
	mov	wscno, w8			// syscall number in w8
	mov	wsc_nr, #__NR_syscalls
el0_svc_naked:					// compat entry point
	stp	x0, xscno, [sp, #S_ORIG_X0]	// save the original x0 and syscall number
	enable_dbg_and_irq
	ct_user_exit 1

	ldr	x16, [tsk, #TI_FLAGS]		// check for syscall hooks
	tst	x16, #_TIF_SYSCALL_WORK
	b.ne	__sys_trace
	cmp     wscno, wsc_nr			// check upper syscall limit
	b.hs	ni_sys
<<<<<<< HEAD
	mask_nospec64 xscno, xsc_nr, x19	// enforce bounds for syscall number
	ldr	x16, [stbl, xscno, lsl #3]	// address in the syscall table
=======
	mask_nospec64 scno, sc_nr, x19	// enforce bounds for syscall number
	ldr	x16, [stbl, scno, lsl #3]	// address in the syscall table
>>>>>>> 3762b3e2
	blr	x16				// call sys_* routine
	b	ret_fast_syscall
ni_sys:
	mov	x0, sp
	bl	do_ni_syscall
	b	ret_fast_syscall
ENDPROC(el0_svc)

	/*
	 * This is the really slow path.  We're going to be doing context
	 * switches, and waiting for our parent to respond.
	 */
__sys_trace:
	cmp     wscno, #-1			// user-issued syscall(-1)?
	b.ne	1f
	mov	x0, #-ENOSYS			// set default errno if so
	str	x0, [sp, #S_X0]
1:	mov	x0, sp
	bl	syscall_trace_enter
	cmp	w0, #-1				// skip the syscall?
	b.eq	__sys_trace_return_skipped
	mov	wscno, w0			// syscall number (possibly new)
	mov	x1, sp				// pointer to regs
	cmp	wscno, wsc_nr			// check upper syscall limit
	b.hs	__ni_sys_trace
	ldp	x0, x1, [sp]			// restore the syscall args
	ldp	x2, x3, [sp, #S_X2]
	ldp	x4, x5, [sp, #S_X4]
	ldp	x6, x7, [sp, #S_X6]
	ldr	x16, [stbl, xscno, lsl #3]	// address in the syscall table
	blr	x16				// call sys_* routine

__sys_trace_return:
	str	x0, [sp, #S_X0]			// save returned x0
__sys_trace_return_skipped:
	mov	x0, sp
	bl	syscall_trace_exit
	b	ret_to_user

__ni_sys_trace:
	mov	x0, sp
	bl	do_ni_syscall
	b	__sys_trace_return

	.popsection				// .entry.text

#ifdef CONFIG_UNMAP_KERNEL_AT_EL0
/*
 * Exception vectors trampoline.
 */
	.pushsection ".entry.tramp.text", "ax"

	.macro tramp_map_kernel, tmp
	mrs	\tmp, ttbr1_el1
<<<<<<< HEAD
	sub	\tmp, \tmp, #(SWAPPER_DIR_SIZE + RESERVED_TTBR0_SIZE)
=======
	sub	\tmp, \tmp, #SWAPPER_DIR_SIZE
>>>>>>> 3762b3e2
	bic	\tmp, \tmp, #USER_ASID_FLAG
	msr	ttbr1_el1, \tmp
	.endm

	.macro tramp_unmap_kernel, tmp
	mrs	\tmp, ttbr1_el1
<<<<<<< HEAD
	add	\tmp, \tmp, #(SWAPPER_DIR_SIZE + RESERVED_TTBR0_SIZE)
=======
	add	\tmp, \tmp, #SWAPPER_DIR_SIZE
>>>>>>> 3762b3e2
	orr	\tmp, \tmp, #USER_ASID_FLAG
	msr	ttbr1_el1, \tmp
	/*
	 * We avoid running the post_ttbr_update_workaround here because
	 * it's only needed by Cavium ThunderX, which requires KPTI to be
	 * disabled.
	 */
	.endm

	.macro tramp_ventry, regsize = 64
	.align	7
1:
	.if	\regsize == 64
	msr	tpidrro_el0, x30	// Restored in kernel_ventry
	.endif
	/*
	 * Defend against branch aliasing attacks by pushing a dummy
	 * entry onto the return stack and using a RET instruction to
	 * enter the full-fat kernel vectors.
	 */
	bl	2f
	b	.
2:
	tramp_map_kernel	x30
#ifdef CONFIG_RANDOMIZE_BASE
	adr	x30, tramp_vectors + PAGE_SIZE
	isb
	ldr	x30, [x30]
#else
	ldr	x30, =vectors
#endif
	prfm	plil1strm, [x30, #(1b - tramp_vectors)]
	msr	vbar_el1, x30
	add	x30, x30, #(1b - tramp_vectors)
	isb
	ret
	.endm

	.macro tramp_exit, regsize = 64
	adr	x30, tramp_vectors
	msr	vbar_el1, x30
	tramp_unmap_kernel	x30
	.if	\regsize == 64
	mrs	x30, far_el1
	.endif
	eret
	.endm

	.align	11
ENTRY(tramp_vectors)
	.space	0x400

	tramp_ventry
	tramp_ventry
	tramp_ventry
	tramp_ventry

	tramp_ventry	32
	tramp_ventry	32
	tramp_ventry	32
	tramp_ventry	32
END(tramp_vectors)

ENTRY(tramp_exit_native)
	tramp_exit
END(tramp_exit_native)

ENTRY(tramp_exit_compat)
	tramp_exit	32
END(tramp_exit_compat)

	.ltorg
	.popsection				// .entry.tramp.text
#ifdef CONFIG_RANDOMIZE_BASE
	.pushsection ".rodata", "a"
	.align PAGE_SHIFT
	.globl	__entry_tramp_data_start
__entry_tramp_data_start:
	.quad	vectors
	.popsection				// .rodata
#endif /* CONFIG_RANDOMIZE_BASE */
#endif /* CONFIG_UNMAP_KERNEL_AT_EL0 */

/*
 * Special system call wrappers.
 */
ENTRY(sys_rt_sigreturn_wrapper)
	mov	x0, sp
	b	sys_rt_sigreturn
ENDPROC(sys_rt_sigreturn_wrapper)<|MERGE_RESOLUTION|>--- conflicted
+++ resolved
@@ -142,8 +142,8 @@
 	 * Set syscallno to -1 by default (overridden later if real syscall).
 	 */
 	.if	\el == 0
-	mvn	w21, wzr
-	str	w21, [sp, #S_SYSCALLNO]
+	mvn	x21, xzr
+	str	x21, [sp, #S_SYSCALLNO]
 	.endif
 
 	/*
@@ -274,10 +274,8 @@
  *
  * x7 is reserved for the system call number in 32-bit mode.
  */
-wsc_nr	.req	w25		// number of system calls
-xsc_nr	.req	x25		// number of system calls (zero-extended)
-wscno	.req	w26		// syscall number
-xscno	.req	x26		// syscall number (zero-extended)
+sc_nr	.req	x25		// number of system calls
+scno	.req	x26		// syscall number
 stbl	.req	x27		// syscall table pointer
 tsk	.req	x28		// current thread_info
 
@@ -309,30 +307,18 @@
 	kernel_ventry	1, sync				// Synchronous EL1h
 	kernel_ventry	1, irq				// IRQ EL1h
 	kernel_ventry	1, fiq_invalid			// FIQ EL1h
-<<<<<<< HEAD
-	kernel_ventry	1, error			// Error EL1h
-=======
 	kernel_ventry	1, error_invalid		// Error EL1h
->>>>>>> 3762b3e2
 
 	kernel_ventry	0, sync				// Synchronous 64-bit EL0
 	kernel_ventry	0, irq				// IRQ 64-bit EL0
 	kernel_ventry	0, fiq_invalid			// FIQ 64-bit EL0
-<<<<<<< HEAD
-	kernel_ventry	0, error			// Error 64-bit EL0
-=======
 	kernel_ventry	0, error_invalid		// Error 64-bit EL0
->>>>>>> 3762b3e2
 
 #ifdef CONFIG_COMPAT
 	kernel_ventry	0, sync_compat, 32		// Synchronous 32-bit EL0
 	kernel_ventry	0, irq_compat, 32		// IRQ 32-bit EL0
 	kernel_ventry	0, fiq_invalid_compat, 32	// FIQ 32-bit EL0
-<<<<<<< HEAD
-	kernel_ventry	0, error_compat, 32		// Error 32-bit EL0
-=======
 	kernel_ventry	0, error_invalid_compat, 32	// Error 32-bit EL0
->>>>>>> 3762b3e2
 #else
 	kernel_ventry	0, sync_invalid, 32		// Synchronous 32-bit EL0
 	kernel_ventry	0, irq_invalid, 32		// IRQ 32-bit EL0
@@ -372,6 +358,10 @@
 el0_fiq_invalid_compat:
 	inv_entry 0, BAD_FIQ, 32
 ENDPROC(el0_fiq_invalid_compat)
+
+el0_error_invalid_compat:
+	inv_entry 0, BAD_ERROR, 32
+ENDPROC(el0_error_invalid_compat)
 #endif
 
 el1_sync_invalid:
@@ -571,18 +561,14 @@
 	 * AArch32 syscall handling
 	 */
 	adrp	stbl, compat_sys_call_table	// load compat syscall table pointer
-	mov	wscno, w7			// syscall number in w7 (r7)
-	mov     wsc_nr, #__NR_compat_syscalls
+	uxtw	scno, w7			// syscall number in w7 (r7)
+	mov     sc_nr, #__NR_compat_syscalls
 	b	el0_svc_naked
 
 	.align	6
 el0_irq_compat:
 	kernel_entry 0, 32
 	b	el0_irq_naked
-
-el0_error_compat:
-	kernel_entry 0, 32
-	b	el0_error_naked
 #endif
 
 el0_da:
@@ -603,11 +589,7 @@
 	 * Instruction abort handling
 	 */
 	mrs	x26, far_el1
-<<<<<<< HEAD
-	msr	daifclr, #(8 | 4 | 1)
-=======
 	msr     daifclr, #(8 | 4 | 1)
->>>>>>> 3762b3e2
 #ifdef CONFIG_TRACE_IRQFLAGS
 	bl	trace_hardirqs_off
 #endif
@@ -642,11 +624,7 @@
 	 * Stack or PC alignment exception handling
 	 */
 	mrs	x26, far_el1
-<<<<<<< HEAD
-	msr	daifclr, #(8 | 4 | 1)
-=======
-	enable_dbg
->>>>>>> 3762b3e2
+	enable_dbg
 #ifdef CONFIG_TRACE_IRQFLAGS
 	bl	trace_hardirqs_off
 #endif
@@ -720,28 +698,6 @@
 #endif
 	b	ret_to_user
 ENDPROC(el0_irq)
-
-el1_error:
-	kernel_entry 1
-	mrs	x1, esr_el1
-	enable_dbg
-	mov	x0, sp
-	bl	do_serror
-	kernel_exit 1
-ENDPROC(el1_error)
-
-el0_error:
-	kernel_entry 0
-el0_error_naked:
-	mrs	x1, esr_el1
-	enable_dbg
-	mov	x0, sp
-	bl	do_serror
-	enable_dbg_and_irq
-	ct_user_exit
-	b	ret_to_user
-ENDPROC(el0_error)
-
 
 /*
  * Register switch for AArch64. The callee-saved registers need to be saved
@@ -836,25 +792,20 @@
 	.align	6
 el0_svc:
 	adrp	stbl, sys_call_table		// load syscall table pointer
-	mov	wscno, w8			// syscall number in w8
-	mov	wsc_nr, #__NR_syscalls
+	uxtw	scno, w8			// syscall number in w8
+	mov	sc_nr, #__NR_syscalls
 el0_svc_naked:					// compat entry point
-	stp	x0, xscno, [sp, #S_ORIG_X0]	// save the original x0 and syscall number
+	stp	x0, scno, [sp, #S_ORIG_X0]	// save the original x0 and syscall number
 	enable_dbg_and_irq
 	ct_user_exit 1
 
 	ldr	x16, [tsk, #TI_FLAGS]		// check for syscall hooks
 	tst	x16, #_TIF_SYSCALL_WORK
 	b.ne	__sys_trace
-	cmp     wscno, wsc_nr			// check upper syscall limit
+	cmp     scno, sc_nr                     // check upper syscall limit
 	b.hs	ni_sys
-<<<<<<< HEAD
-	mask_nospec64 xscno, xsc_nr, x19	// enforce bounds for syscall number
-	ldr	x16, [stbl, xscno, lsl #3]	// address in the syscall table
-=======
 	mask_nospec64 scno, sc_nr, x19	// enforce bounds for syscall number
 	ldr	x16, [stbl, scno, lsl #3]	// address in the syscall table
->>>>>>> 3762b3e2
 	blr	x16				// call sys_* routine
 	b	ret_fast_syscall
 ni_sys:
@@ -868,23 +819,24 @@
 	 * switches, and waiting for our parent to respond.
 	 */
 __sys_trace:
-	cmp     wscno, #-1			// user-issued syscall(-1)?
+	mov	w0, #-1				// set default errno for
+	cmp     scno, x0			// user-issued syscall(-1)
 	b.ne	1f
-	mov	x0, #-ENOSYS			// set default errno if so
+	mov	x0, #-ENOSYS
 	str	x0, [sp, #S_X0]
 1:	mov	x0, sp
 	bl	syscall_trace_enter
 	cmp	w0, #-1				// skip the syscall?
 	b.eq	__sys_trace_return_skipped
-	mov	wscno, w0			// syscall number (possibly new)
+	uxtw	scno, w0			// syscall number (possibly new)
 	mov	x1, sp				// pointer to regs
-	cmp	wscno, wsc_nr			// check upper syscall limit
+	cmp	scno, sc_nr			// check upper syscall limit
 	b.hs	__ni_sys_trace
 	ldp	x0, x1, [sp]			// restore the syscall args
 	ldp	x2, x3, [sp, #S_X2]
 	ldp	x4, x5, [sp, #S_X4]
 	ldp	x6, x7, [sp, #S_X6]
-	ldr	x16, [stbl, xscno, lsl #3]	// address in the syscall table
+	ldr	x16, [stbl, scno, lsl #3]	// address in the syscall table
 	blr	x16				// call sys_* routine
 
 __sys_trace_return:
@@ -909,22 +861,14 @@
 
 	.macro tramp_map_kernel, tmp
 	mrs	\tmp, ttbr1_el1
-<<<<<<< HEAD
-	sub	\tmp, \tmp, #(SWAPPER_DIR_SIZE + RESERVED_TTBR0_SIZE)
-=======
 	sub	\tmp, \tmp, #SWAPPER_DIR_SIZE
->>>>>>> 3762b3e2
 	bic	\tmp, \tmp, #USER_ASID_FLAG
 	msr	ttbr1_el1, \tmp
 	.endm
 
 	.macro tramp_unmap_kernel, tmp
 	mrs	\tmp, ttbr1_el1
-<<<<<<< HEAD
-	add	\tmp, \tmp, #(SWAPPER_DIR_SIZE + RESERVED_TTBR0_SIZE)
-=======
 	add	\tmp, \tmp, #SWAPPER_DIR_SIZE
->>>>>>> 3762b3e2
 	orr	\tmp, \tmp, #USER_ASID_FLAG
 	msr	ttbr1_el1, \tmp
 	/*
