config ARM64
	def_bool y
	select ACPI_CCA_REQUIRED if ACPI
	select ACPI_GENERIC_GSI if ACPI
	select ACPI_REDUCED_HARDWARE_ONLY if ACPI
	select ACPI_MCFG if ACPI
	select ACPI_SPCR_TABLE if ACPI
	select ARCH_CLOCKSOURCE_DATA
	select ARCH_HAS_DEVMEM_IS_ALLOWED
	select ARCH_HAS_ACPI_TABLE_UPGRADE if ACPI
	select ARCH_HAS_ELF_RANDOMIZE
	select ARCH_HAS_GCOV_PROFILE_ALL
	select ARCH_HAS_GIGANTIC_PAGE
	select ARCH_HAS_KCOV
	select ARCH_HAS_SG_CHAIN
	select ARCH_HAS_TICK_BROADCAST if GENERIC_CLOCKEVENTS_BROADCAST
	select ARCH_USE_CMPXCHG_LOCKREF
	select ARCH_SUPPORTS_ATOMIC_RMW
	select ARCH_SUPPORTS_NUMA_BALANCING
	select ARCH_WANT_COMPAT_IPC_PARSE_VERSION
	select ARCH_WANT_FRAME_POINTERS
	select ARCH_HAS_UBSAN_SANITIZE_ALL
	select ARM_AMBA
	select ARM_ARCH_TIMER
	select ARM_GIC
	select AUDIT_ARCH_COMPAT_GENERIC
	select ARM_GIC_V2M if PCI
	select ARM_GIC_V3
	select ARM_GIC_V3_ITS if PCI
	select ARM_PSCI_FW
	select BUILDTIME_EXTABLE_SORT
	select CLONE_BACKWARDS
	select COMMON_CLK
	select CPU_PM if (SUSPEND || CPU_IDLE)
	select DCACHE_WORD_ACCESS
	select EDAC_SUPPORT
	select FRAME_POINTER
	select GENERIC_ALLOCATOR
	select GENERIC_CLOCKEVENTS
	select GENERIC_CLOCKEVENTS_BROADCAST
	select GENERIC_CPU_AUTOPROBE
	select GENERIC_EARLY_IOREMAP
	select GENERIC_IDLE_POLL_SETUP
	select GENERIC_IRQ_PROBE
	select GENERIC_IRQ_SHOW
	select GENERIC_IRQ_SHOW_LEVEL
	select GENERIC_PCI_IOMAP
	select GENERIC_SCHED_CLOCK
	select GENERIC_SMP_IDLE_THREAD
	select GENERIC_STRNCPY_FROM_USER
	select GENERIC_STRNLEN_USER
	select GENERIC_TIME_VSYSCALL
	select HANDLE_DOMAIN_IRQ
	select HARDIRQS_SW_RESEND
	select HAVE_ALIGNED_STRUCT_PAGE if SLUB
	select HAVE_ARCH_AUDITSYSCALL
	select HAVE_ARCH_BITREVERSE
	select HAVE_ARCH_HARDENED_USERCOPY
	select HAVE_ARCH_HUGE_VMAP
	select HAVE_ARCH_JUMP_LABEL
	select HAVE_ARCH_KASAN if SPARSEMEM_VMEMMAP && !(ARM64_16K_PAGES && ARM64_VA_BITS_48)
	select HAVE_ARCH_KGDB
	select HAVE_ARCH_MMAP_RND_BITS
	select HAVE_ARCH_MMAP_RND_COMPAT_BITS if COMPAT
	select HAVE_ARCH_SECCOMP_FILTER
	select HAVE_ARCH_TRACEHOOK
	select HAVE_ARCH_TRANSPARENT_HUGEPAGE
	select HAVE_ARM_SMCCC
	select HAVE_EBPF_JIT
	select HAVE_C_RECORDMCOUNT
	select HAVE_CC_STACKPROTECTOR
	select HAVE_CMPXCHG_DOUBLE
	select HAVE_CMPXCHG_LOCAL
	select HAVE_CONTEXT_TRACKING
	select HAVE_DEBUG_BUGVERBOSE
	select HAVE_DEBUG_KMEMLEAK
	select HAVE_DMA_API_DEBUG
	select HAVE_DMA_CONTIGUOUS
	select HAVE_DYNAMIC_FTRACE
	select HAVE_EFFICIENT_UNALIGNED_ACCESS
	select HAVE_FTRACE_MCOUNT_RECORD
	select HAVE_FUNCTION_TRACER
	select HAVE_FUNCTION_GRAPH_TRACER
	select HAVE_GCC_PLUGINS
	select HAVE_GENERIC_DMA_COHERENT
	select HAVE_HW_BREAKPOINT if PERF_EVENTS
	select HAVE_IRQ_TIME_ACCOUNTING
	select HAVE_MEMBLOCK
	select HAVE_MEMBLOCK_NODE_MAP if NUMA
	select HAVE_PATA_PLATFORM
	select HAVE_PERF_EVENTS
	select HAVE_PERF_REGS
	select HAVE_PERF_USER_STACK_DUMP
	select HAVE_REGS_AND_STACK_ACCESS_API
	select HAVE_RCU_TABLE_FREE
	select HAVE_SYSCALL_TRACEPOINTS
	select HAVE_KPROBES
	select HAVE_KRETPROBES if HAVE_KPROBES
	select IOMMU_DMA if IOMMU_SUPPORT
	select IRQ_DOMAIN
	select IRQ_FORCED_THREADING
	select MODULES_USE_ELF_RELA
	select NO_BOOTMEM
	select OF
	select OF_EARLY_FLATTREE
	select OF_RESERVED_MEM
	select PCI_ECAM if ACPI
	select POWER_RESET
	select POWER_SUPPLY
	select SPARSE_IRQ
	select SYSCTL_EXCEPTION_TRACE
	help
	  ARM 64-bit (AArch64) Linux support.

config 64BIT
	def_bool y

config ARCH_PHYS_ADDR_T_64BIT
	def_bool y

config MMU
	def_bool y

config DEBUG_RODATA
	def_bool y

config ARM64_PAGE_SHIFT
	int
	default 16 if ARM64_64K_PAGES
	default 14 if ARM64_16K_PAGES
	default 12

config ARM64_CONT_SHIFT
	int
	default 5 if ARM64_64K_PAGES
	default 7 if ARM64_16K_PAGES
	default 4

config ARCH_MMAP_RND_BITS_MIN
       default 14 if ARM64_64K_PAGES
       default 16 if ARM64_16K_PAGES
       default 18

# max bits determined by the following formula:
#  VA_BITS - PAGE_SHIFT - 3
config ARCH_MMAP_RND_BITS_MAX
       default 19 if ARM64_VA_BITS=36
       default 24 if ARM64_VA_BITS=39
       default 27 if ARM64_VA_BITS=42
       default 30 if ARM64_VA_BITS=47
       default 29 if ARM64_VA_BITS=48 && ARM64_64K_PAGES
       default 31 if ARM64_VA_BITS=48 && ARM64_16K_PAGES
       default 33 if ARM64_VA_BITS=48
       default 14 if ARM64_64K_PAGES
       default 16 if ARM64_16K_PAGES
       default 18

config ARCH_MMAP_RND_COMPAT_BITS_MIN
       default 7 if ARM64_64K_PAGES
       default 9 if ARM64_16K_PAGES
       default 11

config ARCH_MMAP_RND_COMPAT_BITS_MAX
       default 16

config NO_IOPORT_MAP
	def_bool y if !PCI

config STACKTRACE_SUPPORT
	def_bool y

config ILLEGAL_POINTER_VALUE
	hex
	default 0xdead000000000000

config LOCKDEP_SUPPORT
	def_bool y

config TRACE_IRQFLAGS_SUPPORT
	def_bool y

config RWSEM_XCHGADD_ALGORITHM
	def_bool y

config GENERIC_BUG
	def_bool y
	depends on BUG

config GENERIC_BUG_RELATIVE_POINTERS
	def_bool y
	depends on GENERIC_BUG

config GENERIC_HWEIGHT
	def_bool y

config GENERIC_CSUM
        def_bool y

config GENERIC_CALIBRATE_DELAY
	def_bool y

config ZONE_DMA
	def_bool y

config HAVE_GENERIC_RCU_GUP
	def_bool y

config ARCH_DMA_ADDR_T_64BIT
	def_bool y

config NEED_DMA_MAP_STATE
	def_bool y

config NEED_SG_DMA_LENGTH
	def_bool y

config SMP
	def_bool y

config SWIOTLB
	def_bool y

config IOMMU_HELPER
	def_bool SWIOTLB

config KERNEL_MODE_NEON
	def_bool y

config FIX_EARLYCON_MEM
	def_bool y

config PGTABLE_LEVELS
	int
	default 2 if ARM64_16K_PAGES && ARM64_VA_BITS_36
	default 2 if ARM64_64K_PAGES && ARM64_VA_BITS_42
	default 3 if ARM64_64K_PAGES && ARM64_VA_BITS_48
	default 3 if ARM64_4K_PAGES && ARM64_VA_BITS_39
	default 3 if ARM64_16K_PAGES && ARM64_VA_BITS_47
	default 4 if !ARM64_64K_PAGES && ARM64_VA_BITS_48

source "init/Kconfig"

source "kernel/Kconfig.freezer"

source "arch/arm64/Kconfig.platforms"

menu "Bus support"

config PCI
	bool "PCI support"
	help
	  This feature enables support for PCI bus system. If you say Y
	  here, the kernel will include drivers and infrastructure code
	  to support PCI bus devices.

config PCI_DOMAINS
	def_bool PCI

config PCI_DOMAINS_GENERIC
	def_bool PCI

config PCI_SYSCALL
	def_bool PCI

source "drivers/pci/Kconfig"

endmenu

menu "Kernel Features"

menu "ARM errata workarounds via the alternatives framework"

config ARM64_ERRATUM_826319
	bool "Cortex-A53: 826319: System might deadlock if a write cannot complete until read data is accepted"
	default y
	help
	  This option adds an alternative code sequence to work around ARM
	  erratum 826319 on Cortex-A53 parts up to r0p2 with an AMBA 4 ACE or
	  AXI master interface and an L2 cache.

	  If a Cortex-A53 uses an AMBA AXI4 ACE interface to other processors
	  and is unable to accept a certain write via this interface, it will
	  not progress on read data presented on the read data channel and the
	  system can deadlock.

	  The workaround promotes data cache clean instructions to
	  data cache clean-and-invalidate.
	  Please note that this does not necessarily enable the workaround,
	  as it depends on the alternative framework, which will only patch
	  the kernel if an affected CPU is detected.

	  If unsure, say Y.

config ARM64_ERRATUM_827319
	bool "Cortex-A53: 827319: Data cache clean instructions might cause overlapping transactions to the interconnect"
	default y
	help
	  This option adds an alternative code sequence to work around ARM
	  erratum 827319 on Cortex-A53 parts up to r0p2 with an AMBA 5 CHI
	  master interface and an L2 cache.

	  Under certain conditions this erratum can cause a clean line eviction
	  to occur at the same time as another transaction to the same address
	  on the AMBA 5 CHI interface, which can cause data corruption if the
	  interconnect reorders the two transactions.

	  The workaround promotes data cache clean instructions to
	  data cache clean-and-invalidate.
	  Please note that this does not necessarily enable the workaround,
	  as it depends on the alternative framework, which will only patch
	  the kernel if an affected CPU is detected.

	  If unsure, say Y.

config ARM64_ERRATUM_824069
	bool "Cortex-A53: 824069: Cache line might not be marked as clean after a CleanShared snoop"
	default y
	help
	  This option adds an alternative code sequence to work around ARM
	  erratum 824069 on Cortex-A53 parts up to r0p2 when it is connected
	  to a coherent interconnect.

	  If a Cortex-A53 processor is executing a store or prefetch for
	  write instruction at the same time as a processor in another
	  cluster is executing a cache maintenance operation to the same
	  address, then this erratum might cause a clean cache line to be
	  incorrectly marked as dirty.

	  The workaround promotes data cache clean instructions to
	  data cache clean-and-invalidate.
	  Please note that this option does not necessarily enable the
	  workaround, as it depends on the alternative framework, which will
	  only patch the kernel if an affected CPU is detected.

	  If unsure, say Y.

config ARM64_ERRATUM_819472
	bool "Cortex-A53: 819472: Store exclusive instructions might cause data corruption"
	default y
	help
	  This option adds an alternative code sequence to work around ARM
	  erratum 819472 on Cortex-A53 parts up to r0p1 with an L2 cache
	  present when it is connected to a coherent interconnect.

	  If the processor is executing a load and store exclusive sequence at
	  the same time as a processor in another cluster is executing a cache
	  maintenance operation to the same address, then this erratum might
	  cause data corruption.

	  The workaround promotes data cache clean instructions to
	  data cache clean-and-invalidate.
	  Please note that this does not necessarily enable the workaround,
	  as it depends on the alternative framework, which will only patch
	  the kernel if an affected CPU is detected.

	  If unsure, say Y.

config ARM64_ERRATUM_832075
	bool "Cortex-A57: 832075: possible deadlock on mixing exclusive memory accesses with device loads"
	default y
	help
	  This option adds an alternative code sequence to work around ARM
	  erratum 832075 on Cortex-A57 parts up to r1p2.

	  Affected Cortex-A57 parts might deadlock when exclusive load/store
	  instructions to Write-Back memory are mixed with Device loads.

	  The workaround is to promote device loads to use Load-Acquire
	  semantics.
	  Please note that this does not necessarily enable the workaround,
	  as it depends on the alternative framework, which will only patch
	  the kernel if an affected CPU is detected.

	  If unsure, say Y.

config ARM64_ERRATUM_834220
	bool "Cortex-A57: 834220: Stage 2 translation fault might be incorrectly reported in presence of a Stage 1 fault"
	depends on KVM
	default y
	help
	  This option adds an alternative code sequence to work around ARM
	  erratum 834220 on Cortex-A57 parts up to r1p2.

	  Affected Cortex-A57 parts might report a Stage 2 translation
	  fault as the result of a Stage 1 fault for load crossing a
	  page boundary when there is a permission or device memory
	  alignment fault at Stage 1 and a translation fault at Stage 2.

	  The workaround is to verify that the Stage 1 translation
	  doesn't generate a fault before handling the Stage 2 fault.
	  Please note that this does not necessarily enable the workaround,
	  as it depends on the alternative framework, which will only patch
	  the kernel if an affected CPU is detected.

	  If unsure, say Y.

config ARM64_ERRATUM_845719
	bool "Cortex-A53: 845719: a load might read incorrect data"
	depends on COMPAT
	default y
	help
	  This option adds an alternative code sequence to work around ARM
	  erratum 845719 on Cortex-A53 parts up to r0p4.

	  When running a compat (AArch32) userspace on an affected Cortex-A53
	  part, a load at EL0 from a virtual address that matches the bottom 32
	  bits of the virtual address used by a recent load at (AArch64) EL1
	  might return incorrect data.

	  The workaround is to write the contextidr_el1 register on exception
	  return to a 32-bit task.
	  Please note that this does not necessarily enable the workaround,
	  as it depends on the alternative framework, which will only patch
	  the kernel if an affected CPU is detected.

	  If unsure, say Y.

config ARM64_ERRATUM_843419
	bool "Cortex-A53: 843419: A load or store might access an incorrect address"
	default y
	select ARM64_MODULE_CMODEL_LARGE if MODULES
	help
	  This option links the kernel with '--fix-cortex-a53-843419' and
	  builds modules using the large memory model in order to avoid the use
	  of the ADRP instruction, which can cause a subsequent memory access
	  to use an incorrect address on Cortex-A53 parts up to r0p4.

	  If unsure, say Y.

config ARM64_ERRATUM_1024718
	bool "Cortex-A55: 1024718: Update of DBM/AP bits without break before make might result in incorrect update"
	default y
	help
	  This option adds work around for Arm Cortex-A55 Erratum 1024718.

	  Affected Cortex-A55 cores (r0p0, r0p1, r1p0) could cause incorrect
	  update of the hardware dirty bit when the DBM/AP bits are updated
	  without a break-before-make. The work around is to disable the usage
	  of hardware DBM locally on the affected cores. CPUs not affected by
	  erratum will continue to use the feature.

	  If unsure, say Y.

config CAVIUM_ERRATUM_22375
	bool "Cavium erratum 22375, 24313"
	default y
	help
	  Enable workaround for erratum 22375, 24313.

	  This implements two gicv3-its errata workarounds for ThunderX. Both
	  with small impact affecting only ITS table allocation.

	    erratum 22375: only alloc 8MB table size
	    erratum 24313: ignore memory access type

	  The fixes are in ITS initialization and basically ignore memory access
	  type and table size provided by the TYPER and BASER registers.

	  If unsure, say Y.

config CAVIUM_ERRATUM_23144
	bool "Cavium erratum 23144: ITS SYNC hang on dual socket system"
	depends on NUMA
	default y
	help
	  ITS SYNC command hang for cross node io and collections/cpu mapping.

	  If unsure, say Y.

config CAVIUM_ERRATUM_23154
	bool "Cavium erratum 23154: Access to ICC_IAR1_EL1 is not sync'ed"
	default y
	help
	  The gicv3 of ThunderX requires a modified version for
	  reading the IAR status to ensure data synchronization
	  (access to icc_iar1_el1 is not sync'ed before and after).

	  If unsure, say Y.

config CAVIUM_ERRATUM_27456
	bool "Cavium erratum 27456: Broadcast TLBI instructions may cause icache corruption"
	default y
	help
	  On ThunderX T88 pass 1.x through 2.1 parts, broadcast TLBI
	  instructions may cause the icache to become corrupted if it
	  contains data for a non-current ASID.  The fix is to
	  invalidate the icache when changing the mm context.

	  If unsure, say Y.

config QCOM_QDF2400_ERRATUM_0065
	bool "QDF2400 E0065: Incorrect GITS_TYPER.ITT_Entry_size"
	default y
	help
	  On Qualcomm Datacenter Technologies QDF2400 SoC, ITS hardware reports
	  ITE size incorrectly. The GITS_TYPER.ITT_Entry_size field should have
	  been indicated as 16Bytes (0xf), not 8Bytes (0x7).

	  If unsure, say Y.

endmenu


choice
	prompt "Page size"
	default ARM64_4K_PAGES
	help
	  Page size (translation granule) configuration.

config ARM64_4K_PAGES
	bool "4KB"
	help
	  This feature enables 4KB pages support.

config ARM64_16K_PAGES
	bool "16KB"
	help
	  The system will use 16KB pages support. AArch32 emulation
	  requires applications compiled with 16K (or a multiple of 16K)
	  aligned segments.

config ARM64_64K_PAGES
	bool "64KB"
	help
	  This feature enables 64KB pages support (4KB by default)
	  allowing only two levels of page tables and faster TLB
	  look-up. AArch32 emulation requires applications compiled
	  with 64K aligned segments.

endchoice

choice
	prompt "Virtual address space size"
	default ARM64_VA_BITS_39 if ARM64_4K_PAGES
	default ARM64_VA_BITS_47 if ARM64_16K_PAGES
	default ARM64_VA_BITS_42 if ARM64_64K_PAGES
	help
	  Allows choosing one of multiple possible virtual address
	  space sizes. The level of translation table is determined by
	  a combination of page size and virtual address space size.

config ARM64_VA_BITS_36
	bool "36-bit" if EXPERT
	depends on ARM64_16K_PAGES

config ARM64_VA_BITS_39
	bool "39-bit"
	depends on ARM64_4K_PAGES

config ARM64_VA_BITS_42
	bool "42-bit"
	depends on ARM64_64K_PAGES

config ARM64_VA_BITS_47
	bool "47-bit"
	depends on ARM64_16K_PAGES

config ARM64_VA_BITS_48
	bool "48-bit"

endchoice

config ARM64_VA_BITS
	int
	default 36 if ARM64_VA_BITS_36
	default 39 if ARM64_VA_BITS_39
	default 42 if ARM64_VA_BITS_42
	default 47 if ARM64_VA_BITS_47
	default 48 if ARM64_VA_BITS_48

config CPU_BIG_ENDIAN
       bool "Build big-endian kernel"
       help
         Say Y if you plan on running a kernel in big-endian mode.

config SCHED_MC
	bool "Multi-core scheduler support"
	help
	  Multi-core scheduler support improves the CPU scheduler's decision
	  making when dealing with multi-core CPU chips at a cost of slightly
	  increased overhead in some places. If unsure say N here.

config SCHED_SMT
	bool "SMT scheduler support"
	help
	  Improves the CPU scheduler's decision making when dealing with
	  MultiThreading at a cost of slightly increased overhead in some
	  places. If unsure say N here.

config NR_CPUS
	int "Maximum number of CPUs (2-4096)"
	range 2 4096
	# These have to remain sorted largest to smallest
	default "64"

config HOTPLUG_CPU
	bool "Support for hot-pluggable CPUs"
	select GENERIC_IRQ_MIGRATION
	help
	  Say Y here to experiment with turning CPUs off and on.  CPUs
	  can be controlled through /sys/devices/system/cpu.

# Common NUMA Features
config NUMA
	bool "Numa Memory Allocation and Scheduler Support"
	select ACPI_NUMA if ACPI
	select OF_NUMA
	help
	  Enable NUMA (Non Uniform Memory Access) support.

	  The kernel will try to allocate memory used by a CPU on the
	  local memory of the CPU and add some more
	  NUMA awareness to the kernel.

config NODES_SHIFT
	int "Maximum NUMA Nodes (as a power of 2)"
	range 1 10
	default "2"
	depends on NEED_MULTIPLE_NODES
	help
	  Specify the maximum number of NUMA Nodes available on the target
	  system.  Increases memory reserved to accommodate various tables.

config USE_PERCPU_NUMA_NODE_ID
	def_bool y
	depends on NUMA

config HAVE_SETUP_PER_CPU_AREA
	def_bool y
	depends on NUMA

config NEED_PER_CPU_EMBED_FIRST_CHUNK
	def_bool y
	depends on NUMA

source kernel/Kconfig.preempt
source kernel/Kconfig.hz

config ARCH_SUPPORTS_DEBUG_PAGEALLOC
	def_bool y

config ARCH_HAS_HOLES_MEMORYMODEL
	def_bool y if SPARSEMEM

config ARCH_SPARSEMEM_ENABLE
	def_bool y
	select SPARSEMEM_VMEMMAP_ENABLE

config ARCH_SPARSEMEM_DEFAULT
	def_bool ARCH_SPARSEMEM_ENABLE

config ARCH_SELECT_MEMORY_MODEL
	def_bool ARCH_SPARSEMEM_ENABLE

config HAVE_ARCH_PFN_VALID
	def_bool ARCH_HAS_HOLES_MEMORYMODEL || !SPARSEMEM

config HW_PERF_EVENTS
	def_bool y
	depends on ARM_PMU

config SYS_SUPPORTS_HUGETLBFS
	def_bool y

config ARCH_WANT_HUGE_PMD_SHARE
	def_bool y if ARM64_4K_PAGES || (ARM64_16K_PAGES && !ARM64_VA_BITS_36)

config ARCH_HAS_CACHE_LINE_SIZE
	def_bool y

source "mm/Kconfig"

config SECCOMP
	bool "Enable seccomp to safely compute untrusted bytecode"
	---help---
	  This kernel feature is useful for number crunching applications
	  that may need to compute untrusted bytecode during their
	  execution. By using pipes or other transports made available to
	  the process as file descriptors supporting the read/write
	  syscalls, it's possible to isolate those applications in
	  their own address space using seccomp. Once seccomp is
	  enabled via prctl(PR_SET_SECCOMP), it cannot be disabled
	  and the task is only allowed to execute a few safe syscalls
	  defined by each seccomp mode.

config PARAVIRT
	bool "Enable paravirtualization code"
	help
	  This changes the kernel so it can modify itself when it is run
	  under a hypervisor, potentially improving performance significantly
	  over full virtualization.

config PARAVIRT_TIME_ACCOUNTING
	bool "Paravirtual steal time accounting"
	select PARAVIRT
	default n
	help
	  Select this option to enable fine granularity task steal time
	  accounting. Time spent executing other tasks in parallel with
	  the current vCPU is discounted from the vCPU power. To account for
	  that, there can be a small performance impact.

	  If in doubt, say N here.

config KEXEC
	depends on PM_SLEEP_SMP
	select KEXEC_CORE
	bool "kexec system call"
	---help---
	  kexec is a system call that implements the ability to shutdown your
	  current kernel, and to start another kernel.  It is like a reboot
	  but it is independent of the system firmware.   And like a reboot
	  you can start any kernel with it, not just Linux.

config XEN_DOM0
	def_bool y
	depends on XEN

config XEN
	bool "Xen guest support on ARM64"
	depends on ARM64 && OF
	select SWIOTLB_XEN
	select PARAVIRT
	help
	  Say Y if you want to run Linux in a Virtual Machine on Xen on ARM64.

config FORCE_MAX_ZONEORDER
	int
	default "14" if (ARM64_64K_PAGES && TRANSPARENT_HUGEPAGE)
	default "12" if (ARM64_16K_PAGES && TRANSPARENT_HUGEPAGE)
	default "14" if (ARCH_FSL_IMX8QM || ARCH_FSL_IMX8QXP || ARCH_FSL_IMX8MQ || ARCH_FSL_IMX8QP)
	default "11"
	help
	  The kernel memory allocator divides physically contiguous memory
	  blocks into "zones", where each zone is a power of two number of
	  pages.  This option selects the largest power of two that the kernel
	  keeps in the memory allocator.  If you need to allocate very large
	  blocks of physically contiguous memory, then you may need to
	  increase this value.

	  This config option is actually maximum order plus one. For example,
	  a value of 11 means that the largest free memory block is 2^10 pages.

	  We make sure that we can allocate upto a HugePage size for each configuration.
	  Hence we have :
		MAX_ORDER = (PMD_SHIFT - PAGE_SHIFT) + 1 => PAGE_SHIFT - 2

	  However for 4K, we choose a higher default value, 11 as opposed to 10, giving us
	  4M allocations matching the default size used by generic code.

config UNMAP_KERNEL_AT_EL0
	bool "Unmap kernel when running in userspace (aka \"KAISER\")" if EXPERT
	default y
	help
	  Speculation attacks against some high-performance processors can
	  be used to bypass MMU permission checks and leak kernel data to
	  userspace. This can be defended against by unmapping the kernel
	  when running in userspace, mapping it back in on exception entry
	  via a trampoline page in the vector table.

<<<<<<< HEAD
=======
	  If unsure, say Y.

>>>>>>> 3762b3e2
config HARDEN_BRANCH_PREDICTOR
	bool "Harden the branch predictor against aliasing attacks" if EXPERT
	default y
	help
	  Speculation attacks against some high-performance processors rely on
	  being able to manipulate the branch predictor for a victim context by
	  executing aliasing branches in the attacker context.  Such attacks
	  can be partially mitigated against by clearing internal branch
	  predictor state and limiting the prediction logic in some situations.

	  This config option will take CPU-specific actions to harden the
	  branch predictor against aliasing attacks and may rely on specific
	  instruction sequences or control bits being set by the system
	  firmware.

	  If unsure, say Y.

menuconfig ARMV8_DEPRECATED
	bool "Emulate deprecated/obsolete ARMv8 instructions"
	depends on COMPAT
	help
	  Legacy software support may require certain instructions
	  that have been deprecated or obsoleted in the architecture.

	  Enable this config to enable selective emulation of these
	  features.

	  If unsure, say Y

if ARMV8_DEPRECATED

config SWP_EMULATION
	bool "Emulate SWP/SWPB instructions"
	help
	  ARMv8 obsoletes the use of A32 SWP/SWPB instructions such that
	  they are always undefined. Say Y here to enable software
	  emulation of these instructions for userspace using LDXR/STXR.

	  In some older versions of glibc [<=2.8] SWP is used during futex
	  trylock() operations with the assumption that the code will not
	  be preempted. This invalid assumption may be more likely to fail
	  with SWP emulation enabled, leading to deadlock of the user
	  application.

	  NOTE: when accessing uncached shared regions, LDXR/STXR rely
	  on an external transaction monitoring block called a global
	  monitor to maintain update atomicity. If your system does not
	  implement a global monitor, this option can cause programs that
	  perform SWP operations to uncached memory to deadlock.

	  If unsure, say Y

config CP15_BARRIER_EMULATION
	bool "Emulate CP15 Barrier instructions"
	help
	  The CP15 barrier instructions - CP15ISB, CP15DSB, and
	  CP15DMB - are deprecated in ARMv8 (and ARMv7). It is
	  strongly recommended to use the ISB, DSB, and DMB
	  instructions instead.

	  Say Y here to enable software emulation of these
	  instructions for AArch32 userspace code. When this option is
	  enabled, CP15 barrier usage is traced which can help
	  identify software that needs updating.

	  If unsure, say Y

config SETEND_EMULATION
	bool "Emulate SETEND instruction"
	help
	  The SETEND instruction alters the data-endianness of the
	  AArch32 EL0, and is deprecated in ARMv8.

	  Say Y here to enable software emulation of the instruction
	  for AArch32 userspace code.

	  Note: All the cpus on the system must have mixed endian support at EL0
	  for this feature to be enabled. If a new CPU - which doesn't support mixed
	  endian - is hotplugged in after this feature has been enabled, there could
	  be unexpected results in the applications.

	  If unsure, say Y
endif

menu "ARMv8.1 architectural features"

config ARM64_HW_AFDBM
	bool "Support for hardware updates of the Access and Dirty page flags"
	default y
	help
	  The ARMv8.1 architecture extensions introduce support for
	  hardware updates of the access and dirty information in page
	  table entries. When enabled in TCR_EL1 (HA and HD bits) on
	  capable processors, accesses to pages with PTE_AF cleared will
	  set this bit instead of raising an access flag fault.
	  Similarly, writes to read-only pages with the DBM bit set will
	  clear the read-only bit (AP[2]) instead of raising a
	  permission fault.

	  Kernels built with this configuration option enabled continue
	  to work on pre-ARMv8.1 hardware and the performance impact is
	  minimal. If unsure, say Y.

config ARM64_PAN
	bool "Enable support for Privileged Access Never (PAN)"
	default y
	help
	 Privileged Access Never (PAN; part of the ARMv8.1 Extensions)
	 prevents the kernel or hypervisor from accessing user-space (EL0)
	 memory directly.

	 Choosing this option will cause any unprotected (not using
	 copy_to_user et al) memory access to fail with a permission fault.

	 The feature is detected at runtime, and will remain as a 'nop'
	 instruction if the cpu does not implement the feature.

config ARM64_LSE_ATOMICS
	bool "Atomic instructions"
	help
	  As part of the Large System Extensions, ARMv8.1 introduces new
	  atomic instructions that are designed specifically to scale in
	  very large systems.

	  Say Y here to make use of these instructions for the in-kernel
	  atomic routines. This incurs a small overhead on CPUs that do
	  not support these instructions and requires the kernel to be
	  built with binutils >= 2.25.

config ARM64_VHE
	bool "Enable support for Virtualization Host Extensions (VHE)"
	default y
	help
	  Virtualization Host Extensions (VHE) allow the kernel to run
	  directly at EL2 (instead of EL1) on processors that support
	  it. This leads to better performance for KVM, as they reduce
	  the cost of the world switch.

	  Selecting this option allows the VHE feature to be detected
	  at runtime, and does not affect processors that do not
	  implement this feature.

endmenu

menu "ARMv8.2 architectural features"

config ARM64_UAO
	bool "Enable support for User Access Override (UAO)"
	default y
	help
	  User Access Override (UAO; part of the ARMv8.2 Extensions)
	  causes the 'unprivileged' variant of the load/store instructions to
	  be overriden to be privileged.

	  This option changes get_user() and friends to use the 'unprivileged'
	  variant of the load/store instructions. This ensures that user-space
	  really did have access to the supplied memory. When addr_limit is
	  set to kernel memory the UAO bit will be set, allowing privileged
	  access to kernel memory.

	  Choosing this option will cause copy_to_user() et al to use user-space
	  memory permissions.

	  The feature is detected at runtime, the kernel will use the
	  regular load/store instructions if the cpu does not implement the
	  feature.

endmenu

config ARM64_MODULE_CMODEL_LARGE
	bool

config ARM64_MODULE_PLTS
	bool
	select ARM64_MODULE_CMODEL_LARGE
	select HAVE_MOD_ARCH_SPECIFIC

config RELOCATABLE
	bool
	help
	  This builds the kernel as a Position Independent Executable (PIE),
	  which retains all relocation metadata required to relocate the
	  kernel binary at runtime to a different virtual address than the
	  address it was linked at.
	  Since AArch64 uses the RELA relocation format, this requires a
	  relocation pass at runtime even if the kernel is loaded at the
	  same address it was linked at.

config RANDOMIZE_BASE
	bool "Randomize the address of the kernel image"
	select ARM64_MODULE_PLTS if MODULES
	select RELOCATABLE
	help
	  Randomizes the virtual address at which the kernel image is
	  loaded, as a security feature that deters exploit attempts
	  relying on knowledge of the location of kernel internals.

	  It is the bootloader's job to provide entropy, by passing a
	  random u64 value in /chosen/kaslr-seed at kernel entry.

	  When booting via the UEFI stub, it will invoke the firmware's
	  EFI_RNG_PROTOCOL implementation (if available) to supply entropy
	  to the kernel proper. In addition, it will randomise the physical
	  location of the kernel Image as well.

	  If unsure, say N.

config RANDOMIZE_MODULE_REGION_FULL
	bool "Randomize the module region independently from the core kernel"
	depends on RANDOMIZE_BASE && !DYNAMIC_FTRACE
	default y
	help
	  Randomizes the location of the module region without considering the
	  location of the core kernel. This way, it is impossible for modules
	  to leak information about the location of core kernel data structures
	  but it does imply that function calls between modules and the core
	  kernel will need to be resolved via veneers in the module PLT.

	  When this option is not set, the module region will be randomized over
	  a limited range that contains the [_stext, _etext] interval of the
	  core kernel, so branch relocations are always in range.

endmenu

menu "Boot options"

config ARM64_ACPI_PARKING_PROTOCOL
	bool "Enable support for the ARM64 ACPI parking protocol"
	depends on ACPI
	help
	  Enable support for the ARM64 ACPI parking protocol. If disabled
	  the kernel will not allow booting through the ARM64 ACPI parking
	  protocol even if the corresponding data is present in the ACPI
	  MADT table.

config CMDLINE
	string "Default kernel command string"
	default ""
	help
	  Provide a set of default command-line options at build time by
	  entering them here. As a minimum, you should specify the the
	  root device (e.g. root=/dev/nfs).

config CMDLINE_FORCE
	bool "Always use the default kernel command string"
	help
	  Always use the default kernel command string, even if the boot
	  loader passes other arguments to the kernel.
	  This is useful if you cannot or don't want to change the
	  command-line options your boot loader passes to the kernel.

config EFI_STUB
	bool

config EFI
	bool "UEFI runtime support"
	depends on OF && !CPU_BIG_ENDIAN
	select LIBFDT
	select UCS2_STRING
	select EFI_PARAMS_FROM_FDT
	select EFI_RUNTIME_WRAPPERS
	select EFI_STUB
	select EFI_ARMSTUB
	default y
	help
	  This option provides support for runtime services provided
	  by UEFI firmware (such as non-volatile variables, realtime
          clock, and platform reset). A UEFI stub is also provided to
	  allow the kernel to be booted as an EFI application. This
	  is only useful on systems that have UEFI firmware.

config DMI
	bool "Enable support for SMBIOS (DMI) tables"
	depends on EFI
	default y
	help
	  This enables SMBIOS/DMI feature for systems.

	  This option is only useful on systems that have UEFI firmware.
	  However, even with this option, the resultant kernel should
	  continue to boot on existing non-UEFI platforms.

endmenu

menu "Userspace binary formats"

source "fs/Kconfig.binfmt"

config COMPAT
	bool "Kernel support for 32-bit EL0"
	depends on ARM64_4K_PAGES || EXPERT
	select COMPAT_BINFMT_ELF if BINFMT_ELF
	select HAVE_UID16
	select OLD_SIGSUSPEND3
	select COMPAT_OLD_SIGACTION
	help
	  This option enables support for a 32-bit EL0 running under a 64-bit
	  kernel at EL1. AArch32-specific components such as system calls,
	  the user helper functions, VFP support and the ptrace interface are
	  handled appropriately by the kernel.

	  If you use a page size other than 4KB (i.e, 16KB or 64KB), please be aware
	  that you will only be able to execute AArch32 binaries that were compiled
	  with page size aligned segments.

	  If you want to execute 32-bit userspace applications, say Y.

config SYSVIPC_COMPAT
	def_bool y
	depends on COMPAT && SYSVIPC

endmenu

menu "Power management options"

source "kernel/power/Kconfig"

config ARCH_HIBERNATION_POSSIBLE
	def_bool y
	depends on CPU_PM

config ARCH_HIBERNATION_HEADER
	def_bool y
	depends on HIBERNATION

config ARCH_SUSPEND_POSSIBLE
	def_bool y

endmenu

menu "CPU Power Management"

source "drivers/cpuidle/Kconfig"

source "drivers/cpufreq/Kconfig"

endmenu

source "net/Kconfig"

source "drivers/Kconfig"

source "drivers/firmware/Kconfig"

source "drivers/acpi/Kconfig"

source "fs/Kconfig"

source "arch/arm64/kvm/Kconfig"

source "arch/arm64/Kconfig.debug"

source "security/Kconfig"

source "crypto/Kconfig"
if CRYPTO
source "arch/arm64/crypto/Kconfig"
endif

source "lib/Kconfig"<|MERGE_RESOLUTION|>--- conflicted
+++ resolved
@@ -758,11 +758,8 @@
 	  when running in userspace, mapping it back in on exception entry
 	  via a trampoline page in the vector table.
 
-<<<<<<< HEAD
-=======
-	  If unsure, say Y.
-
->>>>>>> 3762b3e2
+	  If unsure, say Y.
+
 config HARDEN_BRANCH_PREDICTOR
 	bool "Harden the branch predictor against aliasing attacks" if EXPERT
 	default y
