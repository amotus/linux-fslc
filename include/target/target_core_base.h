#ifndef TARGET_CORE_BASE_H
#define TARGET_CORE_BASE_H

#include <linux/configfs.h>      /* struct config_group */
#include <linux/dma-direction.h> /* enum dma_data_direction */
#include <linux/percpu_ida.h>    /* struct percpu_ida */
#include <linux/percpu-refcount.h>
#include <linux/semaphore.h>     /* struct semaphore */
#include <linux/completion.h>

#define TARGET_CORE_VERSION		"v5.0"

/*
 * Maximum size of a CDB that can be stored in se_cmd without allocating
 * memory dynamically for the CDB.
 */
#define TCM_MAX_COMMAND_SIZE			32
/*
 * From include/scsi/scsi_cmnd.h:SCSI_SENSE_BUFFERSIZE, currently
 * defined 96, but the real limit is 252 (or 260 including the header)
 */
#define TRANSPORT_SENSE_BUFFER			96
/* Used by transport_send_check_condition_and_sense() */
#define SPC_SENSE_KEY_OFFSET			2
#define SPC_ADD_SENSE_LEN_OFFSET		7
#define SPC_DESC_TYPE_OFFSET			8
#define SPC_ADDITIONAL_DESC_LEN_OFFSET		9
#define SPC_VALIDITY_OFFSET			10
#define SPC_ASC_KEY_OFFSET			12
#define SPC_ASCQ_KEY_OFFSET			13
#define TRANSPORT_IQN_LEN			224
/* Used by target_core_store_alua_lu_gp() and target_core_alua_lu_gp_show_attr_members() */
#define LU_GROUP_NAME_BUF			256
/* Used by core_alua_store_tg_pt_gp_info() and target_core_alua_tg_pt_gp_show_attr_members() */
#define TG_PT_GROUP_NAME_BUF			256
/* Used to parse VPD into struct t10_vpd */
#define VPD_TMP_BUF_SIZE			254
/* Used by transport_generic_cmd_sequencer() */
#define READ_BLOCK_LEN          		6
#define READ_CAP_LEN            		8
#define READ_POSITION_LEN       		20
#define INQUIRY_LEN				36
/* Used by transport_get_inquiry_vpd_serial() */
#define INQUIRY_VPD_SERIAL_LEN			254
/* Used by transport_get_inquiry_vpd_device_ident() */
#define INQUIRY_VPD_DEVICE_IDENTIFIER_LEN	254

/* Attempts before moving from SHORT to LONG */
#define PYX_TRANSPORT_WINDOW_CLOSED_THRESHOLD	3
#define PYX_TRANSPORT_WINDOW_CLOSED_WAIT_SHORT	3  /* In milliseconds */
#define PYX_TRANSPORT_WINDOW_CLOSED_WAIT_LONG	10 /* In milliseconds */

#define PYX_TRANSPORT_STATUS_INTERVAL		5 /* In seconds */

/* struct se_dev_attrib sanity values */
/* Default max_unmap_lba_count */
#define DA_MAX_UNMAP_LBA_COUNT			0
/* Default max_unmap_block_desc_count */
#define DA_MAX_UNMAP_BLOCK_DESC_COUNT		0
/* Default unmap_granularity */
#define DA_UNMAP_GRANULARITY_DEFAULT		0
/* Default unmap_granularity_alignment */
#define DA_UNMAP_GRANULARITY_ALIGNMENT_DEFAULT	0
/* Default unmap_zeroes_data */
#define DA_UNMAP_ZEROES_DATA_DEFAULT		0
/* Default max_write_same_len, disabled by default */
#define DA_MAX_WRITE_SAME_LEN			0
/* Use a model alias based on the configfs backend device name */
#define DA_EMULATE_MODEL_ALIAS			0
/* Emulation for WriteCache and SYNCHRONIZE_CACHE */
#define DA_EMULATE_WRITE_CACHE			0
/* Emulation for UNIT ATTENTION Interlock Control */
#define DA_EMULATE_UA_INTLLCK_CTRL		0
/* Emulation for TASK_ABORTED status (TAS) by default */
#define DA_EMULATE_TAS				1
/* Emulation for Thin Provisioning UNMAP using block/blk-lib.c:blkdev_issue_discard() */
#define DA_EMULATE_TPU				0
/*
 * Emulation for Thin Provisioning WRITE_SAME w/ UNMAP=1 bit using
 * block/blk-lib.c:blkdev_issue_discard()
 */
#define DA_EMULATE_TPWS				0
/* Emulation for CompareAndWrite (AtomicTestandSet) by default */
#define DA_EMULATE_CAW				1
/* Emulation for 3rd Party Copy (ExtendedCopy) by default */
#define DA_EMULATE_3PC				1
/* No Emulation for PSCSI by default */
#define DA_EMULATE_ALUA				0
/* Enforce SCSI Initiator Port TransportID with 'ISID' for PR */
#define DA_ENFORCE_PR_ISIDS			1
/* Force SPC-3 PR Activate Persistence across Target Power Loss */
#define DA_FORCE_PR_APTPL			0
#define DA_STATUS_MAX_SECTORS_MIN		16
#define DA_STATUS_MAX_SECTORS_MAX		8192
/* By default don't report non-rotating (solid state) medium */
#define DA_IS_NONROT				0
/* Queue Algorithm Modifier default for restricted reordering in control mode page */
#define DA_EMULATE_REST_REORD			0

#define SE_INQUIRY_BUF				1024
#define SE_MODE_PAGE_BUF			512
#define SE_SENSE_BUF				96

/* struct se_hba->hba_flags */
enum hba_flags_table {
	HBA_FLAGS_INTERNAL_USE	= 0x01,
	HBA_FLAGS_PSCSI_MODE	= 0x02,
};

/* Special transport agnostic struct se_cmd->t_states */
enum transport_state_table {
	TRANSPORT_NO_STATE	= 0,
	TRANSPORT_NEW_CMD	= 1,
	TRANSPORT_WRITE_PENDING	= 3,
	TRANSPORT_PROCESSING	= 5,
	TRANSPORT_COMPLETE	= 6,
	TRANSPORT_ISTATE_PROCESSING = 11,
	TRANSPORT_COMPLETE_QF_WP = 18,
	TRANSPORT_COMPLETE_QF_OK = 19,
	TRANSPORT_COMPLETE_QF_ERR = 20,
};

/* Used for struct se_cmd->se_cmd_flags */
enum se_cmd_flags_table {
	SCF_SUPPORTED_SAM_OPCODE	= 0x00000001,
	SCF_TRANSPORT_TASK_SENSE	= 0x00000002,
	SCF_EMULATED_TASK_SENSE		= 0x00000004,
	SCF_SCSI_DATA_CDB		= 0x00000008,
	SCF_SCSI_TMR_CDB		= 0x00000010,
	SCF_FUA				= 0x00000080,
	SCF_SE_LUN_CMD			= 0x00000100,
	SCF_BIDI			= 0x00000400,
	SCF_SENT_CHECK_CONDITION	= 0x00000800,
	SCF_OVERFLOW_BIT		= 0x00001000,
	SCF_UNDERFLOW_BIT		= 0x00002000,
	SCF_SEND_DELAYED_TAS		= 0x00004000,
	SCF_ALUA_NON_OPTIMIZED		= 0x00008000,
	SCF_PASSTHROUGH_SG_TO_MEM_NOALLOC = 0x00020000,
	SCF_COMPARE_AND_WRITE		= 0x00080000,
	SCF_COMPARE_AND_WRITE_POST	= 0x00100000,
	SCF_PASSTHROUGH_PROT_SG_TO_MEM_NOALLOC = 0x00200000,
	SCF_ACK_KREF			= 0x00400000,
	SCF_USE_CPUID			= 0x00800000,
	SCF_TASK_ATTR_SET		= 0x01000000,
};

/*
 * Used by transport_send_check_condition_and_sense()
 * to signal which ASC/ASCQ sense payload should be built.
 */
typedef unsigned __bitwise sense_reason_t;

enum tcm_sense_reason_table {
#define R(x)	(__force sense_reason_t )(x)
	TCM_NO_SENSE				= R(0x00),
	TCM_NON_EXISTENT_LUN			= R(0x01),
	TCM_UNSUPPORTED_SCSI_OPCODE		= R(0x02),
	TCM_INCORRECT_AMOUNT_OF_DATA		= R(0x03),
	TCM_UNEXPECTED_UNSOLICITED_DATA		= R(0x04),
	TCM_SERVICE_CRC_ERROR			= R(0x05),
	TCM_SNACK_REJECTED			= R(0x06),
	TCM_SECTOR_COUNT_TOO_MANY		= R(0x07),
	TCM_INVALID_CDB_FIELD			= R(0x08),
	TCM_INVALID_PARAMETER_LIST		= R(0x09),
	TCM_LOGICAL_UNIT_COMMUNICATION_FAILURE	= R(0x0a),
	TCM_UNKNOWN_MODE_PAGE			= R(0x0b),
	TCM_WRITE_PROTECTED			= R(0x0c),
	TCM_CHECK_CONDITION_ABORT_CMD		= R(0x0d),
	TCM_CHECK_CONDITION_UNIT_ATTENTION	= R(0x0e),
	TCM_CHECK_CONDITION_NOT_READY		= R(0x0f),
	TCM_RESERVATION_CONFLICT		= R(0x10),
	TCM_ADDRESS_OUT_OF_RANGE		= R(0x11),
	TCM_OUT_OF_RESOURCES			= R(0x12),
	TCM_PARAMETER_LIST_LENGTH_ERROR		= R(0x13),
	TCM_MISCOMPARE_VERIFY			= R(0x14),
	TCM_LOGICAL_BLOCK_GUARD_CHECK_FAILED	= R(0x15),
	TCM_LOGICAL_BLOCK_APP_TAG_CHECK_FAILED	= R(0x16),
	TCM_LOGICAL_BLOCK_REF_TAG_CHECK_FAILED	= R(0x17),
	TCM_COPY_TARGET_DEVICE_NOT_REACHABLE	= R(0x18),
	TCM_TOO_MANY_TARGET_DESCS		= R(0x19),
	TCM_UNSUPPORTED_TARGET_DESC_TYPE_CODE	= R(0x1a),
	TCM_TOO_MANY_SEGMENT_DESCS		= R(0x1b),
	TCM_UNSUPPORTED_SEGMENT_DESC_TYPE_CODE	= R(0x1c),
#undef R
};

enum target_sc_flags_table {
	TARGET_SCF_BIDI_OP		= 0x01,
	TARGET_SCF_ACK_KREF		= 0x02,
	TARGET_SCF_UNKNOWN_SIZE		= 0x04,
	TARGET_SCF_USE_CPUID	= 0x08,
};

/* fabric independent task management function values */
enum tcm_tmreq_table {
	TMR_ABORT_TASK		= 1,
	TMR_ABORT_TASK_SET	= 2,
	TMR_CLEAR_ACA		= 3,
	TMR_CLEAR_TASK_SET	= 4,
	TMR_LUN_RESET		= 5,
	TMR_TARGET_WARM_RESET	= 6,
	TMR_TARGET_COLD_RESET	= 7,
	TMR_UNKNOWN		= 0xff,
};

/* fabric independent task management response values */
enum tcm_tmrsp_table {
	TMR_FUNCTION_FAILED		= 0,
	TMR_FUNCTION_COMPLETE		= 1,
	TMR_TASK_DOES_NOT_EXIST		= 2,
	TMR_LUN_DOES_NOT_EXIST		= 3,
	TMR_TASK_MGMT_FUNCTION_NOT_SUPPORTED	= 4,
	TMR_FUNCTION_REJECTED		= 5,
};

/*
 * Used for target SCSI statistics
 */
typedef enum {
	SCSI_INST_INDEX,
	SCSI_DEVICE_INDEX,
	SCSI_AUTH_INTR_INDEX,
	SCSI_INDEX_TYPE_MAX
} scsi_index_t;

struct se_cmd;

struct t10_alua_lba_map_member {
	struct list_head lba_map_mem_list;
	int lba_map_mem_alua_state;
	int lba_map_mem_alua_pg_id;
};

struct t10_alua_lba_map {
	u64 lba_map_first_lba;
	u64 lba_map_last_lba;
	struct list_head lba_map_list;
	struct list_head lba_map_mem_list;
};

struct t10_alua {
	/* ALUA Target Port Group ID */
	u16	alua_tg_pt_gps_counter;
	u32	alua_tg_pt_gps_count;
	/* Referrals support */
	spinlock_t lba_map_lock;
	u32     lba_map_segment_size;
	u32     lba_map_segment_multiplier;
	struct list_head lba_map_list;
	spinlock_t tg_pt_gps_lock;
	struct se_device *t10_dev;
	/* Used for default ALUA Target Port Group */
	struct t10_alua_tg_pt_gp *default_tg_pt_gp;
	/* Used for default ALUA Target Port Group ConfigFS group */
	struct config_group alua_tg_pt_gps_group;
	struct list_head tg_pt_gps_list;
};

struct t10_alua_lu_gp {
	u16	lu_gp_id;
	int	lu_gp_valid_id;
	u32	lu_gp_members;
	atomic_t lu_gp_ref_cnt;
	spinlock_t lu_gp_lock;
	struct config_group lu_gp_group;
	struct list_head lu_gp_node;
	struct list_head lu_gp_mem_list;
};

struct t10_alua_lu_gp_member {
	bool lu_gp_assoc;
	atomic_t lu_gp_mem_ref_cnt;
	spinlock_t lu_gp_mem_lock;
	struct t10_alua_lu_gp *lu_gp;
	struct se_device *lu_gp_mem_dev;
	struct list_head lu_gp_mem_list;
};

struct t10_alua_tg_pt_gp {
	u16	tg_pt_gp_id;
	int	tg_pt_gp_valid_id;
	int	tg_pt_gp_alua_supported_states;
	int	tg_pt_gp_alua_access_status;
	int	tg_pt_gp_alua_access_type;
	int	tg_pt_gp_nonop_delay_msecs;
	int	tg_pt_gp_trans_delay_msecs;
	int	tg_pt_gp_implicit_trans_secs;
	int	tg_pt_gp_pref;
	int	tg_pt_gp_write_metadata;
	u32	tg_pt_gp_members;
	int	tg_pt_gp_alua_access_state;
	atomic_t tg_pt_gp_ref_cnt;
	spinlock_t tg_pt_gp_lock;
	struct mutex tg_pt_gp_transition_mutex;
	struct se_device *tg_pt_gp_dev;
	struct config_group tg_pt_gp_group;
	struct list_head tg_pt_gp_list;
	struct list_head tg_pt_gp_lun_list;
	struct se_lun *tg_pt_gp_alua_lun;
	struct se_node_acl *tg_pt_gp_alua_nacl;
<<<<<<< HEAD
	struct work_struct tg_pt_gp_transition_work;
	struct completion *tg_pt_gp_transition_complete;
=======
>>>>>>> 20d5c84b
};

struct t10_vpd {
	unsigned char device_identifier[INQUIRY_VPD_DEVICE_IDENTIFIER_LEN];
	int protocol_identifier_set;
	u32 protocol_identifier;
	u32 device_identifier_code_set;
	u32 association;
	u32 device_identifier_type;
	struct list_head vpd_list;
};

struct t10_wwn {
	char vendor[8];
	char model[16];
	char revision[4];
	char unit_serial[INQUIRY_VPD_SERIAL_LEN];
	spinlock_t t10_vpd_lock;
	struct se_device *t10_dev;
	struct config_group t10_wwn_group;
	struct list_head t10_vpd_list;
};

struct t10_pr_registration {
	/* Used for fabrics that contain WWN+ISID */
#define PR_REG_ISID_LEN				16
	/* PR_REG_ISID_LEN + ',i,0x' */
#define PR_REG_ISID_ID_LEN			(PR_REG_ISID_LEN + 5)
	char pr_reg_isid[PR_REG_ISID_LEN];
	/* Used during APTPL metadata reading */
#define PR_APTPL_MAX_IPORT_LEN			256
	unsigned char pr_iport[PR_APTPL_MAX_IPORT_LEN];
	/* Used during APTPL metadata reading */
#define PR_APTPL_MAX_TPORT_LEN			256
	unsigned char pr_tport[PR_APTPL_MAX_TPORT_LEN];
	u16 pr_aptpl_rpti;
	u16 pr_reg_tpgt;
	/* Reservation effects all target ports */
	int pr_reg_all_tg_pt;
	/* Activate Persistence across Target Power Loss */
	int pr_reg_aptpl;
	int pr_res_holder;
	int pr_res_type;
	int pr_res_scope;
	/* Used for fabric initiator WWPNs using a ISID */
	bool isid_present_at_reg;
	u64 pr_res_mapped_lun;
	u64 pr_aptpl_target_lun;
	u16 tg_pt_sep_rtpi;
	u32 pr_res_generation;
	u64 pr_reg_bin_isid;
	u64 pr_res_key;
	atomic_t pr_res_holders;
	struct se_node_acl *pr_reg_nacl;
	/* Used by ALL_TG_PT=1 registration with deve->pr_ref taken */
	struct se_dev_entry *pr_reg_deve;
	struct list_head pr_reg_list;
	struct list_head pr_reg_abort_list;
	struct list_head pr_reg_aptpl_list;
	struct list_head pr_reg_atp_list;
	struct list_head pr_reg_atp_mem_list;
};

struct t10_reservation {
	/* Reservation effects all target ports */
	int pr_all_tg_pt;
	/* Activate Persistence across Target Power Loss enabled
	 * for SCSI device */
	int pr_aptpl_active;
#define PR_APTPL_BUF_LEN			262144
	u32 pr_generation;
	spinlock_t registration_lock;
	spinlock_t aptpl_reg_lock;
	/*
	 * This will always be set by one individual I_T Nexus.
	 * However with all_tg_pt=1, other I_T Nexus from the
	 * same initiator can access PR reg/res info on a different
	 * target port.
	 *
	 * There is also the 'All Registrants' case, where there is
	 * a single *pr_res_holder of the reservation, but all
	 * registrations are considered reservation holders.
	 */
	struct se_node_acl *pr_res_holder;
	struct list_head registration_list;
	struct list_head aptpl_reg_list;
};

struct se_tmr_req {
	/* Task Management function to be performed */
	u8			function;
	/* Task Management response to send */
	u8			response;
	int			call_transport;
	/* Reference to ITT that Task Mgmt should be performed */
	u64			ref_task_tag;
	void 			*fabric_tmr_ptr;
	struct se_cmd		*task_cmd;
	struct se_device	*tmr_dev;
	struct list_head	tmr_list;
};

enum target_prot_op {
	TARGET_PROT_NORMAL	= 0,
	TARGET_PROT_DIN_INSERT	= (1 << 0),
	TARGET_PROT_DOUT_INSERT	= (1 << 1),
	TARGET_PROT_DIN_STRIP	= (1 << 2),
	TARGET_PROT_DOUT_STRIP	= (1 << 3),
	TARGET_PROT_DIN_PASS	= (1 << 4),
	TARGET_PROT_DOUT_PASS	= (1 << 5),
};

#define TARGET_PROT_ALL	TARGET_PROT_DIN_INSERT | TARGET_PROT_DOUT_INSERT | \
			TARGET_PROT_DIN_STRIP | TARGET_PROT_DOUT_STRIP | \
			TARGET_PROT_DIN_PASS | TARGET_PROT_DOUT_PASS

enum target_prot_type {
	TARGET_DIF_TYPE0_PROT,
	TARGET_DIF_TYPE1_PROT,
	TARGET_DIF_TYPE2_PROT,
	TARGET_DIF_TYPE3_PROT,
};

enum target_core_dif_check {
	TARGET_DIF_CHECK_GUARD  = 0x1 << 0,
	TARGET_DIF_CHECK_APPTAG = 0x1 << 1,
	TARGET_DIF_CHECK_REFTAG = 0x1 << 2,
};

/* for sam_task_attr */
#define TCM_SIMPLE_TAG	0x20
#define TCM_HEAD_TAG	0x21
#define TCM_ORDERED_TAG	0x22
#define TCM_ACA_TAG	0x24

struct se_cmd {
	/* SAM response code being sent to initiator */
	u8			scsi_status;
	u8			scsi_asc;
	u8			scsi_ascq;
	u16			scsi_sense_length;
	unsigned		cmd_wait_set:1;
	unsigned		unknown_data_length:1;
	bool			state_active:1;
	u64			tag; /* SAM command identifier aka task tag */
	/* Delay for ALUA Active/NonOptimized state access in milliseconds */
	int			alua_nonop_delay;
	/* See include/linux/dma-mapping.h */
	enum dma_data_direction	data_direction;
	/* For SAM Task Attribute */
	int			sam_task_attr;
	/* Used for se_sess->sess_tag_pool */
	unsigned int		map_tag;
	/* Transport protocol dependent state, see transport_state_table */
	enum transport_state_table t_state;
	/* See se_cmd_flags_table */
	u32			se_cmd_flags;
	/* Total size in bytes associated with command */
	u32			data_length;
	u32			residual_count;
	u64			orig_fe_lun;
	/* Persistent Reservation key */
	u64			pr_res_key;
	/* Used for sense data */
	void			*sense_buffer;
	struct list_head	se_delayed_node;
	struct list_head	se_qf_node;
	struct se_device      *se_dev;
	struct se_lun		*se_lun;
	/* Only used for internal passthrough and legacy TCM fabric modules */
	struct se_session	*se_sess;
	struct se_tmr_req	*se_tmr_req;
	struct list_head	se_cmd_list;
	struct completion	cmd_wait_comp;
	const struct target_core_fabric_ops *se_tfo;
	sense_reason_t		(*execute_cmd)(struct se_cmd *);
	sense_reason_t (*transport_complete_callback)(struct se_cmd *, bool, int *);
	void			*protocol_data;

	unsigned char		*t_task_cdb;
	unsigned char		__t_task_cdb[TCM_MAX_COMMAND_SIZE];
	unsigned long long	t_task_lba;
	unsigned int		t_task_nolb;
	unsigned int		transport_state;
#define CMD_T_ABORTED		(1 << 0)
#define CMD_T_ACTIVE		(1 << 1)
#define CMD_T_COMPLETE		(1 << 2)
#define CMD_T_SENT		(1 << 4)
#define CMD_T_STOP		(1 << 5)
#define CMD_T_TAS		(1 << 10)
#define CMD_T_FABRIC_STOP	(1 << 11)
	spinlock_t		t_state_lock;
	struct kref		cmd_kref;
	struct completion	t_transport_stop_comp;

	struct work_struct	work;

	struct scatterlist	*t_data_sg;
	struct scatterlist	*t_data_sg_orig;
	unsigned int		t_data_nents;
	unsigned int		t_data_nents_orig;
	void			*t_data_vmap;
	struct scatterlist	*t_bidi_data_sg;
	unsigned int		t_bidi_data_nents;

	/* Used for lun->lun_ref counting */
	int			lun_ref_active;

	struct list_head	state_list;

	/* backend private data */
	void			*priv;

	/* DIF related members */
	enum target_prot_op	prot_op;
	enum target_prot_type	prot_type;
	u8			prot_checks;
	bool			prot_pto;
	u32			prot_length;
	u32			reftag_seed;
	struct scatterlist	*t_prot_sg;
	unsigned int		t_prot_nents;
	sense_reason_t		pi_err;
	sector_t		bad_sector;
	int			cpuid;
};

struct se_ua {
	u8			ua_asc;
	u8			ua_ascq;
	struct list_head	ua_nacl_list;
};

struct se_node_acl {
	char			initiatorname[TRANSPORT_IQN_LEN];
	/* Used to signal demo mode created ACL, disabled by default */
	bool			dynamic_node_acl;
	bool			dynamic_stop;
	u32			queue_depth;
	u32			acl_index;
	enum target_prot_type	saved_prot_type;
#define MAX_ACL_TAG_SIZE 64
	char			acl_tag[MAX_ACL_TAG_SIZE];
	/* Used for PR SPEC_I_PT=1 and REGISTER_AND_MOVE */
	atomic_t		acl_pr_ref_count;
	struct hlist_head	lun_entry_hlist;
	struct se_session	*nacl_sess;
	struct se_portal_group *se_tpg;
	struct mutex		lun_entry_mutex;
	spinlock_t		nacl_sess_lock;
	struct config_group	acl_group;
	struct config_group	acl_attrib_group;
	struct config_group	acl_auth_group;
	struct config_group	acl_param_group;
	struct config_group	acl_fabric_stat_group;
	struct list_head	acl_list;
	struct list_head	acl_sess_list;
	struct completion	acl_free_comp;
	struct kref		acl_kref;
};

static inline struct se_node_acl *acl_to_nacl(struct config_item *item)
{
	return container_of(to_config_group(item), struct se_node_acl,
			acl_group);
}

static inline struct se_node_acl *attrib_to_nacl(struct config_item *item)
{
	return container_of(to_config_group(item), struct se_node_acl,
			acl_attrib_group);
}

static inline struct se_node_acl *auth_to_nacl(struct config_item *item)
{
	return container_of(to_config_group(item), struct se_node_acl,
			acl_auth_group);
}

static inline struct se_node_acl *param_to_nacl(struct config_item *item)
{
	return container_of(to_config_group(item), struct se_node_acl,
			acl_param_group);
}

static inline struct se_node_acl *fabric_stat_to_nacl(struct config_item *item)
{
	return container_of(to_config_group(item), struct se_node_acl,
			acl_fabric_stat_group);
}

struct se_session {
	unsigned		sess_tearing_down:1;
	u64			sess_bin_isid;
	enum target_prot_op	sup_prot_ops;
	enum target_prot_type	sess_prot_type;
	struct se_node_acl	*se_node_acl;
	struct se_portal_group *se_tpg;
	void			*fabric_sess_ptr;
	struct list_head	sess_list;
	struct list_head	sess_acl_list;
	struct list_head	sess_cmd_list;
	struct list_head	sess_wait_list;
	spinlock_t		sess_cmd_lock;
	void			*sess_cmd_map;
	struct percpu_ida	sess_tag_pool;
};

struct se_device;
struct se_transform_info;
struct scatterlist;

struct se_ml_stat_grps {
	struct config_group	stat_group;
	struct config_group	scsi_auth_intr_group;
	struct config_group	scsi_att_intr_port_group;
};

struct se_lun_acl {
	u64			mapped_lun;
	struct se_node_acl	*se_lun_nacl;
	struct se_lun		*se_lun;
	struct config_group	se_lun_group;
	struct se_ml_stat_grps	ml_stat_grps;
};

struct se_dev_entry {
	u64			mapped_lun;
	u64			pr_res_key;
	u64			creation_time;
	bool			lun_access_ro;
	u32			attach_count;
	atomic_long_t		total_cmds;
	atomic_long_t		read_bytes;
	atomic_long_t		write_bytes;
	atomic_t		ua_count;
	/* Used for PR SPEC_I_PT=1 and REGISTER_AND_MOVE */
	struct kref		pr_kref;
	struct completion	pr_comp;
	struct se_lun_acl __rcu	*se_lun_acl;
	spinlock_t		ua_lock;
	struct se_lun __rcu	*se_lun;
#define DEF_PR_REG_ACTIVE		1
	unsigned long		deve_flags;
	struct list_head	alua_port_list;
	struct list_head	lun_link;
	struct list_head	ua_list;
	struct hlist_node	link;
	struct rcu_head		rcu_head;
};

struct se_dev_attrib {
	int		emulate_model_alias;
	int		emulate_dpo;
	int		emulate_fua_write;
	int		emulate_fua_read;
	int		emulate_write_cache;
	int		emulate_ua_intlck_ctrl;
	int		emulate_tas;
	int		emulate_tpu;
	int		emulate_tpws;
	int		emulate_caw;
	int		emulate_3pc;
	int		pi_prot_format;
	enum target_prot_type pi_prot_type;
	enum target_prot_type hw_pi_prot_type;
	int		enforce_pr_isids;
	int		force_pr_aptpl;
	int		is_nonrot;
	int		emulate_rest_reord;
	int		unmap_zeroes_data;
	u32		hw_block_size;
	u32		block_size;
	u32		hw_max_sectors;
	u32		optimal_sectors;
	u32		hw_queue_depth;
	u32		queue_depth;
	u32		max_unmap_lba_count;
	u32		max_unmap_block_desc_count;
	u32		unmap_granularity;
	u32		unmap_granularity_alignment;
	u32		max_write_same_len;
	u32		max_bytes_per_io;
	struct se_device *da_dev;
	struct config_group da_group;
};

struct se_port_stat_grps {
	struct config_group stat_group;
	struct config_group scsi_port_group;
	struct config_group scsi_tgt_port_group;
	struct config_group scsi_transport_group;
};

struct scsi_port_stats {
	atomic_long_t	cmd_pdus;
	atomic_long_t	tx_data_octets;
	atomic_long_t	rx_data_octets;
};

struct se_lun {
	u64			unpacked_lun;
#define SE_LUN_LINK_MAGIC			0xffff7771
	u32			lun_link_magic;
	bool			lun_shutdown;
	bool			lun_access_ro;
	u32			lun_index;

	/* RELATIVE TARGET PORT IDENTIFER */
	u16			lun_rtpi;
	atomic_t		lun_acl_count;
	struct se_device __rcu	*lun_se_dev;

	struct list_head	lun_deve_list;
	spinlock_t		lun_deve_lock;

	/* ALUA state */
	int			lun_tg_pt_secondary_stat;
	int			lun_tg_pt_secondary_write_md;
	atomic_t		lun_tg_pt_secondary_offline;
	struct mutex		lun_tg_pt_md_mutex;

	/* ALUA target port group linkage */
	struct list_head	lun_tg_pt_gp_link;
	struct t10_alua_tg_pt_gp *lun_tg_pt_gp;
	spinlock_t		lun_tg_pt_gp_lock;

	struct se_portal_group	*lun_tpg;
	struct scsi_port_stats	lun_stats;
	struct config_group	lun_group;
	struct se_port_stat_grps port_stat_grps;
	struct completion	lun_ref_comp;
	struct completion	lun_shutdown_comp;
	struct percpu_ref	lun_ref;
	struct list_head	lun_dev_link;
	struct hlist_node	link;
	struct rcu_head		rcu_head;
};

struct se_dev_stat_grps {
	struct config_group stat_group;
	struct config_group scsi_dev_group;
	struct config_group scsi_tgt_dev_group;
	struct config_group scsi_lu_group;
};

struct se_device {
#define SE_DEV_LINK_MAGIC			0xfeeddeef
	u32			dev_link_magic;
	/* RELATIVE TARGET PORT IDENTIFER Counter */
	u16			dev_rpti_counter;
	/* Used for SAM Task Attribute ordering */
	u32			dev_cur_ordered_id;
	u32			dev_flags;
#define DF_CONFIGURED				0x00000001
#define DF_FIRMWARE_VPD_UNIT_SERIAL		0x00000002
#define DF_EMULATED_VPD_UNIT_SERIAL		0x00000004
#define DF_USING_UDEV_PATH			0x00000008
#define DF_USING_ALIAS				0x00000010
#define DF_READ_ONLY				0x00000020
	/* Physical device queue depth */
	u32			queue_depth;
	/* Used for SPC-2 reservations enforce of ISIDs */
	u64			dev_res_bin_isid;
	/* Pointer to transport specific device structure */
	u32			dev_index;
	u64			creation_time;
	atomic_long_t		num_resets;
	atomic_long_t		aborts_complete;
	atomic_long_t		aborts_no_task;
	atomic_long_t		num_cmds;
	atomic_long_t		read_bytes;
	atomic_long_t		write_bytes;
	/* Active commands on this virtual SE device */
	atomic_t		simple_cmds;
	atomic_t		dev_ordered_sync;
	atomic_t		dev_qf_count;
	u32			export_count;
	spinlock_t		delayed_cmd_lock;
	spinlock_t		execute_task_lock;
	spinlock_t		dev_reservation_lock;
	unsigned int		dev_reservation_flags;
#define DRF_SPC2_RESERVATIONS			0x00000001
#define DRF_SPC2_RESERVATIONS_WITH_ISID		0x00000002
	spinlock_t		se_port_lock;
	spinlock_t		se_tmr_lock;
	spinlock_t		qf_cmd_lock;
	struct semaphore	caw_sem;
	/* Used for legacy SPC-2 reservationsa */
	struct se_node_acl	*dev_reserved_node_acl;
	/* Used for ALUA Logical Unit Group membership */
	struct t10_alua_lu_gp_member *dev_alua_lu_gp_mem;
	/* Used for SPC-3 Persistent Reservations */
	struct t10_pr_registration *dev_pr_res_holder;
	struct list_head	dev_sep_list;
	struct list_head	dev_tmr_list;
	struct workqueue_struct *tmr_wq;
	struct work_struct	qf_work_queue;
	struct list_head	delayed_cmd_list;
	struct list_head	state_list;
	struct list_head	qf_cmd_list;
	struct list_head	g_dev_node;
	/* Pointer to associated SE HBA */
	struct se_hba		*se_hba;
	/* T10 Inquiry and VPD WWN Information */
	struct t10_wwn		t10_wwn;
	/* T10 Asymmetric Logical Unit Assignment for Target Ports */
	struct t10_alua		t10_alua;
	/* T10 SPC-2 + SPC-3 Reservations */
	struct t10_reservation	t10_pr;
	struct se_dev_attrib	dev_attrib;
	struct config_group	dev_group;
	struct config_group	dev_pr_group;
	struct se_dev_stat_grps dev_stat_grps;
#define SE_DEV_ALIAS_LEN 512		/* must be less than PAGE_SIZE */
	unsigned char		dev_alias[SE_DEV_ALIAS_LEN];
#define SE_UDEV_PATH_LEN 512		/* must be less than PAGE_SIZE */
	unsigned char		udev_path[SE_UDEV_PATH_LEN];
	/* Pointer to template of function pointers for transport */
	const struct target_backend_ops *transport;
	/* Linked list for struct se_hba struct se_device list */
	struct list_head	dev_list;
	struct se_lun		xcopy_lun;
	/* Protection Information */
	int			prot_length;
	/* For se_lun->lun_se_dev RCU read-side critical access */
	u32			hba_index;
	struct rcu_head		rcu_head;
};

struct se_hba {
	u16			hba_tpgt;
	u32			hba_id;
	/* See hba_flags_table */
	u32			hba_flags;
	/* Virtual iSCSI devices attached. */
	u32			dev_count;
	u32			hba_index;
	/* Pointer to transport specific host structure. */
	void			*hba_ptr;
	struct list_head	hba_node;
	spinlock_t		device_lock;
	struct config_group	hba_group;
	struct mutex		hba_access_mutex;
	struct target_backend	*backend;
};

struct se_tpg_np {
	struct se_portal_group *tpg_np_parent;
	struct config_group	tpg_np_group;
};

static inline struct se_tpg_np *to_tpg_np(struct config_item *item)
{
	return container_of(to_config_group(item), struct se_tpg_np,
			tpg_np_group);
}

struct se_portal_group {
	/*
	 * PROTOCOL IDENTIFIER value per SPC4, 7.5.1.
	 *
	 * Negative values can be used by fabric drivers for internal use TPGs.
	 */
	int			proto_id;
	/* Used for PR SPEC_I_PT=1 and REGISTER_AND_MOVE */
	atomic_t		tpg_pr_ref_count;
	/* Spinlock for adding/removing ACLed Nodes */
	struct mutex		acl_node_mutex;
	/* Spinlock for adding/removing sessions */
	spinlock_t		session_lock;
	struct mutex		tpg_lun_mutex;
	struct list_head	se_tpg_node;
	/* linked list for initiator ACL list */
	struct list_head	acl_node_list;
	struct hlist_head	tpg_lun_hlist;
	struct se_lun		*tpg_virt_lun0;
	/* List of TCM sessions associated wth this TPG */
	struct list_head	tpg_sess_list;
	/* Pointer to $FABRIC_MOD dependent code */
	const struct target_core_fabric_ops *se_tpg_tfo;
	struct se_wwn		*se_tpg_wwn;
	struct config_group	tpg_group;
	struct config_group	tpg_lun_group;
	struct config_group	tpg_np_group;
	struct config_group	tpg_acl_group;
	struct config_group	tpg_attrib_group;
	struct config_group	tpg_auth_group;
	struct config_group	tpg_param_group;
};

static inline struct se_portal_group *to_tpg(struct config_item *item)
{
	return container_of(to_config_group(item), struct se_portal_group,
			tpg_group);
}

static inline struct se_portal_group *attrib_to_tpg(struct config_item *item)
{
	return container_of(to_config_group(item), struct se_portal_group,
			tpg_attrib_group);
}

static inline struct se_portal_group *auth_to_tpg(struct config_item *item)
{
	return container_of(to_config_group(item), struct se_portal_group,
			tpg_auth_group);
}

static inline struct se_portal_group *param_to_tpg(struct config_item *item)
{
	return container_of(to_config_group(item), struct se_portal_group,
			tpg_param_group);
}

struct se_wwn {
	struct target_fabric_configfs *wwn_tf;
	void			*priv;
	struct config_group	wwn_group;
	struct config_group	fabric_stat_group;
};

static inline void atomic_inc_mb(atomic_t *v)
{
	smp_mb__before_atomic();
	atomic_inc(v);
	smp_mb__after_atomic();
}

static inline void atomic_dec_mb(atomic_t *v)
{
	smp_mb__before_atomic();
	atomic_dec(v);
	smp_mb__after_atomic();
}

#endif /* TARGET_CORE_BASE_H */<|MERGE_RESOLUTION|>--- conflicted
+++ resolved
@@ -298,11 +298,6 @@
 	struct list_head tg_pt_gp_lun_list;
 	struct se_lun *tg_pt_gp_alua_lun;
 	struct se_node_acl *tg_pt_gp_alua_nacl;
-<<<<<<< HEAD
-	struct work_struct tg_pt_gp_transition_work;
-	struct completion *tg_pt_gp_transition_complete;
-=======
->>>>>>> 20d5c84b
 };
 
 struct t10_vpd {
