# SPDX-License-Identifier: (GPL-2.0 OR BSD-2-Clause)
%YAML 1.2
---
$id: http://devicetree.org/schemas/nvmem/nvmem.yaml#
$schema: http://devicetree.org/meta-schemas/core.yaml#

title: NVMEM (Non Volatile Memory) Device Tree Bindings

maintainers:
  - Srinivas Kandagatla <srinivas.kandagatla@linaro.org>

description: |
  This binding is intended to represent the location of hardware
  configuration data stored in NVMEMs like eeprom, efuses and so on.

  On a significant proportion of boards, the manufacturer has stored
  some data on NVMEM, for the OS to be able to retrieve these
  information and act upon it. Obviously, the OS has to know about
  where to retrieve these data from, and where they are stored on the
  storage device.

properties:
  $nodename:
    pattern: "^(eeprom|efuse|nvram)(@.*|-[0-9a-f])*$"

  "#address-cells":
    const: 1

  "#size-cells":
    const: 1

  read-only:
    $ref: /schemas/types.yaml#/definitions/flag
    description:
      Mark the provider as read only.

  wp-gpios:
    description:
      GPIO to which the write-protect pin of the chip is connected.
      The write-protect GPIO is asserted, when it's driven high
      (logical '1') to block the write operation. It's deasserted,
      when it's driven low (logical '0') to allow writing.
    maxItems: 1

patternProperties:
  "^.*@[0-9a-f]+$":
    type: object

    properties:
      reg:
        maxItems: 1
        description:
          Offset and size in bytes within the storage device.

      bits:
        maxItems: 1
        items:
          items:
            - minimum: 0
              maximum: 7
              description:
                Offset in bit within the address range specified by reg.
            - minimum: 1
              description:
                Size in bit within the address range specified by reg.

    required:
      - reg

    additionalProperties: false

examples:
  - |
      #include <dt-bindings/gpio/gpio.h>

      qfprom: eeprom@700000 {
          #address-cells = <1>;
          #size-cells = <1>;
<<<<<<< HEAD
=======
          reg = <0x00700000 0x100000>;

>>>>>>> 77a36a3a
          wp-gpios = <&gpio1 3 GPIO_ACTIVE_HIGH>;

          /* ... */

          /* Data cells */
          tsens_calibration: calib@404 {
              reg = <0x404 0x10>;
          };

          tsens_calibration_bckp: calib_bckp@504 {
              reg = <0x504 0x11>;
              bits = <6 128>;
          };

          pvs_version: pvs-version@6 {
              reg = <0x6 0x2>;
              bits = <7 2>;
          };

          speed_bin: speed-bin@c{
              reg = <0xc 0x1>;
              bits = <2 3>;
          };
      };

...<|MERGE_RESOLUTION|>--- conflicted
+++ resolved
@@ -76,11 +76,8 @@
       qfprom: eeprom@700000 {
           #address-cells = <1>;
           #size-cells = <1>;
-<<<<<<< HEAD
-=======
           reg = <0x00700000 0x100000>;
 
->>>>>>> 77a36a3a
           wp-gpios = <&gpio1 3 GPIO_ACTIVE_HIGH>;
 
           /* ... */
